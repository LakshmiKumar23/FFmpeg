--- conflicted
+++ resolved
@@ -301,13 +301,9 @@
                    h, radius, power, temp);
 }
 
-<<<<<<< HEAD
-static void null_draw_slice(AVFilterLink *inlink, int y, int h, int slice_dir) { }
-
-static void end_frame(AVFilterLink *inlink)
-=======
-static int draw_slice(AVFilterLink *inlink, int y0, int h0, int slice_dir)
->>>>>>> df53a4a7
+static int null_draw_slice(AVFilterLink *inlink, int y, int h, int slice_dir) { return 0; }
+
+static int end_frame(AVFilterLink *inlink)
 {
     AVFilterContext *ctx = inlink->dst;
     BoxBlurContext *boxblur = ctx->priv;
@@ -331,12 +327,8 @@
               w[plane], h[plane], boxblur->radius[plane], boxblur->power[plane],
               boxblur->temp);
 
-<<<<<<< HEAD
     ff_draw_slice(outlink, 0, inlink->h, 1);
-    avfilter_default_end_frame(inlink);
-=======
-    return ff_draw_slice(outlink, y0, h0, slice_dir);
->>>>>>> df53a4a7
+    return avfilter_default_end_frame(inlink);
 }
 
 AVFilter avfilter_vf_boxblur = {
