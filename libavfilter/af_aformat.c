--- conflicted
+++ resolved
@@ -149,16 +149,7 @@
     .query_formats = query_formats,
     .priv_size     = sizeof(AFormatContext),
 
-<<<<<<< HEAD
-    .inputs        = (const AVFilterPad[]) {{ .name            = "default",
-                                              .type            = AVMEDIA_TYPE_AUDIO, },
-                                            { .name = NULL}},
-    .outputs       = (const AVFilterPad[]) {{ .name            = "default",
-                                              .type            = AVMEDIA_TYPE_AUDIO},
-                                            { .name = NULL}},
-    .priv_class = &aformat_class,
-=======
     .inputs        = avfilter_af_aformat_inputs,
     .outputs       = avfilter_af_aformat_outputs,
->>>>>>> 4436f25a
+    .priv_class    = &aformat_class,
 };