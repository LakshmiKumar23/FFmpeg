/*
 * This file is part of FFmpeg.
 *
 * FFmpeg is free software; you can redistribute it and/or
 * modify it under the terms of the GNU Lesser General Public
 * License as published by the Free Software Foundation; either
 * version 2.1 of the License, or (at your option) any later version.
 *
 * FFmpeg is distributed in the hope that it will be useful,
 * but WITHOUT ANY WARRANTY; without even the implied warranty of
 * MERCHANTABILITY or FITNESS FOR A PARTICULAR PURPOSE.  See the GNU
 * Lesser General Public License for more details.
 *
 * You should have received a copy of the GNU Lesser General Public
 * License along with FFmpeg; if not, write to the Free Software
 * Foundation, Inc., 51 Franklin Street, Fifth Floor, Boston, MA 02110-1301 USA
 */

/**
 * @file
 * Bauer stereo-to-binaural filter
 */

#include <bs2b.h>

#include "libavutil/channel_layout.h"
#include "libavutil/common.h"
#include "libavutil/opt.h"

#include "audio.h"
#include "avfilter.h"
#include "formats.h"
#include "internal.h"

typedef void (*filter_func)(t_bs2bdp bs2bdp, uint8_t *sample, int n);

typedef struct Bs2bContext {
    const AVClass *class;

    int profile;
    int fcut;
    int feed;

    t_bs2bdp bs2bp;

    filter_func filter;
} Bs2bContext;

#define OFFSET(x) offsetof(Bs2bContext, x)
#define A AV_OPT_FLAG_AUDIO_PARAM | AV_OPT_FLAG_FILTERING_PARAM

static const AVOption bs2b_options[] = {
    { "profile", "Apply a pre-defined crossfeed level",
            OFFSET(profile), AV_OPT_TYPE_INT, { .i64 = BS2B_DEFAULT_CLEVEL }, 0, INT_MAX, A, "profile" },
        { "default", "default profile", 0, AV_OPT_TYPE_CONST, { .i64 = BS2B_DEFAULT_CLEVEL }, 0, 0, A, "profile" },
        { "cmoy",    "Chu Moy circuit", 0, AV_OPT_TYPE_CONST, { .i64 = BS2B_CMOY_CLEVEL    }, 0, 0, A, "profile" },
        { "jmeier",  "Jan Meier circuit", 0, AV_OPT_TYPE_CONST, { .i64 = BS2B_JMEIER_CLEVEL  }, 0, 0, A, "profile" },
    { "fcut", "Set cut frequency (in Hz)",
            OFFSET(fcut), AV_OPT_TYPE_INT, { .i64 = 0 }, 0, BS2B_MAXFCUT, A },
    { "feed", "Set feed level (in Hz)",
            OFFSET(feed), AV_OPT_TYPE_INT, { .i64 = 0 }, 0, BS2B_MAXFEED, A },
    { NULL },
};

AVFILTER_DEFINE_CLASS(bs2b);

static av_cold int init(AVFilterContext *ctx)
{
    Bs2bContext *bs2b = ctx->priv;

    if (!(bs2b->bs2bp = bs2b_open()))
        return AVERROR(ENOMEM);

    bs2b_set_level(bs2b->bs2bp, bs2b->profile);

    if (bs2b->fcut)
        bs2b_set_level_fcut(bs2b->bs2bp, bs2b->fcut);

    if (bs2b->feed)
        bs2b_set_level_feed(bs2b->bs2bp, bs2b->feed);

    return 0;
}

static av_cold void uninit(AVFilterContext *ctx)
{
    Bs2bContext *bs2b = ctx->priv;

    if (bs2b->bs2bp)
        bs2b_close(bs2b->bs2bp);
}

static int query_formats(AVFilterContext *ctx)
{
    AVFilterFormats *formats = NULL;
    AVFilterChannelLayouts *layouts = NULL;

    static const enum AVSampleFormat sample_fmts[] = {
        AV_SAMPLE_FMT_U8,
        AV_SAMPLE_FMT_S16,
        AV_SAMPLE_FMT_S32,
        AV_SAMPLE_FMT_FLT,
        AV_SAMPLE_FMT_DBL,
        AV_SAMPLE_FMT_NONE,
    };
    int ret;

    if (ff_add_channel_layout(&layouts, AV_CH_LAYOUT_STEREO) != 0)
        return AVERROR(ENOMEM);
    ret = ff_set_common_channel_layouts(ctx, layouts);
    if (ret < 0)
        return ret;

    formats = ff_make_format_list(sample_fmts);
    if (!formats)
        return AVERROR(ENOMEM);
    ret = ff_set_common_formats(ctx, formats);
    if (ret < 0)
        return ret;

    formats = ff_all_samplerates();
    if (!formats)
        return AVERROR(ENOMEM);
    return ff_set_common_samplerates(ctx, formats);
}

static int filter_frame(AVFilterLink *inlink, AVFrame *frame)
{
    int ret;
    AVFrame *out_frame;

    Bs2bContext     *bs2b = inlink->dst->priv;
    AVFilterLink *outlink = inlink->dst->outputs[0];

    if (av_frame_is_writable(frame)) {
        out_frame = frame;
    } else {
        out_frame = ff_get_audio_buffer(inlink, frame->nb_samples);
        if (!out_frame) {
            av_frame_free(&frame);
            return AVERROR(ENOMEM);
        }
        av_frame_copy(out_frame, frame);
        ret = av_frame_copy_props(out_frame, frame);
        if (ret < 0) {
            av_frame_free(&out_frame);
            av_frame_free(&frame);
            return ret;
        }
    }

    bs2b->filter(bs2b->bs2bp, out_frame->extended_data[0], out_frame->nb_samples);

    if (frame != out_frame)
        av_frame_free(&frame);

    return ff_filter_frame(outlink, out_frame);
}

static int config_output(AVFilterLink *outlink)
{
    AVFilterContext *ctx = outlink->src;
    Bs2bContext    *bs2b = ctx->priv;
    AVFilterLink *inlink = ctx->inputs[0];

    int srate = inlink->sample_rate;

    switch (inlink->format) {
    case AV_SAMPLE_FMT_U8:
        bs2b->filter = (filter_func) bs2b_cross_feed_u8;
        break;
    case AV_SAMPLE_FMT_S16:
<<<<<<< HEAD
        bs2b->filter = (void*)bs2b_cross_feed_s16;
        break;
    case AV_SAMPLE_FMT_S32:
        bs2b->filter = (void*)bs2b_cross_feed_s32;
        break;
    case AV_SAMPLE_FMT_FLT:
        bs2b->filter = (void*)bs2b_cross_feed_f;
        break;
    case AV_SAMPLE_FMT_DBL:
        bs2b->filter = (void*)bs2b_cross_feed_d;
=======
        bs2b->filter = (filter_func) bs2b_cross_feed_s16;
        break;
    case AV_SAMPLE_FMT_S32:
        bs2b->filter = (filter_func) bs2b_cross_feed_s32;
        break;
    case AV_SAMPLE_FMT_FLT:
        bs2b->filter = (filter_func) bs2b_cross_feed_f;
        break;
    case AV_SAMPLE_FMT_DBL:
        bs2b->filter = (filter_func) bs2b_cross_feed_d;
>>>>>>> f519e131
        break;
    default:
        return AVERROR_BUG;
    }

    if ((srate < BS2B_MINSRATE) || (srate > BS2B_MAXSRATE))
        return AVERROR(ENOSYS);

    bs2b_set_srate(bs2b->bs2bp, srate);

    return 0;
}

static const AVFilterPad bs2b_inputs[] = {
    {
        .name           = "default",
        .type           = AVMEDIA_TYPE_AUDIO,
        .filter_frame   = filter_frame,
    },
    { NULL }
};

static const AVFilterPad bs2b_outputs[] = {
    {
        .name           = "default",
        .type           = AVMEDIA_TYPE_AUDIO,
        .config_props   = config_output,
    },
    { NULL }
};

AVFilter ff_af_bs2b = {
    .name           = "bs2b",
    .description    = NULL_IF_CONFIG_SMALL("Bauer stereo-to-binaural filter."),
    .query_formats  = query_formats,
    .priv_size      = sizeof(Bs2bContext),
    .priv_class     = &bs2b_class,
    .init           = init,
    .uninit         = uninit,
    .inputs         = bs2b_inputs,
    .outputs        = bs2b_outputs,
};<|MERGE_RESOLUTION|>--- conflicted
+++ resolved
@@ -170,18 +170,6 @@
         bs2b->filter = (filter_func) bs2b_cross_feed_u8;
         break;
     case AV_SAMPLE_FMT_S16:
-<<<<<<< HEAD
-        bs2b->filter = (void*)bs2b_cross_feed_s16;
-        break;
-    case AV_SAMPLE_FMT_S32:
-        bs2b->filter = (void*)bs2b_cross_feed_s32;
-        break;
-    case AV_SAMPLE_FMT_FLT:
-        bs2b->filter = (void*)bs2b_cross_feed_f;
-        break;
-    case AV_SAMPLE_FMT_DBL:
-        bs2b->filter = (void*)bs2b_cross_feed_d;
-=======
         bs2b->filter = (filter_func) bs2b_cross_feed_s16;
         break;
     case AV_SAMPLE_FMT_S32:
@@ -192,7 +180,6 @@
         break;
     case AV_SAMPLE_FMT_DBL:
         bs2b->filter = (filter_func) bs2b_cross_feed_d;
->>>>>>> f519e131
         break;
     default:
         return AVERROR_BUG;
