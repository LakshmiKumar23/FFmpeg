--- conflicted
+++ resolved
@@ -35,11 +35,31 @@
 #include "libavutil/log.h"
 #include "mathops.h"
 
+#if defined(ALT_BITSTREAM_READER_LE) && !defined(ALT_BITSTREAM_READER)
+#   define ALT_BITSTREAM_READER
+#endif
+
+#if !defined(A32_BITSTREAM_READER) && !defined(ALT_BITSTREAM_READER)
+#   if ARCH_ARM && !HAVE_FAST_UNALIGNED
+#       define A32_BITSTREAM_READER
+#   else
+#       define ALT_BITSTREAM_READER
+//#define A32_BITSTREAM_READER
+#   endif
+#endif
+
 /* bit input */
 /* buffer, buffer_end and size_in_bits must be present and used by every reader */
 typedef struct GetBitContext {
     const uint8_t *buffer, *buffer_end;
+#ifdef ALT_BITSTREAM_READER
     int index;
+#elif defined A32_BITSTREAM_READER
+    uint32_t *buffer_ptr;
+    uint32_t cache0;
+    uint32_t cache1;
+    int bit_count;
+#endif
     int size_in_bits;
 } GetBitContext;
 
@@ -102,11 +122,8 @@
 for examples see get_bits, show_bits, skip_bits, get_vlc
 */
 
-#ifdef LONG_BITSTREAM_READER
-#   define MIN_CACHE_BITS 32
-#else
+#ifdef ALT_BITSTREAM_READER
 #   define MIN_CACHE_BITS 25
-#endif
 
 #   define OPEN_READER(name, gb)                \
     unsigned int name##_index = (gb)->index;    \
@@ -115,23 +132,13 @@
 #   define CLOSE_READER(name, gb) (gb)->index = name##_index
 
 # ifdef ALT_BITSTREAM_READER_LE
-# ifdef LONG_BITSTREAM_READER
-#   define UPDATE_CACHE(name, gb) \
-    name##_cache = AV_RL64((gb)->buffer+(name##_index>>3)) >> (name##_index&0x07)
-# else
 #   define UPDATE_CACHE(name, gb) \
     name##_cache = AV_RL32((gb)->buffer+(name##_index>>3)) >> (name##_index&0x07)
-# endif
 
 #   define SKIP_CACHE(name, gb, num) name##_cache >>= (num)
-# else
-# ifdef LONG_BITSTREAM_READER
-#   define UPDATE_CACHE(name, gb) \
-    name##_cache = AV_RB64((gb)->buffer+(name##_index >> 3)) >> (32 - (name##_index & 0x07))
 # else
 #   define UPDATE_CACHE(name, gb) \
     name##_cache = AV_RB32((gb)->buffer+(name##_index>>3)) << (name##_index&0x07)
-# endif
 
 #   define SKIP_CACHE(name, gb, num) name##_cache <<= (num)
 # endif
@@ -167,7 +174,6 @@
     s->index += n;
 }
 
-<<<<<<< HEAD
 #elif defined A32_BITSTREAM_READER
 
 #   define MIN_CACHE_BITS 32
@@ -242,8 +248,6 @@
 
 #endif
 
-=======
->>>>>>> a1e98f19
 /**
  * read mpeg1 dc style vlc (sign bit + mantisse with no MSB).
  * if MSB not set it is negative
@@ -305,6 +309,7 @@
 }
 
 static inline unsigned int get_bits1(GetBitContext *s){
+#ifdef ALT_BITSTREAM_READER
     unsigned int index = s->index;
     uint8_t result = s->buffer[index>>3];
 #ifdef ALT_BITSTREAM_READER_LE
@@ -318,6 +323,9 @@
     s->index = index;
 
     return result;
+#else
+    return get_bits(s, 1);
+#endif
 }
 
 static inline unsigned int show_bits1(GetBitContext *s){
@@ -392,7 +400,13 @@
     s->buffer       = buffer;
     s->size_in_bits = bit_size;
     s->buffer_end   = buffer + buffer_size;
+#ifdef ALT_BITSTREAM_READER
     s->index        = 0;
+#elif defined A32_BITSTREAM_READER
+    s->buffer_ptr   = (uint32_t*)((intptr_t)buffer & ~3);
+    s->bit_count    = 32 +     8*((intptr_t)buffer &  3);
+    skip_bits_long(s, 0);
+#endif
 }
 
 static inline void align_get_bits(GetBitContext *s)
