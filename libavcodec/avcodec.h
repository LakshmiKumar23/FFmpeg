--- conflicted
+++ resolved
@@ -258,7 +258,7 @@
     CODEC_ID_XBM,
     CODEC_ID_ZEROCODEC,
     CODEC_ID_MSS1,
-<<<<<<< HEAD
+    CODEC_ID_MSA1,
     CODEC_ID_Y41P       = MKBETAG('Y','4','1','P'),
     CODEC_ID_ESCAPE130  = MKBETAG('E','1','3','0'),
     CODEC_ID_EXR        = MKBETAG('0','E','X','R'),
@@ -271,9 +271,6 @@
     CODEC_ID_V408       = MKBETAG('V','4','0','8'),
     CODEC_ID_YUV4       = MKBETAG('Y','U','V','4'),
     CODEC_ID_SANM       = MKBETAG('S','A','N','M'),
-=======
-    CODEC_ID_MSA1,
->>>>>>> 5e745cef
 
     /* various PCM "codecs" */
     CODEC_ID_FIRST_AUDIO = 0x10000,     ///< A dummy id pointing at the start of audio codecs
