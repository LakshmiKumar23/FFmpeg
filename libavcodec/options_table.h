/*
 * Copyright (c) 2001 Fabrice Bellard
 * Copyright (c) 2002-2004 Michael Niedermayer <michaelni@gmx.at>
 *
 * This file is part of FFmpeg.
 *
 * FFmpeg is free software; you can redistribute it and/or
 * modify it under the terms of the GNU Lesser General Public
 * License as published by the Free Software Foundation; either
 * version 2.1 of the License, or (at your option) any later version.
 *
 * FFmpeg is distributed in the hope that it will be useful,
 * but WITHOUT ANY WARRANTY; without even the implied warranty of
 * MERCHANTABILITY or FITNESS FOR A PARTICULAR PURPOSE.  See the GNU
 * Lesser General Public License for more details.
 *
 * You should have received a copy of the GNU Lesser General Public
 * License along with FFmpeg; if not, write to the Free Software
 * Foundation, Inc., 51 Franklin Street, Fifth Floor, Boston, MA 02110-1301 USA
 */

#ifndef AVCODEC_OPTIONS_TABLE_H
#define AVCODEC_OPTIONS_TABLE_H

#include <float.h>
#include <limits.h>
#include <stdint.h>

#include "libavutil/opt.h"
#include "avcodec.h"
#include "version.h"

#define OFFSET(x) offsetof(AVCodecContext,x)
#define DEFAULT 0 //should be NAN but it does not work as it is not a constant in glibc as required by ANSI/ISO C
//these names are too long to be readable
#define V AV_OPT_FLAG_VIDEO_PARAM
#define A AV_OPT_FLAG_AUDIO_PARAM
#define S AV_OPT_FLAG_SUBTITLE_PARAM
#define E AV_OPT_FLAG_ENCODING_PARAM
#define D AV_OPT_FLAG_DECODING_PARAM

#define AV_CODEC_DEFAULT_BITRATE 200*1000

static const AVOption avcodec_options[] = {
{"b", "set bitrate (in bits/s)", OFFSET(bit_rate), AV_OPT_TYPE_INT, {.i64 = AV_CODEC_DEFAULT_BITRATE }, 0, INT_MAX, A|V|E},
{"ab", "set bitrate (in bits/s)", OFFSET(bit_rate), AV_OPT_TYPE_INT, {.i64 = 128*1000 }, 0, INT_MAX, A|E},
{"bt", "Set video bitrate tolerance (in bits/s). In 1-pass mode, bitrate tolerance specifies how far "
       "ratecontrol is willing to deviate from the target average bitrate value. This is not related "
       "to minimum/maximum bitrate. Lowering tolerance too much has an adverse effect on quality.",
       OFFSET(bit_rate_tolerance), AV_OPT_TYPE_INT, {.i64 = AV_CODEC_DEFAULT_BITRATE*20 }, 1, INT_MAX, V|E},
{"flags", NULL, OFFSET(flags), AV_OPT_TYPE_FLAGS, {.i64 = DEFAULT }, 0, UINT_MAX, V|A|S|E|D, "flags"},
{"unaligned", "allow decoders to produce unaligned output", 0, AV_OPT_TYPE_CONST, { .i64 = CODEC_FLAG_UNALIGNED }, INT_MIN, INT_MAX, V | D, "flags" },
{"mv4", "use four motion vectors per macroblock (MPEG-4)", 0, AV_OPT_TYPE_CONST, {.i64 = CODEC_FLAG_4MV }, INT_MIN, INT_MAX, V|E, "flags"},
{"qpel", "use 1/4-pel motion compensation", 0, AV_OPT_TYPE_CONST, {.i64 = CODEC_FLAG_QPEL }, INT_MIN, INT_MAX, V|E, "flags"},
{"loop", "use loop filter", 0, AV_OPT_TYPE_CONST, {.i64 = CODEC_FLAG_LOOP_FILTER }, INT_MIN, INT_MAX, V|E, "flags"},
{"qscale", "use fixed qscale", 0, AV_OPT_TYPE_CONST, {.i64 = CODEC_FLAG_QSCALE }, INT_MIN, INT_MAX, 0, "flags"},
#if FF_API_GMC
{"gmc", "use gmc", 0, AV_OPT_TYPE_CONST, {.i64 = CODEC_FLAG_GMC }, INT_MIN, INT_MAX, V|E, "flags"},
#endif
#if FF_API_MV0
{"mv0", "always try a mb with mv=<0,0>", 0, AV_OPT_TYPE_CONST, {.i64 = CODEC_FLAG_MV0 }, INT_MIN, INT_MAX, V|E, "flags"},
#endif
#if FF_API_INPUT_PRESERVED
{"input_preserved", NULL, 0, AV_OPT_TYPE_CONST, {.i64 = CODEC_FLAG_INPUT_PRESERVED }, INT_MIN, INT_MAX, 0, "flags"},
#endif
{"pass1", "use internal 2-pass ratecontrol in first  pass mode", 0, AV_OPT_TYPE_CONST, {.i64 = CODEC_FLAG_PASS1 }, INT_MIN, INT_MAX, 0, "flags"},
{"pass2", "use internal 2-pass ratecontrol in second pass mode", 0, AV_OPT_TYPE_CONST, {.i64 = CODEC_FLAG_PASS2 }, INT_MIN, INT_MAX, 0, "flags"},
{"gray", "only decode/encode grayscale", 0, AV_OPT_TYPE_CONST, {.i64 = CODEC_FLAG_GRAY }, INT_MIN, INT_MAX, V|E|D, "flags"},
#if FF_API_EMU_EDGE
{"emu_edge", "do not draw edges", 0, AV_OPT_TYPE_CONST, {.i64 = CODEC_FLAG_EMU_EDGE }, INT_MIN, INT_MAX, 0, "flags"},
#endif
{"psnr", "error[?] variables will be set during encoding", 0, AV_OPT_TYPE_CONST, {.i64 = CODEC_FLAG_PSNR }, INT_MIN, INT_MAX, V|E, "flags"},
{"truncated", NULL, 0, AV_OPT_TYPE_CONST, {.i64 = CODEC_FLAG_TRUNCATED }, INT_MIN, INT_MAX, 0, "flags"},
#if FF_API_NORMALIZE_AQP
{"naq", "normalize adaptive quantization", 0, AV_OPT_TYPE_CONST, {.i64 = CODEC_FLAG_NORMALIZE_AQP }, INT_MIN, INT_MAX, V|E, "flags"},
#endif
{"ildct", "use interlaced DCT", 0, AV_OPT_TYPE_CONST, {.i64 = CODEC_FLAG_INTERLACED_DCT }, INT_MIN, INT_MAX, V|E, "flags"},
{"low_delay", "force low delay", 0, AV_OPT_TYPE_CONST, {.i64 = CODEC_FLAG_LOW_DELAY }, INT_MIN, INT_MAX, V|D|E, "flags"},
{"global_header", "place global headers in extradata instead of every keyframe", 0, AV_OPT_TYPE_CONST, {.i64 = CODEC_FLAG_GLOBAL_HEADER }, INT_MIN, INT_MAX, V|A|E, "flags"},
{"bitexact", "use only bitexact functions (except (I)DCT)", 0, AV_OPT_TYPE_CONST, {.i64 = CODEC_FLAG_BITEXACT }, INT_MIN, INT_MAX, A|V|S|D|E, "flags"},
{"aic", "H.263 advanced intra coding / MPEG-4 AC prediction", 0, AV_OPT_TYPE_CONST, {.i64 = CODEC_FLAG_AC_PRED }, INT_MIN, INT_MAX, V|E, "flags"},
{"ilme", "interlaced motion estimation", 0, AV_OPT_TYPE_CONST, {.i64 = CODEC_FLAG_INTERLACED_ME }, INT_MIN, INT_MAX, V|E, "flags"},
{"cgop", "closed GOP", 0, AV_OPT_TYPE_CONST, {.i64 = CODEC_FLAG_CLOSED_GOP }, INT_MIN, INT_MAX, V|E, "flags"},
{"output_corrupt", "Output even potentially corrupted frames", 0, AV_OPT_TYPE_CONST, {.i64 = CODEC_FLAG_OUTPUT_CORRUPT }, INT_MIN, INT_MAX, V|D, "flags"},
{"fast", "allow non-spec-compliant speedup tricks", 0, AV_OPT_TYPE_CONST, {.i64 = CODEC_FLAG2_FAST }, INT_MIN, INT_MAX, V|E, "flags2"},
{"noout", "skip bitstream encoding", 0, AV_OPT_TYPE_CONST, {.i64 = CODEC_FLAG2_NO_OUTPUT }, INT_MIN, INT_MAX, V|E, "flags2"},
{"ignorecrop", "ignore cropping information from sps", 0, AV_OPT_TYPE_CONST, {.i64 = CODEC_FLAG2_IGNORE_CROP }, INT_MIN, INT_MAX, V|D, "flags2"},
{"local_header", "place global headers at every keyframe instead of in extradata", 0, AV_OPT_TYPE_CONST, {.i64 = CODEC_FLAG2_LOCAL_HEADER }, INT_MIN, INT_MAX, V|E, "flags2"},
{"chunks", "Frame data might be split into multiple chunks", 0, AV_OPT_TYPE_CONST, {.i64 = CODEC_FLAG2_CHUNKS }, INT_MIN, INT_MAX, V|D, "flags2"},
{"showall", "Show all frames before the first keyframe", 0, AV_OPT_TYPE_CONST, {.i64 = CODEC_FLAG2_SHOW_ALL }, INT_MIN, INT_MAX, V|D, "flags2"},
{"export_mvs", "export motion vectors through frame side data", 0, AV_OPT_TYPE_CONST, {.i64 = CODEC_FLAG2_EXPORT_MVS}, INT_MIN, INT_MAX, V|D, "flags2"},
{"skip_manual", "do not skip samples and export skip information as frame side data", 0, AV_OPT_TYPE_CONST, {.i64 = CODEC_FLAG2_SKIP_MANUAL}, INT_MIN, INT_MAX, V|D, "flags2"},
{"me_method", "set motion estimation method", OFFSET(me_method), AV_OPT_TYPE_INT, {.i64 = ME_EPZS }, INT_MIN, INT_MAX, V|E, "me_method"},
{"zero", "zero motion estimation (fastest)", 0, AV_OPT_TYPE_CONST, {.i64 = ME_ZERO }, INT_MIN, INT_MAX, V|E, "me_method" },
{"full", "full motion estimation (slowest)", 0, AV_OPT_TYPE_CONST, {.i64 = ME_FULL }, INT_MIN, INT_MAX, V|E, "me_method" },
{"epzs", "EPZS motion estimation (default)", 0, AV_OPT_TYPE_CONST, {.i64 = ME_EPZS }, INT_MIN, INT_MAX, V|E, "me_method" },
{"esa", "esa motion estimation (alias for full)", 0, AV_OPT_TYPE_CONST, {.i64 = ME_FULL }, INT_MIN, INT_MAX, V|E, "me_method" },
{"tesa", "tesa motion estimation", 0, AV_OPT_TYPE_CONST, {.i64 = ME_TESA }, INT_MIN, INT_MAX, V|E, "me_method" },
{"dia", "diamond motion estimation (alias for EPZS)", 0, AV_OPT_TYPE_CONST, {.i64 = ME_EPZS }, INT_MIN, INT_MAX, V|E, "me_method" },
{"log", "log motion estimation", 0, AV_OPT_TYPE_CONST, {.i64 = ME_LOG }, INT_MIN, INT_MAX, V|E, "me_method" },
{"phods", "phods motion estimation", 0, AV_OPT_TYPE_CONST, {.i64 = ME_PHODS }, INT_MIN, INT_MAX, V|E, "me_method" },
{"x1", "X1 motion estimation", 0, AV_OPT_TYPE_CONST, {.i64 = ME_X1 }, INT_MIN, INT_MAX, V|E, "me_method" },
{"hex", "hex motion estimation", 0, AV_OPT_TYPE_CONST, {.i64 = ME_HEX }, INT_MIN, INT_MAX, V|E, "me_method" },
{"umh", "umh motion estimation", 0, AV_OPT_TYPE_CONST, {.i64 = ME_UMH }, INT_MIN, INT_MAX, V|E, "me_method" },
{"iter", "iter motion estimation", 0, AV_OPT_TYPE_CONST, {.i64 = ME_ITER }, INT_MIN, INT_MAX, V|E, "me_method" },
{"extradata_size", NULL, OFFSET(extradata_size), AV_OPT_TYPE_INT, {.i64 = DEFAULT }, INT_MIN, INT_MAX},
{"time_base", NULL, OFFSET(time_base), AV_OPT_TYPE_RATIONAL, {.dbl = 0}, INT_MIN, INT_MAX},
{"g", "set the group of picture (GOP) size", OFFSET(gop_size), AV_OPT_TYPE_INT, {.i64 = 12 }, INT_MIN, INT_MAX, V|E},
{"ar", "set audio sampling rate (in Hz)", OFFSET(sample_rate), AV_OPT_TYPE_INT, {.i64 = DEFAULT }, INT_MIN, INT_MAX, A|D|E},
{"ac", "set number of audio channels", OFFSET(channels), AV_OPT_TYPE_INT, {.i64 = DEFAULT }, INT_MIN, INT_MAX, A|D|E},
{"cutoff", "set cutoff bandwidth", OFFSET(cutoff), AV_OPT_TYPE_INT, {.i64 = DEFAULT }, INT_MIN, INT_MAX, A|E},
{"frame_size", NULL, OFFSET(frame_size), AV_OPT_TYPE_INT, {.i64 = DEFAULT }, INT_MIN, INT_MAX, A|E},
{"frame_number", NULL, OFFSET(frame_number), AV_OPT_TYPE_INT, {.i64 = DEFAULT }, INT_MIN, INT_MAX},
{"delay", NULL, OFFSET(delay), AV_OPT_TYPE_INT, {.i64 = DEFAULT }, INT_MIN, INT_MAX},
{"qcomp", "video quantizer scale compression (VBR). Constant of ratecontrol equation. "
          "Recommended range for default rc_eq: 0.0-1.0",
          OFFSET(qcompress), AV_OPT_TYPE_FLOAT, {.dbl = 0.5 }, -FLT_MAX, FLT_MAX, V|E},
{"qblur", "video quantizer scale blur (VBR)", OFFSET(qblur), AV_OPT_TYPE_FLOAT, {.dbl = 0.5 }, -1, FLT_MAX, V|E},
{"qmin", "minimum video quantizer scale (VBR)", OFFSET(qmin), AV_OPT_TYPE_INT, {.i64 = 2 }, -1, 69, V|E},
{"qmax", "maximum video quantizer scale (VBR)", OFFSET(qmax), AV_OPT_TYPE_INT, {.i64 = 31 }, -1, 1024, V|E},
{"qdiff", "maximum difference between the quantizer scales (VBR)", OFFSET(max_qdiff), AV_OPT_TYPE_INT, {.i64 = 3 }, INT_MIN, INT_MAX, V|E},
{"bf", "set maximum number of B frames between non-B-frames", OFFSET(max_b_frames), AV_OPT_TYPE_INT, {.i64 = DEFAULT }, -1, INT_MAX, V|E},
{"b_qfactor", "QP factor between P- and B-frames", OFFSET(b_quant_factor), AV_OPT_TYPE_FLOAT, {.dbl = 1.25 }, -FLT_MAX, FLT_MAX, V|E},
{"rc_strategy", "ratecontrol method", OFFSET(rc_strategy), AV_OPT_TYPE_INT, {.i64 = DEFAULT }, INT_MIN, INT_MAX, V|E},
{"b_strategy", "strategy to choose between I/P/B-frames", OFFSET(b_frame_strategy), AV_OPT_TYPE_INT, {.i64 = 0 }, INT_MIN, INT_MAX, V|E},
{"ps", "RTP payload size in bytes", OFFSET(rtp_payload_size), AV_OPT_TYPE_INT, {.i64 = DEFAULT }, INT_MIN, INT_MAX, V|E},
{"mv_bits", NULL, OFFSET(mv_bits), AV_OPT_TYPE_INT, {.i64 = DEFAULT }, INT_MIN, INT_MAX},
{"header_bits", NULL, OFFSET(header_bits), AV_OPT_TYPE_INT, {.i64 = DEFAULT }, INT_MIN, INT_MAX},
{"i_tex_bits", NULL, OFFSET(i_tex_bits), AV_OPT_TYPE_INT, {.i64 = DEFAULT }, INT_MIN, INT_MAX},
{"p_tex_bits", NULL, OFFSET(p_tex_bits), AV_OPT_TYPE_INT, {.i64 = DEFAULT }, INT_MIN, INT_MAX},
{"i_count", NULL, OFFSET(i_count), AV_OPT_TYPE_INT, {.i64 = DEFAULT }, INT_MIN, INT_MAX},
{"p_count", NULL, OFFSET(p_count), AV_OPT_TYPE_INT, {.i64 = DEFAULT }, INT_MIN, INT_MAX},
{"skip_count", NULL, OFFSET(skip_count), AV_OPT_TYPE_INT, {.i64 = DEFAULT }, INT_MIN, INT_MAX},
{"misc_bits", NULL, OFFSET(misc_bits), AV_OPT_TYPE_INT, {.i64 = DEFAULT }, INT_MIN, INT_MAX},
{"frame_bits", NULL, OFFSET(frame_bits), AV_OPT_TYPE_INT, {.i64 = DEFAULT }, INT_MIN, INT_MAX},
{"codec_tag", NULL, OFFSET(codec_tag), AV_OPT_TYPE_INT, {.i64 = DEFAULT }, INT_MIN, INT_MAX},
{"bug", "work around not autodetected encoder bugs", OFFSET(workaround_bugs), AV_OPT_TYPE_FLAGS, {.i64 = FF_BUG_AUTODETECT }, INT_MIN, INT_MAX, V|D, "bug"},
{"autodetect", NULL, 0, AV_OPT_TYPE_CONST, {.i64 = FF_BUG_AUTODETECT }, INT_MIN, INT_MAX, V|D, "bug"},
#if FF_API_OLD_MSMPEG4
{"old_msmpeg4", "some old lavc-generated MSMPEG4v3 files (no autodetection)", 0, AV_OPT_TYPE_CONST, {.i64 = FF_BUG_OLD_MSMPEG4 }, INT_MIN, INT_MAX, V|D, "bug"},
#endif
{"xvid_ilace", "Xvid interlacing bug (autodetected if FOURCC == XVIX)", 0, AV_OPT_TYPE_CONST, {.i64 = FF_BUG_XVID_ILACE }, INT_MIN, INT_MAX, V|D, "bug"},
{"ump4", "(autodetected if FOURCC == UMP4)", 0, AV_OPT_TYPE_CONST, {.i64 = FF_BUG_UMP4 }, INT_MIN, INT_MAX, V|D, "bug"},
{"no_padding", "padding bug (autodetected)", 0, AV_OPT_TYPE_CONST, {.i64 = FF_BUG_NO_PADDING }, INT_MIN, INT_MAX, V|D, "bug"},
{"amv", NULL, 0, AV_OPT_TYPE_CONST, {.i64 = FF_BUG_AMV }, INT_MIN, INT_MAX, V|D, "bug"},
#if FF_API_AC_VLC
{"ac_vlc", "illegal VLC bug (autodetected per FOURCC)", 0, AV_OPT_TYPE_CONST, {.i64 = FF_BUG_AC_VLC }, INT_MIN, INT_MAX, V|D, "bug"},
#endif
{"qpel_chroma", NULL, 0, AV_OPT_TYPE_CONST, {.i64 = FF_BUG_QPEL_CHROMA }, INT_MIN, INT_MAX, V|D, "bug"},
{"std_qpel", "old standard qpel (autodetected per FOURCC/version)", 0, AV_OPT_TYPE_CONST, {.i64 = FF_BUG_STD_QPEL }, INT_MIN, INT_MAX, V|D, "bug"},
{"qpel_chroma2", NULL, 0, AV_OPT_TYPE_CONST, {.i64 = FF_BUG_QPEL_CHROMA2 }, INT_MIN, INT_MAX, V|D, "bug"},
{"direct_blocksize", "direct-qpel-blocksize bug (autodetected per FOURCC/version)", 0, AV_OPT_TYPE_CONST, {.i64 = FF_BUG_DIRECT_BLOCKSIZE }, INT_MIN, INT_MAX, V|D, "bug"},
{"edge", "edge padding bug (autodetected per FOURCC/version)", 0, AV_OPT_TYPE_CONST, {.i64 = FF_BUG_EDGE }, INT_MIN, INT_MAX, V|D, "bug"},
{"hpel_chroma", NULL, 0, AV_OPT_TYPE_CONST, {.i64 = FF_BUG_HPEL_CHROMA }, INT_MIN, INT_MAX, V|D, "bug"},
{"dc_clip", NULL, 0, AV_OPT_TYPE_CONST, {.i64 = FF_BUG_DC_CLIP }, INT_MIN, INT_MAX, V|D, "bug"},
{"ms", "work around various bugs in Microsoft's broken decoders", 0, AV_OPT_TYPE_CONST, {.i64 = FF_BUG_MS }, INT_MIN, INT_MAX, V|D, "bug"},
{"trunc", "truncated frames", 0, AV_OPT_TYPE_CONST, {.i64 = FF_BUG_TRUNCATED}, INT_MIN, INT_MAX, V|D, "bug"},
{"strict", "how strictly to follow the standards", OFFSET(strict_std_compliance), AV_OPT_TYPE_INT, {.i64 = DEFAULT }, INT_MIN, INT_MAX, A|V|D|E, "strict"},
{"very", "strictly conform to a older more strict version of the spec or reference software", 0, AV_OPT_TYPE_CONST, {.i64 = FF_COMPLIANCE_VERY_STRICT }, INT_MIN, INT_MAX, V|D|E, "strict"},
{"strict", "strictly conform to all the things in the spec no matter what the consequences", 0, AV_OPT_TYPE_CONST, {.i64 = FF_COMPLIANCE_STRICT }, INT_MIN, INT_MAX, V|D|E, "strict"},
{"normal", NULL, 0, AV_OPT_TYPE_CONST, {.i64 = FF_COMPLIANCE_NORMAL }, INT_MIN, INT_MAX, V|D|E, "strict"},
{"unofficial", "allow unofficial extensions", 0, AV_OPT_TYPE_CONST, {.i64 = FF_COMPLIANCE_UNOFFICIAL }, INT_MIN, INT_MAX, V|D|E, "strict"},
{"experimental", "allow non-standardized experimental things", 0, AV_OPT_TYPE_CONST, {.i64 = FF_COMPLIANCE_EXPERIMENTAL }, INT_MIN, INT_MAX, V|D|E, "strict"},
{"b_qoffset", "QP offset between P- and B-frames", OFFSET(b_quant_offset), AV_OPT_TYPE_FLOAT, {.dbl = 1.25 }, -FLT_MAX, FLT_MAX, V|E},
{"err_detect", "set error detection flags", OFFSET(err_recognition), AV_OPT_TYPE_FLAGS, {.i64 = 0 }, INT_MIN, INT_MAX, A|V|D, "err_detect"},
{"crccheck", "verify embedded CRCs", 0, AV_OPT_TYPE_CONST, {.i64 = AV_EF_CRCCHECK }, INT_MIN, INT_MAX, A|V|D, "err_detect"},
{"bitstream", "detect bitstream specification deviations", 0, AV_OPT_TYPE_CONST, {.i64 = AV_EF_BITSTREAM }, INT_MIN, INT_MAX, A|V|D, "err_detect"},
{"buffer", "detect improper bitstream length", 0, AV_OPT_TYPE_CONST, {.i64 = AV_EF_BUFFER }, INT_MIN, INT_MAX, A|V|D, "err_detect"},
{"explode", "abort decoding on minor error detection", 0, AV_OPT_TYPE_CONST, {.i64 = AV_EF_EXPLODE }, INT_MIN, INT_MAX, A|V|D, "err_detect"},
{"ignore_err", "ignore errors", 0, AV_OPT_TYPE_CONST, {.i64 = AV_EF_IGNORE_ERR }, INT_MIN, INT_MAX, A|V|D, "err_detect"},
{"careful",    "consider things that violate the spec, are fast to check and have not been seen in the wild as errors", 0, AV_OPT_TYPE_CONST, {.i64 = AV_EF_CAREFUL }, INT_MIN, INT_MAX, A|V|D, "err_detect"},
{"compliant",  "consider all spec non compliancies as errors", 0, AV_OPT_TYPE_CONST, {.i64 = AV_EF_COMPLIANT }, INT_MIN, INT_MAX, A|V|D, "err_detect"},
{"aggressive", "consider things that a sane encoder should not do as an error", 0, AV_OPT_TYPE_CONST, {.i64 = AV_EF_AGGRESSIVE }, INT_MIN, INT_MAX, A|V|D, "err_detect"},
{"has_b_frames", NULL, OFFSET(has_b_frames), AV_OPT_TYPE_INT, {.i64 = DEFAULT }, INT_MIN, INT_MAX},
{"block_align", NULL, OFFSET(block_align), AV_OPT_TYPE_INT, {.i64 = DEFAULT }, INT_MIN, INT_MAX},
{"mpeg_quant", "use MPEG quantizers instead of H.263", OFFSET(mpeg_quant), AV_OPT_TYPE_INT, {.i64 = DEFAULT }, INT_MIN, INT_MAX, V|E},
#if FF_API_MPV_OPT
{"qsquish", "deprecated, use encoder private options instead", OFFSET(rc_qsquish), AV_OPT_TYPE_FLOAT, {.dbl = DEFAULT }, 0, 99, V|E},
{"rc_qmod_amp",  "deprecated, use encoder private options instead", OFFSET(rc_qmod_amp), AV_OPT_TYPE_FLOAT, {.dbl = DEFAULT }, -FLT_MAX, FLT_MAX, V|E},
{"rc_qmod_freq", "deprecated, use encoder private options instead", OFFSET(rc_qmod_freq), AV_OPT_TYPE_INT, {.i64 = DEFAULT }, INT_MIN, INT_MAX, V|E},
#endif
{"rc_override_count", NULL, OFFSET(rc_override_count), AV_OPT_TYPE_INT, {.i64 = DEFAULT }, INT_MIN, INT_MAX},
#if FF_API_MPV_OPT
{"rc_eq", "deprecated, use encoder private options instead", OFFSET(rc_eq), AV_OPT_TYPE_STRING, {.str = NULL}, CHAR_MIN, CHAR_MAX, V|E},
#endif
{"maxrate", "maximum bitrate (in bits/s). Used for VBV together with bufsize.", OFFSET(rc_max_rate), AV_OPT_TYPE_INT, {.i64 = DEFAULT }, 0, INT_MAX, V|A|E},
{"minrate", "minimum bitrate (in bits/s). Most useful in setting up a CBR encode. It is of little use otherwise.",
            OFFSET(rc_min_rate), AV_OPT_TYPE_INT, {.i64 = DEFAULT }, INT_MIN, INT_MAX, V|A|E},
{"bufsize", "set ratecontrol buffer size (in bits)", OFFSET(rc_buffer_size), AV_OPT_TYPE_INT, {.i64 = DEFAULT }, INT_MIN, INT_MAX, A|V|E},
#if FF_API_MPV_OPT
{"rc_buf_aggressivity", "deprecated, use encoder private options instead", OFFSET(rc_buffer_aggressivity), AV_OPT_TYPE_FLOAT, {.dbl = 1.0 }, -FLT_MAX, FLT_MAX, V|E},
#endif
{"i_qfactor", "QP factor between P- and I-frames", OFFSET(i_quant_factor), AV_OPT_TYPE_FLOAT, {.dbl = -0.8 }, -FLT_MAX, FLT_MAX, V|E},
{"i_qoffset", "QP offset between P- and I-frames", OFFSET(i_quant_offset), AV_OPT_TYPE_FLOAT, {.dbl = 0.0 }, -FLT_MAX, FLT_MAX, V|E},
#if FF_API_MPV_OPT
{"rc_init_cplx", "deprecated, use encoder private options instead", OFFSET(rc_initial_cplx), AV_OPT_TYPE_FLOAT, {.dbl = DEFAULT }, -FLT_MAX, FLT_MAX, V|E},
#endif
{"dct", "DCT algorithm", OFFSET(dct_algo), AV_OPT_TYPE_INT, {.i64 = DEFAULT }, 0, INT_MAX, V|E, "dct"},
{"auto", "autoselect a good one (default)", 0, AV_OPT_TYPE_CONST, {.i64 = FF_DCT_AUTO }, INT_MIN, INT_MAX, V|E, "dct"},
{"fastint", "fast integer", 0, AV_OPT_TYPE_CONST, {.i64 = FF_DCT_FASTINT }, INT_MIN, INT_MAX, V|E, "dct"},
#if FF_API_UNUSED_MEMBERS
{"int", "accurate integer", 0, AV_OPT_TYPE_CONST, {.i64 = FF_DCT_INT }, INT_MIN, INT_MAX, V|E, "dct"},
#endif /* FF_API_UNUSED_MEMBERS */
{"mmx", NULL, 0, AV_OPT_TYPE_CONST, {.i64 = FF_DCT_MMX }, INT_MIN, INT_MAX, V|E, "dct"},
{"altivec", NULL, 0, AV_OPT_TYPE_CONST, {.i64 = FF_DCT_ALTIVEC }, INT_MIN, INT_MAX, V|E, "dct"},
{"faan", "floating point AAN DCT", 0, AV_OPT_TYPE_CONST, {.i64 = FF_DCT_FAAN }, INT_MIN, INT_MAX, V|E, "dct"},
{"lumi_mask", "compresses bright areas stronger than medium ones", OFFSET(lumi_masking), AV_OPT_TYPE_FLOAT, {.dbl = 0 }, -FLT_MAX, FLT_MAX, V|E},
{"tcplx_mask", "temporal complexity masking", OFFSET(temporal_cplx_masking), AV_OPT_TYPE_FLOAT, {.dbl = 0 }, -FLT_MAX, FLT_MAX, V|E},
{"scplx_mask", "spatial complexity masking", OFFSET(spatial_cplx_masking), AV_OPT_TYPE_FLOAT, {.dbl = 0 }, -FLT_MAX, FLT_MAX, V|E},
{"p_mask", "inter masking", OFFSET(p_masking), AV_OPT_TYPE_FLOAT, {.dbl = 0 }, -FLT_MAX, FLT_MAX, V|E},
{"dark_mask", "compresses dark areas stronger than medium ones", OFFSET(dark_masking), AV_OPT_TYPE_FLOAT, {.dbl = 0 }, -FLT_MAX, FLT_MAX, V|E},
{"idct", "select IDCT implementation", OFFSET(idct_algo), AV_OPT_TYPE_INT, {.i64 = DEFAULT }, 0, INT_MAX, V|E|D, "idct"},
{"auto", NULL, 0, AV_OPT_TYPE_CONST, {.i64 = FF_IDCT_AUTO }, INT_MIN, INT_MAX, V|E|D, "idct"},
{"int", NULL, 0, AV_OPT_TYPE_CONST, {.i64 = FF_IDCT_INT }, INT_MIN, INT_MAX, V|E|D, "idct"},
{"simple", NULL, 0, AV_OPT_TYPE_CONST, {.i64 = FF_IDCT_SIMPLE }, INT_MIN, INT_MAX, V|E|D, "idct"},
{"simplemmx", NULL, 0, AV_OPT_TYPE_CONST, {.i64 = FF_IDCT_SIMPLEMMX }, INT_MIN, INT_MAX, V|E|D, "idct"},
{"arm", NULL, 0, AV_OPT_TYPE_CONST, {.i64 = FF_IDCT_ARM }, INT_MIN, INT_MAX, V|E|D, "idct"},
{"altivec", NULL, 0, AV_OPT_TYPE_CONST, {.i64 = FF_IDCT_ALTIVEC }, INT_MIN, INT_MAX, V|E|D, "idct"},
#if FF_API_ARCH_SH4
{"sh4", NULL, 0, AV_OPT_TYPE_CONST, {.i64 = FF_IDCT_SH4 }, INT_MIN, INT_MAX, V|E|D, "idct"},
#endif
{"simplearm", NULL, 0, AV_OPT_TYPE_CONST, {.i64 = FF_IDCT_SIMPLEARM }, INT_MIN, INT_MAX, V|E|D, "idct"},
{"simplearmv5te", NULL, 0, AV_OPT_TYPE_CONST, {.i64 = FF_IDCT_SIMPLEARMV5TE }, INT_MIN, INT_MAX, V|E|D, "idct"},
{"simplearmv6", NULL, 0, AV_OPT_TYPE_CONST, {.i64 = FF_IDCT_SIMPLEARMV6 }, INT_MIN, INT_MAX, V|E|D, "idct"},
{"simpleneon", NULL, 0, AV_OPT_TYPE_CONST, {.i64 = FF_IDCT_SIMPLENEON }, INT_MIN, INT_MAX, V|E|D, "idct"},
#if FF_API_ARCH_ALPHA
{"simplealpha", NULL, 0, AV_OPT_TYPE_CONST, {.i64 = FF_IDCT_SIMPLEALPHA }, INT_MIN, INT_MAX, V|E|D, "idct"},
#endif
#if FF_API_UNUSED_MEMBERS
{"ipp", NULL, 0, AV_OPT_TYPE_CONST, {.i64 = FF_IDCT_IPP }, INT_MIN, INT_MAX, V|E|D, "idct"},
#endif /* FF_API_UNUSED_MEMBERS */
{"xvid", NULL, 0, AV_OPT_TYPE_CONST, {.i64 = FF_IDCT_XVID }, INT_MIN, INT_MAX, V|E|D, "idct"},
{"xvidmmx", "deprecated, for compatibility only", 0, AV_OPT_TYPE_CONST, {.i64 = FF_IDCT_XVID }, INT_MIN, INT_MAX, V|E|D, "idct"},
{"faani", "floating point AAN IDCT", 0, AV_OPT_TYPE_CONST, {.i64 = FF_IDCT_FAAN }, INT_MIN, INT_MAX, V|D|E, "idct"},
{"simpleauto", NULL, 0, AV_OPT_TYPE_CONST, {.i64 = FF_IDCT_SIMPLEAUTO }, INT_MIN, INT_MAX, V|E|D, "idct"},
{"slice_count", NULL, OFFSET(slice_count), AV_OPT_TYPE_INT, {.i64 = DEFAULT }, INT_MIN, INT_MAX},
{"ec", "set error concealment strategy", OFFSET(error_concealment), AV_OPT_TYPE_FLAGS, {.i64 = 3 }, INT_MIN, INT_MAX, V|D, "ec"},
{"guess_mvs", "iterative motion vector (MV) search (slow)", 0, AV_OPT_TYPE_CONST, {.i64 = FF_EC_GUESS_MVS }, INT_MIN, INT_MAX, V|D, "ec"},
{"deblock", "use strong deblock filter for damaged MBs", 0, AV_OPT_TYPE_CONST, {.i64 = FF_EC_DEBLOCK }, INT_MIN, INT_MAX, V|D, "ec"},
{"favor_inter", "favor predicting from the previous frame", 0, AV_OPT_TYPE_CONST, {.i64 = FF_EC_FAVOR_INTER }, INT_MIN, INT_MAX, V|D, "ec"},
{"bits_per_coded_sample", NULL, OFFSET(bits_per_coded_sample), AV_OPT_TYPE_INT, {.i64 = DEFAULT }, INT_MIN, INT_MAX},
{"pred", "prediction method", OFFSET(prediction_method), AV_OPT_TYPE_INT, {.i64 = DEFAULT }, INT_MIN, INT_MAX, V|E, "pred"},
{"left", NULL, 0, AV_OPT_TYPE_CONST, {.i64 = FF_PRED_LEFT }, INT_MIN, INT_MAX, V|E, "pred"},
{"plane", NULL, 0, AV_OPT_TYPE_CONST, {.i64 = FF_PRED_PLANE }, INT_MIN, INT_MAX, V|E, "pred"},
{"median", NULL, 0, AV_OPT_TYPE_CONST, {.i64 = FF_PRED_MEDIAN }, INT_MIN, INT_MAX, V|E, "pred"},
{"aspect", "sample aspect ratio", OFFSET(sample_aspect_ratio), AV_OPT_TYPE_RATIONAL, {.dbl = 0}, 0, 10, V|E},
{"debug", "print specific debug info", OFFSET(debug), AV_OPT_TYPE_FLAGS, {.i64 = DEFAULT }, 0, INT_MAX, V|A|S|E|D, "debug"},
{"pict", "picture info", 0, AV_OPT_TYPE_CONST, {.i64 = FF_DEBUG_PICT_INFO }, INT_MIN, INT_MAX, V|D, "debug"},
{"rc", "rate control", 0, AV_OPT_TYPE_CONST, {.i64 = FF_DEBUG_RC }, INT_MIN, INT_MAX, V|E, "debug"},
{"bitstream", NULL, 0, AV_OPT_TYPE_CONST, {.i64 = FF_DEBUG_BITSTREAM }, INT_MIN, INT_MAX, V|D, "debug"},
{"mb_type", "macroblock (MB) type", 0, AV_OPT_TYPE_CONST, {.i64 = FF_DEBUG_MB_TYPE }, INT_MIN, INT_MAX, V|D, "debug"},
{"qp", "per-block quantization parameter (QP)", 0, AV_OPT_TYPE_CONST, {.i64 = FF_DEBUG_QP }, INT_MIN, INT_MAX, V|D, "debug"},
#if FF_API_DEBUG_MV
{"mv", "motion vector", 0, AV_OPT_TYPE_CONST, {.i64 = FF_DEBUG_MV }, INT_MIN, INT_MAX, V|D, "debug"},
#endif
{"dct_coeff", NULL, 0, AV_OPT_TYPE_CONST, {.i64 = FF_DEBUG_DCT_COEFF }, INT_MIN, INT_MAX, V|D, "debug"},
{"skip", NULL, 0, AV_OPT_TYPE_CONST, {.i64 = FF_DEBUG_SKIP }, INT_MIN, INT_MAX, V|D, "debug"},
{"startcode", NULL, 0, AV_OPT_TYPE_CONST, {.i64 = FF_DEBUG_STARTCODE }, INT_MIN, INT_MAX, V|D, "debug"},
#if FF_API_UNUSED_MEMBERS
{"pts", NULL, 0, AV_OPT_TYPE_CONST, {.i64 = FF_DEBUG_PTS }, INT_MIN, INT_MAX, V|D, "debug"},
#endif /* FF_API_UNUSED_MEMBERS */
{"er", "error recognition", 0, AV_OPT_TYPE_CONST, {.i64 = FF_DEBUG_ER }, INT_MIN, INT_MAX, V|D, "debug"},
{"mmco", "memory management control operations (H.264)", 0, AV_OPT_TYPE_CONST, {.i64 = FF_DEBUG_MMCO }, INT_MIN, INT_MAX, V|D, "debug"},
{"bugs", NULL, 0, AV_OPT_TYPE_CONST, {.i64 = FF_DEBUG_BUGS }, INT_MIN, INT_MAX, V|D, "debug"},
{"vis_qp", "visualize quantization parameter (QP), lower QP are tinted greener", 0, AV_OPT_TYPE_CONST, {.i64 = FF_DEBUG_VIS_QP }, INT_MIN, INT_MAX, V|D, "debug"},
{"vis_mb_type", "visualize block types", 0, AV_OPT_TYPE_CONST, {.i64 = FF_DEBUG_VIS_MB_TYPE }, INT_MIN, INT_MAX, V|D, "debug"},
{"buffers", "picture buffer allocations", 0, AV_OPT_TYPE_CONST, {.i64 = FF_DEBUG_BUFFERS }, INT_MIN, INT_MAX, V|D, "debug"},
{"thread_ops", "threading operations", 0, AV_OPT_TYPE_CONST, {.i64 = FF_DEBUG_THREADS }, INT_MIN, INT_MAX, V|A|D, "debug"},
{"nomc", "skip motion compensation", 0, AV_OPT_TYPE_CONST, {.i64 = FF_DEBUG_NOMC }, INT_MIN, INT_MAX, V|A|D, "debug"},
#if FF_API_VISMV
{"vismv", "visualize motion vectors (MVs) (deprecated)", OFFSET(debug_mv), AV_OPT_TYPE_FLAGS, {.i64 = DEFAULT }, 0, INT_MAX, V|D, "debug_mv"},
{"pf", "forward predicted MVs of P-frames", 0, AV_OPT_TYPE_CONST, {.i64 = FF_DEBUG_VIS_MV_P_FOR }, INT_MIN, INT_MAX, V|D, "debug_mv"},
{"bf", "forward predicted MVs of B-frames", 0, AV_OPT_TYPE_CONST, {.i64 = FF_DEBUG_VIS_MV_B_FOR }, INT_MIN, INT_MAX, V|D, "debug_mv"},
{"bb", "backward predicted MVs of B-frames", 0, AV_OPT_TYPE_CONST, {.i64 = FF_DEBUG_VIS_MV_B_BACK }, INT_MIN, INT_MAX, V|D, "debug_mv"},
#endif
{"cmp", "full-pel ME compare function", OFFSET(me_cmp), AV_OPT_TYPE_INT, {.i64 = DEFAULT }, INT_MIN, INT_MAX, V|E, "cmp_func"},
{"subcmp", "sub-pel ME compare function", OFFSET(me_sub_cmp), AV_OPT_TYPE_INT, {.i64 = DEFAULT }, INT_MIN, INT_MAX, V|E, "cmp_func"},
{"mbcmp", "macroblock compare function", OFFSET(mb_cmp), AV_OPT_TYPE_INT, {.i64 = DEFAULT }, INT_MIN, INT_MAX, V|E, "cmp_func"},
{"ildctcmp", "interlaced DCT compare function", OFFSET(ildct_cmp), AV_OPT_TYPE_INT, {.i64 = FF_CMP_VSAD }, INT_MIN, INT_MAX, V|E, "cmp_func"},
{"dia_size", "diamond type & size for motion estimation", OFFSET(dia_size), AV_OPT_TYPE_INT, {.i64 = DEFAULT }, INT_MIN, INT_MAX, V|E},
{"last_pred", "amount of motion predictors from the previous frame", OFFSET(last_predictor_count), AV_OPT_TYPE_INT, {.i64 = DEFAULT }, INT_MIN, INT_MAX, V|E},
{"preme", "pre motion estimation", OFFSET(pre_me), AV_OPT_TYPE_INT, {.i64 = DEFAULT }, INT_MIN, INT_MAX, V|E},
{"precmp", "pre motion estimation compare function", OFFSET(me_pre_cmp), AV_OPT_TYPE_INT, {.i64 = DEFAULT }, INT_MIN, INT_MAX, V|E, "cmp_func"},
{"sad", "sum of absolute differences, fast (default)", 0, AV_OPT_TYPE_CONST, {.i64 = FF_CMP_SAD }, INT_MIN, INT_MAX, V|E, "cmp_func"},
{"sse", "sum of squared errors", 0, AV_OPT_TYPE_CONST, {.i64 = FF_CMP_SSE }, INT_MIN, INT_MAX, V|E, "cmp_func"},
{"satd", "sum of absolute Hadamard transformed differences", 0, AV_OPT_TYPE_CONST, {.i64 = FF_CMP_SATD }, INT_MIN, INT_MAX, V|E, "cmp_func"},
{"dct", "sum of absolute DCT transformed differences", 0, AV_OPT_TYPE_CONST, {.i64 = FF_CMP_DCT }, INT_MIN, INT_MAX, V|E, "cmp_func"},
{"psnr", "sum of squared quantization errors (avoid, low quality)", 0, AV_OPT_TYPE_CONST, {.i64 = FF_CMP_PSNR }, INT_MIN, INT_MAX, V|E, "cmp_func"},
{"bit", "number of bits needed for the block", 0, AV_OPT_TYPE_CONST, {.i64 = FF_CMP_BIT }, INT_MIN, INT_MAX, V|E, "cmp_func"},
{"rd", "rate distortion optimal, slow", 0, AV_OPT_TYPE_CONST, {.i64 = FF_CMP_RD }, INT_MIN, INT_MAX, V|E, "cmp_func"},
{"zero", "0", 0, AV_OPT_TYPE_CONST, {.i64 = FF_CMP_ZERO }, INT_MIN, INT_MAX, V|E, "cmp_func"},
{"vsad", "sum of absolute vertical differences", 0, AV_OPT_TYPE_CONST, {.i64 = FF_CMP_VSAD }, INT_MIN, INT_MAX, V|E, "cmp_func"},
{"vsse", "sum of squared vertical differences", 0, AV_OPT_TYPE_CONST, {.i64 = FF_CMP_VSSE }, INT_MIN, INT_MAX, V|E, "cmp_func"},
{"nsse", "noise preserving sum of squared differences", 0, AV_OPT_TYPE_CONST, {.i64 = FF_CMP_NSSE }, INT_MIN, INT_MAX, V|E, "cmp_func"},
#if CONFIG_SNOW_ENCODER
{"w53", "5/3 wavelet, only used in snow", 0, AV_OPT_TYPE_CONST, {.i64 = FF_CMP_W53 }, INT_MIN, INT_MAX, V|E, "cmp_func"},
{"w97", "9/7 wavelet, only used in snow", 0, AV_OPT_TYPE_CONST, {.i64 = FF_CMP_W97 }, INT_MIN, INT_MAX, V|E, "cmp_func"},
#endif
{"dctmax", NULL, 0, AV_OPT_TYPE_CONST, {.i64 = FF_CMP_DCTMAX }, INT_MIN, INT_MAX, V|E, "cmp_func"},
{"chroma", NULL, 0, AV_OPT_TYPE_CONST, {.i64 = FF_CMP_CHROMA }, INT_MIN, INT_MAX, V|E, "cmp_func"},
{"pre_dia_size", "diamond type & size for motion estimation pre-pass", OFFSET(pre_dia_size), AV_OPT_TYPE_INT, {.i64 = DEFAULT }, INT_MIN, INT_MAX, V|E},
{"subq", "sub-pel motion estimation quality", OFFSET(me_subpel_quality), AV_OPT_TYPE_INT, {.i64 = 8 }, INT_MIN, INT_MAX, V|E},
{"dtg_active_format", NULL, OFFSET(dtg_active_format), AV_OPT_TYPE_INT, {.i64 = DEFAULT }, INT_MIN, INT_MAX},
{"me_range", "limit motion vectors range (1023 for DivX player)", OFFSET(me_range), AV_OPT_TYPE_INT, {.i64 = DEFAULT }, INT_MIN, INT_MAX, V|E},
{"ibias", "intra quant bias", OFFSET(intra_quant_bias), AV_OPT_TYPE_INT, {.i64 = FF_DEFAULT_QUANT_BIAS }, INT_MIN, INT_MAX, V|E},
{"pbias", "inter quant bias", OFFSET(inter_quant_bias), AV_OPT_TYPE_INT, {.i64 = FF_DEFAULT_QUANT_BIAS }, INT_MIN, INT_MAX, V|E},
{"global_quality", NULL, OFFSET(global_quality), AV_OPT_TYPE_INT, {.i64 = DEFAULT }, INT_MIN, INT_MAX, V|A|E},
{"coder", NULL, OFFSET(coder_type), AV_OPT_TYPE_INT, {.i64 = DEFAULT }, INT_MIN, INT_MAX, V|E, "coder"},
{"vlc", "variable length coder / Huffman coder", 0, AV_OPT_TYPE_CONST, {.i64 = FF_CODER_TYPE_VLC }, INT_MIN, INT_MAX, V|E, "coder"},
{"ac", "arithmetic coder", 0, AV_OPT_TYPE_CONST, {.i64 = FF_CODER_TYPE_AC }, INT_MIN, INT_MAX, V|E, "coder"},
{"raw", "raw (no encoding)", 0, AV_OPT_TYPE_CONST, {.i64 = FF_CODER_TYPE_RAW }, INT_MIN, INT_MAX, V|E, "coder"},
{"rle", "run-length coder", 0, AV_OPT_TYPE_CONST, {.i64 = FF_CODER_TYPE_RLE }, INT_MIN, INT_MAX, V|E, "coder"},
#if FF_API_UNUSED_MEMBERS
{"deflate", "deflate-based coder", 0, AV_OPT_TYPE_CONST, {.i64 = FF_CODER_TYPE_DEFLATE }, INT_MIN, INT_MAX, V|E, "coder"},
#endif /* FF_API_UNUSED_MEMBERS */
{"context", "context model", OFFSET(context_model), AV_OPT_TYPE_INT, {.i64 = DEFAULT }, INT_MIN, INT_MAX, V|E},
{"slice_flags", NULL, OFFSET(slice_flags), AV_OPT_TYPE_INT, {.i64 = DEFAULT }, INT_MIN, INT_MAX},
#if FF_API_XVMC
{"xvmc_acceleration", NULL, OFFSET(xvmc_acceleration), AV_OPT_TYPE_INT, {.i64 = DEFAULT }, INT_MIN, INT_MAX},
#endif /* FF_API_XVMC */
{"mbd", "macroblock decision algorithm (high quality mode)", OFFSET(mb_decision), AV_OPT_TYPE_INT, {.i64 = DEFAULT }, 0, 2, V|E, "mbd"},
{"simple", "use mbcmp (default)", 0, AV_OPT_TYPE_CONST, {.i64 = FF_MB_DECISION_SIMPLE }, INT_MIN, INT_MAX, V|E, "mbd"},
{"bits", "use fewest bits", 0, AV_OPT_TYPE_CONST, {.i64 = FF_MB_DECISION_BITS }, INT_MIN, INT_MAX, V|E, "mbd"},
{"rd", "use best rate distortion", 0, AV_OPT_TYPE_CONST, {.i64 = FF_MB_DECISION_RD }, INT_MIN, INT_MAX, V|E, "mbd"},
{"stream_codec_tag", NULL, OFFSET(stream_codec_tag), AV_OPT_TYPE_INT, {.i64 = DEFAULT }, INT_MIN, INT_MAX},
{"sc_threshold", "scene change threshold", OFFSET(scenechange_threshold), AV_OPT_TYPE_INT, {.i64 = DEFAULT }, INT_MIN, INT_MAX, V|E},
{"lmin", "minimum Lagrange factor (VBR)", OFFSET(lmin), AV_OPT_TYPE_INT, {.i64 =  2*FF_QP2LAMBDA }, 0, INT_MAX, V|E},
{"lmax", "maximum Lagrange factor (VBR)", OFFSET(lmax), AV_OPT_TYPE_INT, {.i64 = 31*FF_QP2LAMBDA }, 0, INT_MAX, V|E},
{"nr", "noise reduction", OFFSET(noise_reduction), AV_OPT_TYPE_INT, {.i64 = DEFAULT }, INT_MIN, INT_MAX, V|E},
{"rc_init_occupancy", "number of bits which should be loaded into the rc buffer before decoding starts", OFFSET(rc_initial_buffer_occupancy), AV_OPT_TYPE_INT, {.i64 = DEFAULT }, INT_MIN, INT_MAX, V|E},
{"flags2", NULL, OFFSET(flags2), AV_OPT_TYPE_FLAGS, {.i64 = DEFAULT}, 0, UINT_MAX, V|A|E|D, "flags2"},
#if FF_API_ERROR_RATE
{"error", NULL, OFFSET(error_rate), AV_OPT_TYPE_INT, {.i64 = DEFAULT }, INT_MIN, INT_MAX, V|E},
#endif
{"threads", NULL, OFFSET(thread_count), AV_OPT_TYPE_INT, {.i64 = 1 }, 0, INT_MAX, V|A|E|D, "threads"},
{"auto", "autodetect a suitable number of threads to use", 0, AV_OPT_TYPE_CONST, {.i64 = 0 }, INT_MIN, INT_MAX, V|E|D, "threads"},
#if FF_API_MPV_OPT
{"me_threshold", "motion estimation threshold", OFFSET(me_threshold), AV_OPT_TYPE_INT, {.i64 = DEFAULT }, INT_MIN, INT_MAX, V|E},
{"mb_threshold", "macroblock threshold", OFFSET(mb_threshold), AV_OPT_TYPE_INT, {.i64 = DEFAULT }, INT_MIN, INT_MAX, V|E},
<<<<<<< HEAD
{"dc", "intra_dc_precision", OFFSET(intra_dc_precision), AV_OPT_TYPE_INT, {.i64 = 0 }, -8, 16, V|E},
=======
#endif
{"dc", "intra_dc_precision", OFFSET(intra_dc_precision), AV_OPT_TYPE_INT, {.i64 = 0 }, INT_MIN, INT_MAX, V|E},
>>>>>>> c4f7bee0
{"nssew", "nsse weight", OFFSET(nsse_weight), AV_OPT_TYPE_INT, {.i64 = 8 }, INT_MIN, INT_MAX, V|E},
{"skip_top", "number of macroblock rows at the top which are skipped", OFFSET(skip_top), AV_OPT_TYPE_INT, {.i64 = DEFAULT }, INT_MIN, INT_MAX, V|D},
{"skip_bottom", "number of macroblock rows at the bottom which are skipped", OFFSET(skip_bottom), AV_OPT_TYPE_INT, {.i64 = DEFAULT }, INT_MIN, INT_MAX, V|D},
{"profile", NULL, OFFSET(profile), AV_OPT_TYPE_INT, {.i64 = FF_PROFILE_UNKNOWN }, INT_MIN, INT_MAX, V|A|E, "profile"},
{"unknown", NULL, 0, AV_OPT_TYPE_CONST, {.i64 = FF_PROFILE_UNKNOWN }, INT_MIN, INT_MAX, V|A|E, "profile"},
{"aac_main", NULL, 0, AV_OPT_TYPE_CONST, {.i64 = FF_PROFILE_AAC_MAIN }, INT_MIN, INT_MAX, A|E, "profile"},
{"aac_low", NULL, 0, AV_OPT_TYPE_CONST, {.i64 = FF_PROFILE_AAC_LOW }, INT_MIN, INT_MAX, A|E, "profile"},
{"aac_ssr", NULL, 0, AV_OPT_TYPE_CONST, {.i64 = FF_PROFILE_AAC_SSR }, INT_MIN, INT_MAX, A|E, "profile"},
{"aac_ltp", NULL, 0, AV_OPT_TYPE_CONST, {.i64 = FF_PROFILE_AAC_LTP }, INT_MIN, INT_MAX, A|E, "profile"},
{"aac_he", NULL, 0, AV_OPT_TYPE_CONST, {.i64 = FF_PROFILE_AAC_HE }, INT_MIN, INT_MAX, A|E, "profile"},
{"aac_he_v2", NULL, 0, AV_OPT_TYPE_CONST, {.i64 = FF_PROFILE_AAC_HE_V2 }, INT_MIN, INT_MAX, A|E, "profile"},
{"aac_ld", NULL, 0, AV_OPT_TYPE_CONST, {.i64 = FF_PROFILE_AAC_LD }, INT_MIN, INT_MAX, A|E, "profile"},
{"aac_eld", NULL, 0, AV_OPT_TYPE_CONST, {.i64 = FF_PROFILE_AAC_ELD }, INT_MIN, INT_MAX, A|E, "profile"},
{"mpeg2_aac_low", NULL, 0, AV_OPT_TYPE_CONST, {.i64 = FF_PROFILE_MPEG2_AAC_LOW }, INT_MIN, INT_MAX, A|E, "profile"},
{"mpeg2_aac_he", NULL, 0, AV_OPT_TYPE_CONST, {.i64 = FF_PROFILE_MPEG2_AAC_HE }, INT_MIN, INT_MAX, A|E, "profile"},
{"dts", NULL, 0, AV_OPT_TYPE_CONST, {.i64 = FF_PROFILE_DTS }, INT_MIN, INT_MAX, A|E, "profile"},
{"dts_es", NULL, 0, AV_OPT_TYPE_CONST, {.i64 = FF_PROFILE_DTS_ES }, INT_MIN, INT_MAX, A|E, "profile"},
{"dts_96_24", NULL, 0, AV_OPT_TYPE_CONST, {.i64 = FF_PROFILE_DTS_96_24 }, INT_MIN, INT_MAX, A|E, "profile"},
{"dts_hd_hra", NULL, 0, AV_OPT_TYPE_CONST, {.i64 = FF_PROFILE_DTS_HD_HRA }, INT_MIN, INT_MAX, A|E, "profile"},
{"dts_hd_ma", NULL, 0, AV_OPT_TYPE_CONST, {.i64 = FF_PROFILE_DTS_HD_MA }, INT_MIN, INT_MAX, A|E, "profile"},
{"level", NULL, OFFSET(level), AV_OPT_TYPE_INT, {.i64 = FF_LEVEL_UNKNOWN }, INT_MIN, INT_MAX, V|A|E, "level"},
{"unknown", NULL, 0, AV_OPT_TYPE_CONST, {.i64 = FF_LEVEL_UNKNOWN }, INT_MIN, INT_MAX, V|A|E, "level"},
{"lowres", "decode at 1= 1/2, 2=1/4, 3=1/8 resolutions", OFFSET(lowres), AV_OPT_TYPE_INT, {.i64 = 0 }, 0, INT_MAX, V|A|D},
{"skip_threshold", "frame skip threshold", OFFSET(frame_skip_threshold), AV_OPT_TYPE_INT, {.i64 = DEFAULT }, INT_MIN, INT_MAX, V|E},
{"skip_factor", "frame skip factor", OFFSET(frame_skip_factor), AV_OPT_TYPE_INT, {.i64 = DEFAULT }, INT_MIN, INT_MAX, V|E},
{"skip_exp", "frame skip exponent", OFFSET(frame_skip_exp), AV_OPT_TYPE_INT, {.i64 = DEFAULT }, INT_MIN, INT_MAX, V|E},
{"skipcmp", "frame skip compare function", OFFSET(frame_skip_cmp), AV_OPT_TYPE_INT, {.i64 = FF_CMP_DCTMAX }, INT_MIN, INT_MAX, V|E, "cmp_func"},
{"border_mask", "increase the quantizer for macroblocks close to borders", OFFSET(border_masking), AV_OPT_TYPE_FLOAT, {.dbl = DEFAULT }, -FLT_MAX, FLT_MAX, V|E},
{"mblmin", "minimum macroblock Lagrange factor (VBR)", OFFSET(mb_lmin), AV_OPT_TYPE_INT, {.i64 = FF_QP2LAMBDA * 2 }, 1, FF_LAMBDA_MAX, V|E},
{"mblmax", "maximum macroblock Lagrange factor (VBR)", OFFSET(mb_lmax), AV_OPT_TYPE_INT, {.i64 = FF_QP2LAMBDA * 31 }, 1, FF_LAMBDA_MAX, V|E},
{"mepc", "motion estimation bitrate penalty compensation (1.0 = 256)", OFFSET(me_penalty_compensation), AV_OPT_TYPE_INT, {.i64 = 256 }, INT_MIN, INT_MAX, V|E},
{"skip_loop_filter", "skip loop filtering process for the selected frames", OFFSET(skip_loop_filter), AV_OPT_TYPE_INT, {.i64 = AVDISCARD_DEFAULT }, INT_MIN, INT_MAX, V|D, "avdiscard"},
{"skip_idct"       , "skip IDCT/dequantization for the selected frames",    OFFSET(skip_idct),        AV_OPT_TYPE_INT, {.i64 = AVDISCARD_DEFAULT }, INT_MIN, INT_MAX, V|D, "avdiscard"},
{"skip_frame"      , "skip decoding for the selected frames",               OFFSET(skip_frame),       AV_OPT_TYPE_INT, {.i64 = AVDISCARD_DEFAULT }, INT_MIN, INT_MAX, V|D, "avdiscard"},
{"none"            , "discard no frame",                    0, AV_OPT_TYPE_CONST, {.i64 = AVDISCARD_NONE    }, INT_MIN, INT_MAX, V|D, "avdiscard"},
{"default"         , "discard useless frames",              0, AV_OPT_TYPE_CONST, {.i64 = AVDISCARD_DEFAULT }, INT_MIN, INT_MAX, V|D, "avdiscard"},
{"noref"           , "discard all non-reference frames",    0, AV_OPT_TYPE_CONST, {.i64 = AVDISCARD_NONREF  }, INT_MIN, INT_MAX, V|D, "avdiscard"},
{"bidir"           , "discard all bidirectional frames",    0, AV_OPT_TYPE_CONST, {.i64 = AVDISCARD_BIDIR   }, INT_MIN, INT_MAX, V|D, "avdiscard"},
{"nokey"           , "discard all frames except keyframes", 0, AV_OPT_TYPE_CONST, {.i64 = AVDISCARD_NONKEY  }, INT_MIN, INT_MAX, V|D, "avdiscard"},
{"nointra"         , "discard all frames except I frames",  0, AV_OPT_TYPE_CONST, {.i64 = AVDISCARD_NONINTRA}, INT_MIN, INT_MAX, V|D, "avdiscard"},
{"all"             , "discard all frames",                  0, AV_OPT_TYPE_CONST, {.i64 = AVDISCARD_ALL     }, INT_MIN, INT_MAX, V|D, "avdiscard"},
{"bidir_refine", "refine the two motion vectors used in bidirectional macroblocks", OFFSET(bidir_refine), AV_OPT_TYPE_INT, {.i64 = 1 }, 0, 4, V|E},
{"brd_scale", "downscale frames for dynamic B-frame decision", OFFSET(brd_scale), AV_OPT_TYPE_INT, {.i64 = DEFAULT }, 0, 10, V|E},
{"keyint_min", "minimum interval between IDR-frames", OFFSET(keyint_min), AV_OPT_TYPE_INT, {.i64 = 25 }, INT_MIN, INT_MAX, V|E},
{"refs", "reference frames to consider for motion compensation", OFFSET(refs), AV_OPT_TYPE_INT, {.i64 = 1 }, INT_MIN, INT_MAX, V|E},
{"chromaoffset", "chroma QP offset from luma", OFFSET(chromaoffset), AV_OPT_TYPE_INT, {.i64 = DEFAULT }, INT_MIN, INT_MAX, V|E},
{"trellis", "rate-distortion optimal quantization", OFFSET(trellis), AV_OPT_TYPE_INT, {.i64 = DEFAULT }, INT_MIN, INT_MAX, V|A|E},
#if FF_API_UNUSED_MEMBERS
{"sc_factor", "multiplied by qscale for each frame and added to scene_change_score", OFFSET(scenechange_factor), AV_OPT_TYPE_INT, {.i64 = 6 }, 0, INT_MAX, V|E},
#endif /* FF_API_UNUSED_MEMBERS */
{"mv0_threshold", NULL, OFFSET(mv0_threshold), AV_OPT_TYPE_INT, {.i64 = 256 }, 0, INT_MAX, V|E},
{"b_sensitivity", "adjust sensitivity of b_frame_strategy 1", OFFSET(b_sensitivity), AV_OPT_TYPE_INT, {.i64 = 40 }, 1, INT_MAX, V|E},
{"compression_level", NULL, OFFSET(compression_level), AV_OPT_TYPE_INT, {.i64 = FF_COMPRESSION_DEFAULT }, INT_MIN, INT_MAX, V|A|E},
{"min_prediction_order", NULL, OFFSET(min_prediction_order), AV_OPT_TYPE_INT, {.i64 = -1 }, INT_MIN, INT_MAX, A|E},
{"max_prediction_order", NULL, OFFSET(max_prediction_order), AV_OPT_TYPE_INT, {.i64 = -1 }, INT_MIN, INT_MAX, A|E},
{"timecode_frame_start", "GOP timecode frame start number, in non-drop-frame format", OFFSET(timecode_frame_start), AV_OPT_TYPE_INT64, {.i64 = 0 }, 0, INT64_MAX, V|E},
#if FF_API_REQUEST_CHANNELS
{"request_channels", "set desired number of audio channels", OFFSET(request_channels), AV_OPT_TYPE_INT, {.i64 = DEFAULT }, 0, INT_MAX, A|D},
#endif
{"bits_per_raw_sample", NULL, OFFSET(bits_per_raw_sample), AV_OPT_TYPE_INT, {.i64 = DEFAULT }, INT_MIN, INT_MAX},
{"channel_layout", NULL, OFFSET(channel_layout), AV_OPT_TYPE_INT64, {.i64 = DEFAULT }, 0, INT64_MAX, A|E|D, "channel_layout"},
{"request_channel_layout", NULL, OFFSET(request_channel_layout), AV_OPT_TYPE_INT64, {.i64 = DEFAULT }, 0, INT64_MAX, A|D, "request_channel_layout"},
{"rc_max_vbv_use", NULL, OFFSET(rc_max_available_vbv_use), AV_OPT_TYPE_FLOAT, {.dbl = 0 }, 0.0, FLT_MAX, V|E},
{"rc_min_vbv_use", NULL, OFFSET(rc_min_vbv_overflow_use),  AV_OPT_TYPE_FLOAT, {.dbl = 3 },     0.0, FLT_MAX, V|E},
{"ticks_per_frame", NULL, OFFSET(ticks_per_frame), AV_OPT_TYPE_INT, {.i64 = 1 }, 1, INT_MAX, A|V|E|D},
{"color_primaries", "color primaries", OFFSET(color_primaries), AV_OPT_TYPE_INT, {.i64 = AVCOL_PRI_UNSPECIFIED }, 1, AVCOL_PRI_NB-1, V|E|D, "color_primaries_type"},
{"bt709",       "BT.709",      0, AV_OPT_TYPE_CONST, {.i64 = AVCOL_PRI_BT709 },       INT_MIN, INT_MAX, V|E|D, "color_primaries_type"},
{"unspecified", "Unspecified", 0, AV_OPT_TYPE_CONST, {.i64 = AVCOL_PRI_UNSPECIFIED }, INT_MIN, INT_MAX, V|E|D, "color_primaries_type"},
{"bt470m",      "BT.470 M",    0, AV_OPT_TYPE_CONST, {.i64 = AVCOL_PRI_BT470M },      INT_MIN, INT_MAX, V|E|D, "color_primaries_type"},
{"bt470bg",     "BT.470 BG",   0, AV_OPT_TYPE_CONST, {.i64 = AVCOL_PRI_BT470BG },     INT_MIN, INT_MAX, V|E|D, "color_primaries_type"},
{"smpte170m",   "SMPTE 170 M", 0, AV_OPT_TYPE_CONST, {.i64 = AVCOL_PRI_SMPTE170M },   INT_MIN, INT_MAX, V|E|D, "color_primaries_type"},
{"smpte240m",   "SMPTE 240 M", 0, AV_OPT_TYPE_CONST, {.i64 = AVCOL_PRI_SMPTE240M },   INT_MIN, INT_MAX, V|E|D, "color_primaries_type"},
{"film",        "Film",        0, AV_OPT_TYPE_CONST, {.i64 = AVCOL_PRI_FILM },        INT_MIN, INT_MAX, V|E|D, "color_primaries_type"},
{"bt2020",      "BT.2020",     0, AV_OPT_TYPE_CONST, {.i64 = AVCOL_PRI_BT2020 },      INT_MIN, INT_MAX, V|E|D, "color_primaries_type"},
{"color_trc", "color transfer characteristics", OFFSET(color_trc), AV_OPT_TYPE_INT, {.i64 = AVCOL_TRC_UNSPECIFIED }, 1, AVCOL_TRC_NB-1, V|E|D, "color_trc_type"},
{"bt709",        "BT.709",           0, AV_OPT_TYPE_CONST, {.i64 = AVCOL_TRC_BT709 },        INT_MIN, INT_MAX, V|E|D, "color_trc_type"},
{"unspecified",  "Unspecified",      0, AV_OPT_TYPE_CONST, {.i64 = AVCOL_TRC_UNSPECIFIED },  INT_MIN, INT_MAX, V|E|D, "color_trc_type"},
{"gamma22",      "BT.470 M",         0, AV_OPT_TYPE_CONST, {.i64 = AVCOL_TRC_GAMMA22 },      INT_MIN, INT_MAX, V|E|D, "color_trc_type"},
{"gamma28",      "BT.470 BG",        0, AV_OPT_TYPE_CONST, {.i64 = AVCOL_TRC_GAMMA28 },      INT_MIN, INT_MAX, V|E|D, "color_trc_type"},
{"smpte170m",    "SMPTE 170 M",      0, AV_OPT_TYPE_CONST, {.i64 = AVCOL_TRC_SMPTE170M },    INT_MIN, INT_MAX, V|E|D, "color_trc_type"},
{"smpte240m",    "SMPTE 240 M",      0, AV_OPT_TYPE_CONST, {.i64 = AVCOL_TRC_SMPTE240M },    INT_MIN, INT_MAX, V|E|D, "color_trc_type"},
{"linear",       "Linear",           0, AV_OPT_TYPE_CONST, {.i64 = AVCOL_TRC_LINEAR },       INT_MIN, INT_MAX, V|E|D, "color_trc_type"},
{"log",          "Log",              0, AV_OPT_TYPE_CONST, {.i64 = AVCOL_TRC_LOG },          INT_MIN, INT_MAX, V|E|D, "color_trc_type"},
{"log_sqrt",     "Log square root",  0, AV_OPT_TYPE_CONST, {.i64 = AVCOL_TRC_LOG_SQRT },     INT_MIN, INT_MAX, V|E|D, "color_trc_type"},
{"iec61966_2_4", "IEC 61966-2-4",    0, AV_OPT_TYPE_CONST, {.i64 = AVCOL_TRC_IEC61966_2_4 }, INT_MIN, INT_MAX, V|E|D, "color_trc_type"},
{"bt1361",       "BT.1361",          0, AV_OPT_TYPE_CONST, {.i64 = AVCOL_TRC_BT1361_ECG },   INT_MIN, INT_MAX, V|E|D, "color_trc_type"},
{"iec61966_2_1", "IEC 61966-2-1",    0, AV_OPT_TYPE_CONST, {.i64 = AVCOL_TRC_IEC61966_2_1 }, INT_MIN, INT_MAX, V|E|D, "color_trc_type"},
{"bt2020_10bit", "BT.2020 - 10 bit", 0, AV_OPT_TYPE_CONST, {.i64 = AVCOL_TRC_BT2020_10 },    INT_MIN, INT_MAX, V|E|D, "color_trc_type"},
{"bt2020_12bit", "BT.2020 - 12 bit", 0, AV_OPT_TYPE_CONST, {.i64 = AVCOL_TRC_BT2020_12 },    INT_MIN, INT_MAX, V|E|D, "color_trc_type"},
{"colorspace", "color space", OFFSET(colorspace), AV_OPT_TYPE_INT, {.i64 = AVCOL_SPC_UNSPECIFIED }, 1, AVCOL_SPC_NB-1, V|E|D, "colorspace_type"},
{"rgb",         "RGB",         0, AV_OPT_TYPE_CONST, {.i64 = AVCOL_SPC_RGB },         INT_MIN, INT_MAX, V|E|D, "colorspace_type"},
{"bt709",       "BT.709",      0, AV_OPT_TYPE_CONST, {.i64 = AVCOL_SPC_BT709 },       INT_MIN, INT_MAX, V|E|D, "colorspace_type"},
{"unspecified", "Unspecified", 0, AV_OPT_TYPE_CONST, {.i64 = AVCOL_SPC_UNSPECIFIED }, INT_MIN, INT_MAX, V|E|D, "colorspace_type"},
{"fcc",         "FCC",         0, AV_OPT_TYPE_CONST, {.i64 = AVCOL_SPC_FCC },         INT_MIN, INT_MAX, V|E|D, "colorspace_type"},
{"bt470bg",     "BT.470 BG",   0, AV_OPT_TYPE_CONST, {.i64 = AVCOL_SPC_BT470BG },     INT_MIN, INT_MAX, V|E|D, "colorspace_type"},
{"smpte170m",   "SMPTE 170 M", 0, AV_OPT_TYPE_CONST, {.i64 = AVCOL_SPC_SMPTE170M },   INT_MIN, INT_MAX, V|E|D, "colorspace_type"},
{"smpte240m",   "SMPTE 240 M", 0, AV_OPT_TYPE_CONST, {.i64 = AVCOL_SPC_SMPTE240M },   INT_MIN, INT_MAX, V|E|D, "colorspace_type"},
{"ycocg",       "YCOCG",       0, AV_OPT_TYPE_CONST, {.i64 = AVCOL_SPC_YCOCG },       INT_MIN, INT_MAX, V|E|D, "colorspace_type"},
{"bt2020_ncl",  "BT.2020 NCL", 0, AV_OPT_TYPE_CONST, {.i64 = AVCOL_SPC_BT2020_NCL },  INT_MIN, INT_MAX, V|E|D, "colorspace_type"},
{"bt2020_cl",   "BT.2020 CL",  0, AV_OPT_TYPE_CONST, {.i64 = AVCOL_SPC_BT2020_CL },   INT_MIN, INT_MAX, V|E|D, "colorspace_type"},
{"color_range", "color range", OFFSET(color_range), AV_OPT_TYPE_INT, {.i64 = AVCOL_RANGE_UNSPECIFIED }, 0, AVCOL_RANGE_NB-1, V|E|D, "color_range_type"},
{"unspecified", "Unspecified", 0, AV_OPT_TYPE_CONST, {.i64 = AVCOL_RANGE_UNSPECIFIED }, INT_MIN, INT_MAX, V|E|D, "color_range_type"},
{"mpeg", "MPEG (219*2^(n-8))", 0, AV_OPT_TYPE_CONST, {.i64 = AVCOL_RANGE_MPEG },        INT_MIN, INT_MAX, V|E|D, "color_range_type"},
{"jpeg", "JPEG (2^n-1)",       0, AV_OPT_TYPE_CONST, {.i64 = AVCOL_RANGE_JPEG },        INT_MIN, INT_MAX, V|E|D, "color_range_type"},
{"chroma_sample_location", "chroma sample location", OFFSET(chroma_sample_location), AV_OPT_TYPE_INT, {.i64 = AVCHROMA_LOC_UNSPECIFIED }, 0, AVCHROMA_LOC_NB-1, V|E|D, "chroma_sample_location_type"},
{"unspecified", "Unspecified", 0, AV_OPT_TYPE_CONST, {.i64 = AVCHROMA_LOC_UNSPECIFIED }, INT_MIN, INT_MAX, V|E|D, "chroma_sample_location_type"},
{"left",        "Left",        0, AV_OPT_TYPE_CONST, {.i64 = AVCHROMA_LOC_LEFT },        INT_MIN, INT_MAX, V|E|D, "chroma_sample_location_type"},
{"center",      "Center",      0, AV_OPT_TYPE_CONST, {.i64 = AVCHROMA_LOC_CENTER },      INT_MIN, INT_MAX, V|E|D, "chroma_sample_location_type"},
{"topleft",     "Top-left",    0, AV_OPT_TYPE_CONST, {.i64 = AVCHROMA_LOC_TOPLEFT },     INT_MIN, INT_MAX, V|E|D, "chroma_sample_location_type"},
{"top",         "Top",         0, AV_OPT_TYPE_CONST, {.i64 = AVCHROMA_LOC_TOP },         INT_MIN, INT_MAX, V|E|D, "chroma_sample_location_type"},
{"bottomleft",  "Bottom-left", 0, AV_OPT_TYPE_CONST, {.i64 = AVCHROMA_LOC_BOTTOMLEFT },  INT_MIN, INT_MAX, V|E|D, "chroma_sample_location_type"},
{"bottom",      "Bottom",      0, AV_OPT_TYPE_CONST, {.i64 = AVCHROMA_LOC_BOTTOM },      INT_MIN, INT_MAX, V|E|D, "chroma_sample_location_type"},
{"log_level_offset", "set the log level offset", OFFSET(log_level_offset), AV_OPT_TYPE_INT, {.i64 = 0 }, INT_MIN, INT_MAX },
{"slices", "number of slices, used in parallelized encoding", OFFSET(slices), AV_OPT_TYPE_INT, {.i64 = 0 }, 0, INT_MAX, V|E},
{"thread_type", "select multithreading type", OFFSET(thread_type), AV_OPT_TYPE_FLAGS, {.i64 = FF_THREAD_SLICE|FF_THREAD_FRAME }, 0, INT_MAX, V|A|E|D, "thread_type"},
{"slice", NULL, 0, AV_OPT_TYPE_CONST, {.i64 = FF_THREAD_SLICE }, INT_MIN, INT_MAX, V|E|D, "thread_type"},
{"frame", NULL, 0, AV_OPT_TYPE_CONST, {.i64 = FF_THREAD_FRAME }, INT_MIN, INT_MAX, V|E|D, "thread_type"},
{"audio_service_type", "audio service type", OFFSET(audio_service_type), AV_OPT_TYPE_INT, {.i64 = AV_AUDIO_SERVICE_TYPE_MAIN }, 0, AV_AUDIO_SERVICE_TYPE_NB-1, A|E, "audio_service_type"},
{"ma", "Main Audio Service", 0, AV_OPT_TYPE_CONST, {.i64 = AV_AUDIO_SERVICE_TYPE_MAIN },              INT_MIN, INT_MAX, A|E, "audio_service_type"},
{"ef", "Effects",            0, AV_OPT_TYPE_CONST, {.i64 = AV_AUDIO_SERVICE_TYPE_EFFECTS },           INT_MIN, INT_MAX, A|E, "audio_service_type"},
{"vi", "Visually Impaired",  0, AV_OPT_TYPE_CONST, {.i64 = AV_AUDIO_SERVICE_TYPE_VISUALLY_IMPAIRED }, INT_MIN, INT_MAX, A|E, "audio_service_type"},
{"hi", "Hearing Impaired",   0, AV_OPT_TYPE_CONST, {.i64 = AV_AUDIO_SERVICE_TYPE_HEARING_IMPAIRED },  INT_MIN, INT_MAX, A|E, "audio_service_type"},
{"di", "Dialogue",           0, AV_OPT_TYPE_CONST, {.i64 = AV_AUDIO_SERVICE_TYPE_DIALOGUE },          INT_MIN, INT_MAX, A|E, "audio_service_type"},
{"co", "Commentary",         0, AV_OPT_TYPE_CONST, {.i64 = AV_AUDIO_SERVICE_TYPE_COMMENTARY },        INT_MIN, INT_MAX, A|E, "audio_service_type"},
{"em", "Emergency",          0, AV_OPT_TYPE_CONST, {.i64 = AV_AUDIO_SERVICE_TYPE_EMERGENCY },         INT_MIN, INT_MAX, A|E, "audio_service_type"},
{"vo", "Voice Over",         0, AV_OPT_TYPE_CONST, {.i64 = AV_AUDIO_SERVICE_TYPE_VOICE_OVER },        INT_MIN, INT_MAX, A|E, "audio_service_type"},
{"ka", "Karaoke",            0, AV_OPT_TYPE_CONST, {.i64 = AV_AUDIO_SERVICE_TYPE_KARAOKE },           INT_MIN, INT_MAX, A|E, "audio_service_type"},
{"request_sample_fmt", "sample format audio decoders should prefer", OFFSET(request_sample_fmt), AV_OPT_TYPE_SAMPLE_FMT, {.i64=AV_SAMPLE_FMT_NONE}, -1, INT_MAX, A|D, "request_sample_fmt"},
{"pkt_timebase", NULL, OFFSET(pkt_timebase), AV_OPT_TYPE_RATIONAL, {.dbl = 0 }, 0, INT_MAX, 0},
{"sub_charenc", "set input text subtitles character encoding", OFFSET(sub_charenc), AV_OPT_TYPE_STRING, {.str = NULL}, CHAR_MIN, CHAR_MAX, S|D},
{"sub_charenc_mode", "set input text subtitles character encoding mode", OFFSET(sub_charenc_mode), AV_OPT_TYPE_FLAGS, {.i64 = FF_SUB_CHARENC_MODE_AUTOMATIC}, -1, INT_MAX, S|D, "sub_charenc_mode"},
{"do_nothing",  NULL, 0, AV_OPT_TYPE_CONST, {.i64 = FF_SUB_CHARENC_MODE_DO_NOTHING},  INT_MIN, INT_MAX, S|D, "sub_charenc_mode"},
{"auto",        NULL, 0, AV_OPT_TYPE_CONST, {.i64 = FF_SUB_CHARENC_MODE_AUTOMATIC},   INT_MIN, INT_MAX, S|D, "sub_charenc_mode"},
{"pre_decoder", NULL, 0, AV_OPT_TYPE_CONST, {.i64 = FF_SUB_CHARENC_MODE_PRE_DECODER}, INT_MIN, INT_MAX, S|D, "sub_charenc_mode"},
{"refcounted_frames", NULL, OFFSET(refcounted_frames), AV_OPT_TYPE_INT, {.i64 = 0}, 0, 1, A|V|D },
{"side_data_only_packets", NULL, OFFSET(side_data_only_packets), AV_OPT_TYPE_INT, { .i64 = 0 }, 0, 1, A|V|E },
{"skip_alpha", "Skip processing alpha", OFFSET(skip_alpha), AV_OPT_TYPE_INT, {.i64 = 0 }, 0, 1, V|D },
{"field_order", "Field order", OFFSET(field_order), AV_OPT_TYPE_INT, {.i64 = AV_FIELD_UNKNOWN }, 0, 5, V|D|E, "field_order" },
{"progressive", NULL, 0, AV_OPT_TYPE_CONST, {.i64 = AV_FIELD_PROGRESSIVE }, 0, 0, V|D|E, "field_order" },
{"tt", NULL, 0, AV_OPT_TYPE_CONST, {.i64 = AV_FIELD_TT }, 0, 0, V|D|E, "field_order" },
{"bb", NULL, 0, AV_OPT_TYPE_CONST, {.i64 = AV_FIELD_BB }, 0, 0, V|D|E, "field_order" },
{"tb", NULL, 0, AV_OPT_TYPE_CONST, {.i64 = AV_FIELD_TB }, 0, 0, V|D|E, "field_order" },
{"bt", NULL, 0, AV_OPT_TYPE_CONST, {.i64 = AV_FIELD_BT }, 0, 0, V|D|E, "field_order" },
{"dump_separator", "set information dump field separator", OFFSET(dump_separator), AV_OPT_TYPE_STRING, {.str = NULL}, CHAR_MIN, CHAR_MAX, A|V|S|D|E},
{NULL},
};

#undef A
#undef V
#undef S
#undef E
#undef D
#undef DEFAULT
#undef OFFSET

#endif /* AVCODEC_OPTIONS_TABLE_H */<|MERGE_RESOLUTION|>--- conflicted
+++ resolved
@@ -337,12 +337,8 @@
 #if FF_API_MPV_OPT
 {"me_threshold", "motion estimation threshold", OFFSET(me_threshold), AV_OPT_TYPE_INT, {.i64 = DEFAULT }, INT_MIN, INT_MAX, V|E},
 {"mb_threshold", "macroblock threshold", OFFSET(mb_threshold), AV_OPT_TYPE_INT, {.i64 = DEFAULT }, INT_MIN, INT_MAX, V|E},
-<<<<<<< HEAD
+#endif
 {"dc", "intra_dc_precision", OFFSET(intra_dc_precision), AV_OPT_TYPE_INT, {.i64 = 0 }, -8, 16, V|E},
-=======
-#endif
-{"dc", "intra_dc_precision", OFFSET(intra_dc_precision), AV_OPT_TYPE_INT, {.i64 = 0 }, INT_MIN, INT_MAX, V|E},
->>>>>>> c4f7bee0
 {"nssew", "nsse weight", OFFSET(nsse_weight), AV_OPT_TYPE_INT, {.i64 = 8 }, INT_MIN, INT_MAX, V|E},
 {"skip_top", "number of macroblock rows at the top which are skipped", OFFSET(skip_top), AV_OPT_TYPE_INT, {.i64 = DEFAULT }, INT_MIN, INT_MAX, V|D},
 {"skip_bottom", "number of macroblock rows at the bottom which are skipped", OFFSET(skip_bottom), AV_OPT_TYPE_INT, {.i64 = DEFAULT }, INT_MIN, INT_MAX, V|D},
