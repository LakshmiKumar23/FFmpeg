--- conflicted
+++ resolved
@@ -153,177 +153,6 @@
     return cbp;
 }
 
-/**
- * Encode an 8x8 block.
- * @param block the 8x8 block
- * @param n block index (0-3 are luma, 4-5 are chroma)
- */
-static void h261_encode_block(H261Context *h, int16_t *block, int n)
-{
-    MpegEncContext *const s = &h->s;
-    int level, run, i, j, last_index, last_non_zero, sign, slevel, code;
-    RLTable *rl;
-
-    rl = &h261_rl_tcoeff;
-    if (s->mb_intra) {
-        /* DC coef */
-        level = block[0];
-        /* 255 cannot be represented, so we clamp */
-        if (level > 254) {
-            level    = 254;
-            block[0] = 254;
-        }
-        /* 0 cannot be represented also */
-        else if (level < 1) {
-            level    = 1;
-            block[0] = 1;
-        }
-        if (level == 128)
-            put_bits(&s->pb, 8, 0xff);
-        else
-            put_bits(&s->pb, 8, level);
-        i = 1;
-    } else if ((block[0] == 1 || block[0] == -1) &&
-               (s->block_last_index[n] > -1)) {
-        // special case
-        put_bits(&s->pb, 2, block[0] > 0 ? 2 : 3);
-        i = 1;
-    } else {
-        i = 0;
-    }
-
-    /* AC coefs */
-    last_index    = s->block_last_index[n];
-    last_non_zero = i - 1;
-    for (; i <= last_index; i++) {
-        j     = s->intra_scantable.permutated[i];
-        level = block[j];
-        if (level) {
-            run    = i - last_non_zero - 1;
-            sign   = 0;
-            slevel = level;
-            if (level < 0) {
-                sign  = 1;
-                level = -level;
-            }
-            code = get_rl_index(rl, 0 /*no last in H.261, EOB is used*/,
-                                run, level);
-            if (run == 0 && level < 16)
-                code += 1;
-            put_bits(&s->pb, rl->table_vlc[code][1], rl->table_vlc[code][0]);
-            if (code == rl->n) {
-                put_bits(&s->pb, 6, run);
-                assert(slevel != 0);
-                assert(level <= 127);
-                put_sbits(&s->pb, 8, slevel);
-            } else {
-                put_bits(&s->pb, 1, sign);
-            }
-            last_non_zero = i;
-        }
-    }
-    if (last_index > -1)
-        put_bits(&s->pb, rl->table_vlc[0][1], rl->table_vlc[0][0]); // EOB
-}
-
-void ff_h261_encode_mb(MpegEncContext *s, int16_t block[6][64],
-                       int motion_x, int motion_y)
-{
-    H261Context *h = (H261Context *)s;
-    int mvd, mv_diff_x, mv_diff_y, i, cbp;
-    cbp = 63; // avoid warning
-    mvd = 0;
-
-    h->current_mba++;
-    h->mtype = 0;
-
-    if (!s->mb_intra) {
-        /* compute cbp */
-        cbp = get_cbp(s, block);
-
-        /* mvd indicates if this block is motion compensated */
-        mvd = motion_x | motion_y;
-
-        if ((cbp | mvd | s->dquant) == 0) {
-            /* skip macroblock */
-            s->skip_count++;
-            h->current_mv_x = 0;
-            h->current_mv_y = 0;
-            return;
-        }
-    }
-
-    /* MB is not skipped, encode MBA */
-    put_bits(&s->pb, ff_h261_mba_bits[(h->current_mba - h->previous_mba) - 1],
-             ff_h261_mba_code[(h->current_mba - h->previous_mba) - 1]);
-
-    /* calculate MTYPE */
-    if (!s->mb_intra) {
-        h->mtype++;
-
-        if (mvd || s->loop_filter)
-            h->mtype += 3;
-        if (s->loop_filter)
-            h->mtype += 3;
-        if (cbp || s->dquant)
-            h->mtype++;
-        av_assert1(h->mtype > 1);
-    }
-
-    if (s->dquant)
-        h->mtype++;
-
-    put_bits(&s->pb, ff_h261_mtype_bits[h->mtype], ff_h261_mtype_code[h->mtype]);
-
-    h->mtype = ff_h261_mtype_map[h->mtype];
-
-    if (IS_QUANT(h->mtype)) {
-        ff_set_qscale(s, s->qscale + s->dquant);
-        put_bits(&s->pb, 5, s->qscale);
-    }
-
-    if (IS_16X16(h->mtype)) {
-        mv_diff_x       = (motion_x >> 1) - h->current_mv_x;
-        mv_diff_y       = (motion_y >> 1) - h->current_mv_y;
-        h->current_mv_x = (motion_x >> 1);
-        h->current_mv_y = (motion_y >> 1);
-        h261_encode_motion(h, mv_diff_x);
-        h261_encode_motion(h, mv_diff_y);
-    }
-
-    h->previous_mba = h->current_mba;
-
-    if (HAS_CBP(h->mtype)) {
-        av_assert1(cbp > 0);
-        put_bits(&s->pb, ff_h261_cbp_tab[cbp - 1][1], ff_h261_cbp_tab[cbp - 1][0]);
-    }
-    for (i = 0; i < 6; i++)
-        /* encode each block */
-        h261_encode_block(h, block[i], i);
-
-    if ((h->current_mba == 11) || (h->current_mba == 22) ||
-        (h->current_mba == 33) || (!IS_16X16(h->mtype))) {
-        h->current_mv_x = 0;
-        h->current_mv_y = 0;
-    }
-}
-
-void ff_h261_encode_init(MpegEncContext *s)
-{
-    static int done = 0;
-
-    if (!done) {
-        done = 1;
-        ff_init_rl(&ff_h261_rl_tcoeff, ff_h261_rl_table_store);
-    }
-
-    s->min_qcoeff       = -127;
-    s->max_qcoeff       = 127;
-    s->y_dc_scale_table =
-    s->c_dc_scale_table = ff_mpeg1_dc_scale_table;
-}
-
-<<<<<<< HEAD
 /**
  * Encode an 8x8 block.
  * @param block the 8x8 block
@@ -397,8 +226,103 @@
         put_bits(&s->pb, rl->table_vlc[0][1], rl->table_vlc[0][0]); // EOB
 }
 
-=======
->>>>>>> 0404ec61
+void ff_h261_encode_mb(MpegEncContext *s, int16_t block[6][64],
+                       int motion_x, int motion_y)
+{
+    H261Context *h = (H261Context *)s;
+    int mvd, mv_diff_x, mv_diff_y, i, cbp;
+    cbp = 63; // avoid warning
+    mvd = 0;
+
+    h->current_mba++;
+    h->mtype = 0;
+
+    if (!s->mb_intra) {
+        /* compute cbp */
+        cbp = get_cbp(s, block);
+
+        /* mvd indicates if this block is motion compensated */
+        mvd = motion_x | motion_y;
+
+        if ((cbp | mvd | s->dquant) == 0) {
+            /* skip macroblock */
+            s->skip_count++;
+            h->current_mv_x = 0;
+            h->current_mv_y = 0;
+            return;
+        }
+    }
+
+    /* MB is not skipped, encode MBA */
+    put_bits(&s->pb, ff_h261_mba_bits[(h->current_mba - h->previous_mba) - 1],
+             ff_h261_mba_code[(h->current_mba - h->previous_mba) - 1]);
+
+    /* calculate MTYPE */
+    if (!s->mb_intra) {
+        h->mtype++;
+
+        if (mvd || s->loop_filter)
+            h->mtype += 3;
+        if (s->loop_filter)
+            h->mtype += 3;
+        if (cbp || s->dquant)
+            h->mtype++;
+        av_assert1(h->mtype > 1);
+    }
+
+    if (s->dquant)
+        h->mtype++;
+
+    put_bits(&s->pb, ff_h261_mtype_bits[h->mtype], ff_h261_mtype_code[h->mtype]);
+
+    h->mtype = ff_h261_mtype_map[h->mtype];
+
+    if (IS_QUANT(h->mtype)) {
+        ff_set_qscale(s, s->qscale + s->dquant);
+        put_bits(&s->pb, 5, s->qscale);
+    }
+
+    if (IS_16X16(h->mtype)) {
+        mv_diff_x       = (motion_x >> 1) - h->current_mv_x;
+        mv_diff_y       = (motion_y >> 1) - h->current_mv_y;
+        h->current_mv_x = (motion_x >> 1);
+        h->current_mv_y = (motion_y >> 1);
+        h261_encode_motion(h, mv_diff_x);
+        h261_encode_motion(h, mv_diff_y);
+    }
+
+    h->previous_mba = h->current_mba;
+
+    if (HAS_CBP(h->mtype)) {
+        av_assert1(cbp > 0);
+        put_bits(&s->pb, ff_h261_cbp_tab[cbp - 1][1], ff_h261_cbp_tab[cbp - 1][0]);
+    }
+    for (i = 0; i < 6; i++)
+        /* encode each block */
+        h261_encode_block(h, block[i], i);
+
+    if ((h->current_mba == 11) || (h->current_mba == 22) ||
+        (h->current_mba == 33) || (!IS_16X16(h->mtype))) {
+        h->current_mv_x = 0;
+        h->current_mv_y = 0;
+    }
+}
+
+void ff_h261_encode_init(MpegEncContext *s)
+{
+    static int done = 0;
+
+    if (!done) {
+        done = 1;
+        ff_init_rl(&ff_h261_rl_tcoeff, ff_h261_rl_table_store);
+    }
+
+    s->min_qcoeff       = -127;
+    s->max_qcoeff       = 127;
+    s->y_dc_scale_table =
+    s->c_dc_scale_table = ff_mpeg1_dc_scale_table;
+}
+
 FF_MPV_GENERIC_CLASS(h261)
 
 AVCodec ff_h261_encoder = {
