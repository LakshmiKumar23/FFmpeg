--- conflicted
+++ resolved
@@ -211,22 +211,6 @@
 /*      av_log (ctx->avctx, AV_LOG_ERROR, "TM2 old header: not implemented (yet)\n"); */
         return 40;
     } else if(magic == 0x00000101) { /* new header */
-<<<<<<< HEAD
-        av_unused int w, h, size, flags, xr, yr, length;
-
-        length = AV_RL32(buf);
-        buf += 4;
-
-        init_get_bits(&ctx->gb, buf, 32 * 8);
-        size = get_bits_long(&ctx->gb, 31);
-        h = get_bits(&ctx->gb, 15);
-        w = get_bits(&ctx->gb, 15);
-        flags = get_bits_long(&ctx->gb, 31);
-        yr = get_bits(&ctx->gb, 9);
-        xr = get_bits(&ctx->gb, 9);
-
-=======
->>>>>>> f190f676
         return 40;
     } else {
         av_log (ctx->avctx, AV_LOG_ERROR, "Not a TM2 header: 0x%08X\n", magic);
