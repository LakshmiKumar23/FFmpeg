include $(SUBDIR)../config.mak

NAME = avcodec
FFLIBS = avutil

HEADERS = avcodec.h                                                     \
          avfft.h                                                       \
          dxva2.h                                                       \
          old_codec_ids.h                                               \
          vaapi.h                                                       \
          vda.h                                                         \
          vdpau.h                                                       \
          version.h                                                     \
          xvmc.h                                                        \

OBJS = allcodecs.o                                                      \
       audioconvert.o                                                   \
       avpacket.o                                                       \
       avpicture.o                                                      \
       bitstream.o                                                      \
       bitstream_filter.o                                               \
       codec_desc.o                                                     \
       fmtconvert.o                                                     \
       imgconvert.o                                                     \
       mathtables.o                                                     \
       options.o                                                        \
       parser.o                                                         \
       raw.o                                                            \
       rawdec.o                                                         \
       resample.o                                                       \
       resample2.o                                                      \
       utils.o                                                          \

# parts needed for many different codecs
OBJS-$(CONFIG_AANDCTTABLES)            += aandcttab.o
OBJS-$(CONFIG_AC3DSP)                  += ac3dsp.o
OBJS-$(CONFIG_AUDIO_FRAME_QUEUE)       += audio_frame_queue.o
OBJS-$(CONFIG_CRYSTALHD)               += crystalhd.o
OBJS-$(CONFIG_DCT)                     += dct.o dct32_fixed.o dct32_float.o
OBJS-$(CONFIG_DXVA2)                   += dxva2.o
OBJS-$(CONFIG_DSPUTIL)                 += dsputil.o faanidct.o          \
                                          simple_idct.o jrevdct.o
OBJS-$(CONFIG_ENCODERS)                += faandct.o jfdctfst.o jfdctint.o
OBJS-$(CONFIG_ERROR_RESILIENCE)        += error_resilience.o
OBJS-$(CONFIG_EXIF)                    += exif.o tiff_common.o
FFT-OBJS-$(CONFIG_HARDCODED_TABLES)    += cos_tables.o cos_fixed_tables.o
OBJS-$(CONFIG_FFT)                     += avfft.o fft_fixed.o fft_float.o \
                                          fft_fixed_32.o fft_init_table.o \
                                          $(FFT-OBJS-yes)
OBJS-$(CONFIG_GOLOMB)                  += golomb.o
OBJS-$(CONFIG_H263DSP)                 += h263dsp.o
OBJS-$(CONFIG_H264CHROMA)              += h264chroma.o
OBJS-$(CONFIG_H264DSP)                 += h264dsp.o h264idct.o
OBJS-$(CONFIG_H264PRED)                += h264pred.o
OBJS-$(CONFIG_H264QPEL)                += h264qpel.o
OBJS-$(CONFIG_HPELDSP)                 += hpeldsp.o
OBJS-$(CONFIG_HUFFMAN)                 += huffman.o
OBJS-$(CONFIG_INTRAX8)                 += intrax8.o intrax8dsp.o
OBJS-$(CONFIG_LIBXVID)                 += libxvid_rc.o
OBJS-$(CONFIG_LLVIDDSP)                += lossless_videodsp.o
OBJS-$(CONFIG_LPC)                     += lpc.o
OBJS-$(CONFIG_LSP)                     += lsp.o
OBJS-$(CONFIG_MDCT)                    += mdct_fixed.o mdct_float.o mdct_fixed_32.o
OBJS-$(CONFIG_MPEGAUDIO)               += mpegaudio.o mpegaudiodata.o   \
                                          mpegaudiodecheader.o
OBJS-$(CONFIG_MPEGAUDIODSP)            += mpegaudiodsp.o                \
                                          mpegaudiodsp_data.o           \
                                          mpegaudiodsp_fixed.o          \
                                          mpegaudiodsp_float.o
OBJS-$(CONFIG_MPEGVIDEO)               += mpegvideo.o mpegvideo_motion.o \
                                          mpegutils.o
OBJS-$(CONFIG_MPEGVIDEOENC)            += mpegvideo_enc.o mpeg12data.o  \
                                          motion_est.o ratecontrol.o
OBJS-$(CONFIG_RANGECODER)              += rangecoder.o
RDFT-OBJS-$(CONFIG_HARDCODED_TABLES)   += sin_tables.o
OBJS-$(CONFIG_RDFT)                    += rdft.o $(RDFT-OBJS-yes)
OBJS-$(CONFIG_SHARED)                  += log2_tab.o
OBJS-$(CONFIG_SINEWIN)                 += sinewin.o
OBJS-$(CONFIG_VAAPI)                   += vaapi.o
OBJS-$(CONFIG_VDPAU)                   += vdpau.o
OBJS-$(CONFIG_VIDEODSP)                += videodsp.o
OBJS-$(CONFIG_VP3DSP)                  += vp3dsp.o

# decoders/encoders
OBJS-$(CONFIG_ZERO12V_DECODER)         += 012v.o
OBJS-$(CONFIG_A64MULTI_ENCODER)        += a64multienc.o elbg.o
OBJS-$(CONFIG_A64MULTI5_ENCODER)       += a64multienc.o elbg.o
OBJS-$(CONFIG_AAC_DECODER)             += aacdec.o aactab.o aacsbr.o aacps.o \
                                          aacadtsdec.o mpeg4audio.o kbdwin.o \
                                          sbrdsp.o aacpsdsp.o
OBJS-$(CONFIG_AAC_ENCODER)             += aacenc.o aaccoder.o    \
                                          aacpsy.o aactab.o      \
                                          psymodel.o iirfilter.o \
                                          mpeg4audio.o kbdwin.o
OBJS-$(CONFIG_AASC_DECODER)            += aasc.o msrledec.o
OBJS-$(CONFIG_AC3_DECODER)             += ac3dec.o ac3dec_data.o ac3.o kbdwin.o
OBJS-$(CONFIG_AC3_ENCODER)             += ac3enc_float.o ac3enc.o ac3tab.o \
                                          ac3.o kbdwin.o
OBJS-$(CONFIG_AC3_FIXED_ENCODER)       += ac3enc_fixed.o ac3enc.o ac3tab.o ac3.o
OBJS-$(CONFIG_AIC_DECODER)             += aic.o
OBJS-$(CONFIG_ALAC_DECODER)            += alac.o alac_data.o
OBJS-$(CONFIG_ALAC_ENCODER)            += alacenc.o alac_data.o
OBJS-$(CONFIG_ALS_DECODER)             += alsdec.o bgmc.o mpeg4audio.o
OBJS-$(CONFIG_AMRNB_DECODER)           += amrnbdec.o celp_filters.o   \
                                          celp_math.o acelp_filters.o \
                                          acelp_vectors.o             \
                                          acelp_pitch_delay.o
OBJS-$(CONFIG_AMRWB_DECODER)           += amrwbdec.o celp_filters.o   \
                                          celp_math.o acelp_filters.o \
                                          acelp_vectors.o             \
                                          acelp_pitch_delay.o
OBJS-$(CONFIG_AMV_ENCODER)             += mjpegenc.o mjpeg.o           \
                                          mpegvideo_enc.o motion_est.o \
                                          ratecontrol.o mpeg12data.o   \
                                          mpegvideo.o
OBJS-$(CONFIG_ANM_DECODER)             += anm.o
OBJS-$(CONFIG_ANSI_DECODER)            += ansi.o cga_data.o
OBJS-$(CONFIG_APE_DECODER)             += apedec.o
OBJS-$(CONFIG_SSA_DECODER)             += assdec.o ass.o ass_split.o
OBJS-$(CONFIG_SSA_ENCODER)             += assenc.o ass.o
OBJS-$(CONFIG_ASS_DECODER)             += assdec.o ass.o ass_split.o
OBJS-$(CONFIG_ASS_ENCODER)             += assenc.o ass.o
OBJS-$(CONFIG_ASV1_DECODER)            += asvdec.o asv.o mpeg12data.o
OBJS-$(CONFIG_ASV1_ENCODER)            += asvenc.o asv.o mpeg12data.o
OBJS-$(CONFIG_ASV2_DECODER)            += asvdec.o asv.o mpeg12data.o
OBJS-$(CONFIG_ASV2_ENCODER)            += asvenc.o asv.o mpeg12data.o
OBJS-$(CONFIG_ATRAC1_DECODER)          += atrac1.o atrac.o
OBJS-$(CONFIG_ATRAC3_DECODER)          += atrac3.o atrac.o
OBJS-$(CONFIG_ATRAC3P_DECODER)         += atrac3plusdec.o atrac3plus.o \
                                          atrac3plusdsp.o atrac.o
OBJS-$(CONFIG_AURA_DECODER)            += cyuv.o
OBJS-$(CONFIG_AURA2_DECODER)           += aura.o
OBJS-$(CONFIG_AVRN_DECODER)            += avrndec.o mjpegdec.o mjpeg.o
OBJS-$(CONFIG_AVRP_DECODER)            += r210dec.o
OBJS-$(CONFIG_AVRP_ENCODER)            += r210enc.o
OBJS-$(CONFIG_AVS_DECODER)             += avs.o
OBJS-$(CONFIG_AVUI_DECODER)            += avuidec.o
OBJS-$(CONFIG_AVUI_ENCODER)            += avuienc.o
OBJS-$(CONFIG_AYUV_DECODER)            += v408dec.o
OBJS-$(CONFIG_AYUV_ENCODER)            += v408enc.o
OBJS-$(CONFIG_BETHSOFTVID_DECODER)     += bethsoftvideo.o
OBJS-$(CONFIG_BFI_DECODER)             += bfi.o
OBJS-$(CONFIG_BINK_DECODER)            += bink.o binkdsp.o
OBJS-$(CONFIG_BINKAUDIO_DCT_DECODER)   += binkaudio.o wma.o wma_common.o
OBJS-$(CONFIG_BINKAUDIO_RDFT_DECODER)  += binkaudio.o wma.o wma_common.o
OBJS-$(CONFIG_BINTEXT_DECODER)         += bintext.o cga_data.o
OBJS-$(CONFIG_BMP_DECODER)             += bmp.o msrledec.o
OBJS-$(CONFIG_BMP_ENCODER)             += bmpenc.o
OBJS-$(CONFIG_BMV_VIDEO_DECODER)       += bmv.o
OBJS-$(CONFIG_BMV_AUDIO_DECODER)       += bmv.o
OBJS-$(CONFIG_BRENDER_PIX_DECODER)     += brender_pix.o
OBJS-$(CONFIG_C93_DECODER)             += c93.o
OBJS-$(CONFIG_CAVS_DECODER)            += cavs.o cavsdec.o cavsdsp.o \
                                          cavsdata.o mpeg12data.o
OBJS-$(CONFIG_CDGRAPHICS_DECODER)      += cdgraphics.o
OBJS-$(CONFIG_CDXL_DECODER)            += cdxl.o
OBJS-$(CONFIG_CINEPAK_DECODER)         += cinepak.o
OBJS-$(CONFIG_CINEPAK_ENCODER)         += cinepakenc.o elbg.o
OBJS-$(CONFIG_CLJR_DECODER)            += cljr.o
OBJS-$(CONFIG_CLJR_ENCODER)            += cljr.o
OBJS-$(CONFIG_CLLC_DECODER)            += cllc.o
OBJS-$(CONFIG_COOK_DECODER)            += cook.o
OBJS-$(CONFIG_COMFORTNOISE_DECODER)    += cngdec.o celp_filters.o
OBJS-$(CONFIG_COMFORTNOISE_ENCODER)    += cngenc.o
OBJS-$(CONFIG_CPIA_DECODER)            += cpia.o
OBJS-$(CONFIG_CSCD_DECODER)            += cscd.o
OBJS-$(CONFIG_CYUV_DECODER)            += cyuv.o
OBJS-$(CONFIG_DCA_DECODER)             += dcadec.o dca.o dcadsp.o      \
                                          synth_filter.o
OBJS-$(CONFIG_DCA_ENCODER)             += dcaenc.o dca.o
OBJS-$(CONFIG_DIRAC_DECODER)           += diracdec.o dirac.o diracdsp.o \
                                          dirac_arith.o mpeg12data.o dirac_dwt.o
OBJS-$(CONFIG_DFA_DECODER)             += dfa.o
OBJS-$(CONFIG_DNXHD_DECODER)           += dnxhddec.o dnxhddata.o
OBJS-$(CONFIG_DNXHD_ENCODER)           += dnxhdenc.o dnxhddata.o
OBJS-$(CONFIG_DPX_DECODER)             += dpx.o
OBJS-$(CONFIG_DPX_ENCODER)             += dpxenc.o
OBJS-$(CONFIG_DSICINAUDIO_DECODER)     += dsicinav.o
OBJS-$(CONFIG_DSICINVIDEO_DECODER)     += dsicinav.o
OBJS-$(CONFIG_DVBSUB_DECODER)          += dvbsubdec.o
OBJS-$(CONFIG_DVBSUB_ENCODER)          += dvbsub.o
OBJS-$(CONFIG_DVDSUB_DECODER)          += dvdsubdec.o
OBJS-$(CONFIG_DVDSUB_ENCODER)          += dvdsubenc.o
OBJS-$(CONFIG_DVVIDEO_DECODER)         += dvdec.o dv.o dvdata.o dv_profile.o
OBJS-$(CONFIG_DVVIDEO_ENCODER)         += dvenc.o dv.o dvdata.o dv_profile.o
OBJS-$(CONFIG_DXA_DECODER)             += dxa.o
OBJS-$(CONFIG_DXTORY_DECODER)          += dxtory.o
OBJS-$(CONFIG_EAC3_DECODER)            += eac3dec.o eac3_data.o
OBJS-$(CONFIG_EAC3_ENCODER)            += eac3enc.o eac3_data.o
OBJS-$(CONFIG_EACMV_DECODER)           += eacmv.o
OBJS-$(CONFIG_EAMAD_DECODER)           += eamad.o eaidct.o mpeg12.o \
                                          mpeg12data.o
OBJS-$(CONFIG_EATGQ_DECODER)           += eatgq.o eaidct.o
OBJS-$(CONFIG_EATGV_DECODER)           += eatgv.o
OBJS-$(CONFIG_EATQI_DECODER)           += eatqi.o eaidct.o mpeg12dec.o  \
                                          mpeg12.o mpeg12data.o
OBJS-$(CONFIG_EIGHTBPS_DECODER)        += 8bps.o
OBJS-$(CONFIG_EIGHTSVX_EXP_DECODER)    += 8svx.o
OBJS-$(CONFIG_EIGHTSVX_FIB_DECODER)    += 8svx.o
OBJS-$(CONFIG_ESCAPE124_DECODER)       += escape124.o
OBJS-$(CONFIG_ESCAPE130_DECODER)       += escape130.o
OBJS-$(CONFIG_EVRC_DECODER)            += evrcdec.o acelp_vectors.o lsp.o
OBJS-$(CONFIG_EXR_DECODER)             += exr.o
OBJS-$(CONFIG_FFV1_DECODER)            += ffv1dec.o ffv1.o
OBJS-$(CONFIG_FFV1_ENCODER)            += ffv1enc.o ffv1.o
OBJS-$(CONFIG_FFWAVESYNTH_DECODER)     += ffwavesynth.o
OBJS-$(CONFIG_FIC_DECODER)             += fic.o
OBJS-$(CONFIG_FLAC_DECODER)            += flacdec.o flacdata.o flac.o flacdsp.o
OBJS-$(CONFIG_FLAC_ENCODER)            += flacenc.o flacdata.o flac.o flacdsp.o vorbis_data.o
OBJS-$(CONFIG_FLASHSV_DECODER)         += flashsv.o
OBJS-$(CONFIG_FLASHSV_ENCODER)         += flashsvenc.o
OBJS-$(CONFIG_FLASHSV2_ENCODER)        += flashsv2enc.o
OBJS-$(CONFIG_FLASHSV2_DECODER)        += flashsv.o
OBJS-$(CONFIG_FLIC_DECODER)            += flicvideo.o
OBJS-$(CONFIG_FOURXM_DECODER)          += 4xm.o
OBJS-$(CONFIG_FRAPS_DECODER)           += fraps.o
OBJS-$(CONFIG_FRWU_DECODER)            += frwu.o
OBJS-$(CONFIG_G2M_DECODER)             += g2meet.o mjpeg.o
OBJS-$(CONFIG_G723_1_DECODER)          += g723_1.o acelp_vectors.o \
                                          celp_filters.o celp_math.o
OBJS-$(CONFIG_G723_1_ENCODER)          += g723_1.o acelp_vectors.o celp_math.o
OBJS-$(CONFIG_G729_DECODER)            += g729dec.o lsp.o celp_math.o acelp_filters.o acelp_pitch_delay.o acelp_vectors.o g729postfilter.o
OBJS-$(CONFIG_GIF_DECODER)             += gifdec.o lzw.o
OBJS-$(CONFIG_GIF_ENCODER)             += gif.o lzwenc.o
OBJS-$(CONFIG_GSM_DECODER)             += gsmdec.o gsmdec_data.o msgsmdec.o
OBJS-$(CONFIG_GSM_MS_DECODER)          += gsmdec.o gsmdec_data.o msgsmdec.o
OBJS-$(CONFIG_H261_DECODER)            += h261dec.o h261data.o h261.o
OBJS-$(CONFIG_H261_ENCODER)            += h261enc.o h261data.o h261.o
OBJS-$(CONFIG_H263_DECODER)            += h263dec.o h263.o ituh263dec.o        \
                                          mpeg4video.o mpeg4videodec.o flvdec.o\
                                          intelh263dec.o
OBJS-$(CONFIG_H263_ENCODER)            += mpeg4videoenc.o mpeg4video.o  \
                                          h263.o ituh263enc.o flvenc.o
OBJS-$(CONFIG_H264_DECODER)            += h264.o                               \
                                          h264_loopfilter.o h264_direct.o      \
                                          cabac.o h264_sei.o h264_ps.o         \
                                          h264_refs.o h264_cavlc.o h264_cabac.o
OBJS-$(CONFIG_H264_VDA_DECODER)        += vda_h264_dec.o
OBJS-$(CONFIG_HEVC_DECODER)            += hevc.o hevc_mvs.o hevc_ps.o hevc_sei.o \
                                          hevc_cabac.o hevc_refs.o hevcpred.o    \
                                          hevcdsp.o hevc_filter.o cabac.o
OBJS-$(CONFIG_HNM4_VIDEO_DECODER)      += hnm4video.o
OBJS-$(CONFIG_HUFFYUV_DECODER)         += huffyuv.o huffyuvdec.o
OBJS-$(CONFIG_HUFFYUV_ENCODER)         += huffyuv.o huffyuvenc.o
OBJS-$(CONFIG_IDCIN_DECODER)           += idcinvideo.o
OBJS-$(CONFIG_IDF_DECODER)             += bintext.o cga_data.o
OBJS-$(CONFIG_IFF_BYTERUN1_DECODER)    += iff.o
OBJS-$(CONFIG_IFF_ILBM_DECODER)        += iff.o
OBJS-$(CONFIG_IMC_DECODER)             += imc.o
OBJS-$(CONFIG_INDEO2_DECODER)          += indeo2.o
OBJS-$(CONFIG_INDEO3_DECODER)          += indeo3.o
OBJS-$(CONFIG_INDEO4_DECODER)          += indeo4.o ivi_common.o ivi_dsp.o
OBJS-$(CONFIG_INDEO5_DECODER)          += indeo5.o ivi_common.o ivi_dsp.o
OBJS-$(CONFIG_INTERPLAY_DPCM_DECODER)  += dpcm.o
OBJS-$(CONFIG_INTERPLAY_VIDEO_DECODER) += interplayvideo.o
OBJS-$(CONFIG_JACOSUB_DECODER)         += jacosubdec.o ass.o
OBJS-$(CONFIG_JPEG2000_ENCODER)        += j2kenc.o mqcenc.o mqc.o jpeg2000.o \
                                          jpeg2000dwt.o
OBJS-$(CONFIG_JPEG2000_DECODER)        += jpeg2000dec.o jpeg2000.o      \
                                          jpeg2000dwt.o mqcdec.o mqc.o
OBJS-$(CONFIG_JPEGLS_DECODER)          += jpeglsdec.o jpegls.o
OBJS-$(CONFIG_JPEGLS_ENCODER)          += jpeglsenc.o jpegls.o
OBJS-$(CONFIG_JV_DECODER)              += jvdec.o
OBJS-$(CONFIG_KGV1_DECODER)            += kgv1dec.o
OBJS-$(CONFIG_KMVC_DECODER)            += kmvc.o
OBJS-$(CONFIG_LAGARITH_DECODER)        += lagarith.o lagarithrac.o
OBJS-$(CONFIG_LJPEG_ENCODER)           += ljpegenc.o mjpegenc.o mjpeg.o
OBJS-$(CONFIG_LOCO_DECODER)            += loco.o
OBJS-$(CONFIG_MACE3_DECODER)           += mace.o
OBJS-$(CONFIG_MACE6_DECODER)           += mace.o
OBJS-$(CONFIG_MDEC_DECODER)            += mdec.o mpeg12.o mpeg12data.o
OBJS-$(CONFIG_METASOUND_DECODER)       += metasound.o metasound_data.o \
                                          twinvq.o
OBJS-$(CONFIG_MICRODVD_DECODER)        += microdvddec.o ass.o
OBJS-$(CONFIG_MIMIC_DECODER)           += mimic.o
OBJS-$(CONFIG_MJPEG_DECODER)           += mjpegdec.o mjpeg.o
OBJS-$(CONFIG_MJPEG_ENCODER)           += mjpegenc.o mjpeg.o
OBJS-$(CONFIG_MJPEGB_DECODER)          += mjpegbdec.o
OBJS-$(CONFIG_MLP_DECODER)             += mlpdec.o mlpdsp.o
OBJS-$(CONFIG_MMVIDEO_DECODER)         += mmvideo.o
OBJS-$(CONFIG_MOTIONPIXELS_DECODER)    += motionpixels.o
OBJS-$(CONFIG_MOVTEXT_DECODER)         += movtextdec.o ass.o
OBJS-$(CONFIG_MOVTEXT_ENCODER)         += movtextenc.o ass_split.o
OBJS-$(CONFIG_MP1_DECODER)             += mpegaudiodec_fixed.o
OBJS-$(CONFIG_MP1FLOAT_DECODER)        += mpegaudiodec_float.o
OBJS-$(CONFIG_MP2_DECODER)             += mpegaudiodec_fixed.o
OBJS-$(CONFIG_MP2_ENCODER)             += mpegaudioenc_float.o mpegaudio.o \
                                          mpegaudiodata.o mpegaudiodsp_data.o
OBJS-$(CONFIG_MP2FIXED_ENCODER)        += mpegaudioenc_fixed.o mpegaudio.o \
                                          mpegaudiodata.o mpegaudiodsp_data.o
OBJS-$(CONFIG_MP2FLOAT_DECODER)        += mpegaudiodec_float.o
OBJS-$(CONFIG_MP3_DECODER)             += mpegaudiodec_fixed.o
OBJS-$(CONFIG_MP3ADU_DECODER)          += mpegaudiodec_fixed.o
OBJS-$(CONFIG_MP3ADUFLOAT_DECODER)     += mpegaudiodec_float.o
OBJS-$(CONFIG_MP3FLOAT_DECODER)        += mpegaudiodec_float.o
OBJS-$(CONFIG_MP3ON4_DECODER)          += mpegaudiodec_fixed.o mpeg4audio.o
OBJS-$(CONFIG_MP3ON4FLOAT_DECODER)     += mpegaudiodec_float.o mpeg4audio.o
OBJS-$(CONFIG_MPC7_DECODER)            += mpc7.o mpc.o
OBJS-$(CONFIG_MPC8_DECODER)            += mpc8.o mpc.o
OBJS-$(CONFIG_MPEGVIDEO_DECODER)       += mpeg12.o mpeg12data.o \
                                          mpegvideo.o error_resilience.o
OBJS-$(CONFIG_MPEG1VIDEO_DECODER)      += mpeg12dec.o mpeg12.o mpeg12data.o
OBJS-$(CONFIG_MPEG1VIDEO_ENCODER)      += mpeg12enc.o mpeg12.o
OBJS-$(CONFIG_MPEG2VIDEO_DECODER)      += mpeg12dec.o mpeg12.o mpeg12data.o
OBJS-$(CONFIG_MPEG2VIDEO_ENCODER)      += mpeg12enc.o mpeg12.o
OBJS-$(CONFIG_MPL2_DECODER)            += mpl2dec.o ass.o
OBJS-$(CONFIG_MSMPEG4V1_DECODER)       += msmpeg4dec.o msmpeg4.o msmpeg4data.o
OBJS-$(CONFIG_MSMPEG4V2_DECODER)       += msmpeg4dec.o msmpeg4.o msmpeg4data.o
OBJS-$(CONFIG_MSMPEG4V2_ENCODER)       += msmpeg4enc.o msmpeg4.o msmpeg4data.o
OBJS-$(CONFIG_MSMPEG4V3_DECODER)       += msmpeg4dec.o msmpeg4.o msmpeg4data.o
OBJS-$(CONFIG_MSMPEG4V3_ENCODER)       += msmpeg4enc.o msmpeg4.o msmpeg4data.o
OBJS-$(CONFIG_MSRLE_DECODER)           += msrle.o msrledec.o
OBJS-$(CONFIG_MSA1_DECODER)            += mss3.o mss34dsp.o
OBJS-$(CONFIG_MSS1_DECODER)            += mss1.o mss12.o
OBJS-$(CONFIG_MSS2_DECODER)            += mss2.o mss12.o mss2dsp.o
OBJS-$(CONFIG_MSVIDEO1_DECODER)        += msvideo1.o
OBJS-$(CONFIG_MSVIDEO1_ENCODER)        += msvideo1enc.o elbg.o
OBJS-$(CONFIG_MSZH_DECODER)            += lcldec.o
OBJS-$(CONFIG_MTS2_DECODER)            += mss4.o mss34dsp.o
OBJS-$(CONFIG_MVC1_DECODER)            += mvcdec.o
OBJS-$(CONFIG_MVC2_DECODER)            += mvcdec.o
OBJS-$(CONFIG_MXPEG_DECODER)           += mxpegdec.o
OBJS-$(CONFIG_NELLYMOSER_DECODER)      += nellymoserdec.o nellymoser.o
OBJS-$(CONFIG_NELLYMOSER_ENCODER)      += nellymoserenc.o nellymoser.o
OBJS-$(CONFIG_NUV_DECODER)             += nuv.o rtjpeg.o
OBJS-$(CONFIG_PAF_VIDEO_DECODER)       += paf.o
OBJS-$(CONFIG_PAF_AUDIO_DECODER)       += paf.o
OBJS-$(CONFIG_PAM_DECODER)             += pnmdec.o pnm.o
OBJS-$(CONFIG_PAM_ENCODER)             += pamenc.o
OBJS-$(CONFIG_PBM_DECODER)             += pnmdec.o pnm.o
OBJS-$(CONFIG_PBM_ENCODER)             += pnmenc.o
OBJS-$(CONFIG_PCX_DECODER)             += pcx.o
OBJS-$(CONFIG_PCX_ENCODER)             += pcxenc.o
OBJS-$(CONFIG_PGM_DECODER)             += pnmdec.o pnm.o
OBJS-$(CONFIG_PGM_ENCODER)             += pnmenc.o
OBJS-$(CONFIG_PGMYUV_DECODER)          += pnmdec.o pnm.o
OBJS-$(CONFIG_PGMYUV_ENCODER)          += pnmenc.o
OBJS-$(CONFIG_PGSSUB_DECODER)          += pgssubdec.o
OBJS-$(CONFIG_PICTOR_DECODER)          += pictordec.o cga_data.o
OBJS-$(CONFIG_PJS_DECODER)             += textdec.o ass.o
OBJS-$(CONFIG_PNG_DECODER)             += png.o pngdec.o pngdsp.o
OBJS-$(CONFIG_PNG_ENCODER)             += png.o pngenc.o
OBJS-$(CONFIG_PPM_DECODER)             += pnmdec.o pnm.o
OBJS-$(CONFIG_PPM_ENCODER)             += pnmenc.o
OBJS-$(CONFIG_PRORES_DECODER)          += proresdec2.o proresdsp.o proresdata.o
OBJS-$(CONFIG_PRORES_LGPL_DECODER)     += proresdec_lgpl.o proresdsp.o proresdata.o
OBJS-$(CONFIG_PRORES_ENCODER)          += proresenc_anatoliy.o
OBJS-$(CONFIG_PRORES_AW_ENCODER)       += proresenc_anatoliy.o
OBJS-$(CONFIG_PRORES_KS_ENCODER)       += proresenc_kostya.o proresdata.o
OBJS-$(CONFIG_PTX_DECODER)             += ptx.o
OBJS-$(CONFIG_QCELP_DECODER)           += qcelpdec.o                     \
                                          celp_filters.o acelp_vectors.o \
                                          acelp_filters.o
OBJS-$(CONFIG_QDM2_DECODER)            += qdm2.o
OBJS-$(CONFIG_QDRAW_DECODER)           += qdrw.o
OBJS-$(CONFIG_QPEG_DECODER)            += qpeg.o
OBJS-$(CONFIG_QTRLE_DECODER)           += qtrle.o
OBJS-$(CONFIG_QTRLE_ENCODER)           += qtrleenc.o
OBJS-$(CONFIG_R10K_DECODER)            += r210dec.o
OBJS-$(CONFIG_R10K_ENCODER)            += r210enc.o
OBJS-$(CONFIG_R210_DECODER)            += r210dec.o
OBJS-$(CONFIG_R210_ENCODER)            += r210enc.o
OBJS-$(CONFIG_RA_144_DECODER)          += ra144dec.o ra144.o celp_filters.o
OBJS-$(CONFIG_RA_144_ENCODER)          += ra144enc.o ra144.o celp_filters.o
OBJS-$(CONFIG_RA_288_DECODER)          += ra288.o celp_filters.o
OBJS-$(CONFIG_RALF_DECODER)            += ralf.o
OBJS-$(CONFIG_RAWVIDEO_DECODER)        += rawdec.o
OBJS-$(CONFIG_RAWVIDEO_ENCODER)        += rawenc.o
OBJS-$(CONFIG_REALTEXT_DECODER)        += realtextdec.o ass.o
OBJS-$(CONFIG_RL2_DECODER)             += rl2.o
OBJS-$(CONFIG_ROQ_DECODER)             += roqvideodec.o roqvideo.o
OBJS-$(CONFIG_ROQ_ENCODER)             += roqvideoenc.o roqvideo.o elbg.o
OBJS-$(CONFIG_ROQ_DPCM_DECODER)        += dpcm.o
OBJS-$(CONFIG_ROQ_DPCM_ENCODER)        += roqaudioenc.o
OBJS-$(CONFIG_RPZA_DECODER)            += rpza.o
OBJS-$(CONFIG_RV10_DECODER)            += rv10.o
OBJS-$(CONFIG_RV10_ENCODER)            += rv10enc.o
OBJS-$(CONFIG_RV20_DECODER)            += rv10.o
OBJS-$(CONFIG_RV20_ENCODER)            += rv20enc.o
OBJS-$(CONFIG_RV30_DECODER)            += rv30.o rv34.o rv30dsp.o rv34dsp.o
OBJS-$(CONFIG_RV40_DECODER)            += rv40.o rv34.o rv34dsp.o rv40dsp.o
OBJS-$(CONFIG_SAMI_DECODER)            += samidec.o ass.o
OBJS-$(CONFIG_S302M_DECODER)           += s302m.o
OBJS-$(CONFIG_S302M_ENCODER)           += s302menc.o
OBJS-$(CONFIG_SANM_DECODER)            += sanm.o
OBJS-$(CONFIG_SGI_DECODER)             += sgidec.o
OBJS-$(CONFIG_SGI_ENCODER)             += sgienc.o rle.o
OBJS-$(CONFIG_SGIRLE_DECODER)          += sgirledec.o
OBJS-$(CONFIG_SHORTEN_DECODER)         += shorten.o
OBJS-$(CONFIG_SIPR_DECODER)            += sipr.o acelp_pitch_delay.o \
                                          celp_math.o acelp_vectors.o \
                                          acelp_filters.o celp_filters.o \
                                          sipr16k.o
OBJS-$(CONFIG_SMACKAUD_DECODER)        += smacker.o
OBJS-$(CONFIG_SMACKER_DECODER)         += smacker.o
OBJS-$(CONFIG_SMC_DECODER)             += smc.o
OBJS-$(CONFIG_SMVJPEG_DECODER)         += smvjpegdec.o
OBJS-$(CONFIG_SNOW_DECODER)            += snowdec.o snow.o snow_dwt.o
OBJS-$(CONFIG_SNOW_ENCODER)            += snowenc.o snow.o snow_dwt.o             \
                                          h263.o ituh263enc.o
OBJS-$(CONFIG_SOL_DPCM_DECODER)        += dpcm.o
OBJS-$(CONFIG_SONIC_DECODER)           += sonic.o
OBJS-$(CONFIG_SONIC_ENCODER)           += sonic.o
OBJS-$(CONFIG_SONIC_LS_ENCODER)        += sonic.o
OBJS-$(CONFIG_SP5X_DECODER)            += sp5xdec.o
OBJS-$(CONFIG_SRT_DECODER)             += srtdec.o ass.o
OBJS-$(CONFIG_SRT_ENCODER)             += srtenc.o ass_split.o
OBJS-$(CONFIG_SUBRIP_DECODER)          += srtdec.o ass.o
OBJS-$(CONFIG_SUBRIP_ENCODER)          += srtenc.o ass_split.o
OBJS-$(CONFIG_SUBVIEWER1_DECODER)      += textdec.o ass.o
OBJS-$(CONFIG_SUBVIEWER_DECODER)       += subviewerdec.o ass.o
OBJS-$(CONFIG_SUNRAST_DECODER)         += sunrast.o
OBJS-$(CONFIG_SUNRAST_ENCODER)         += sunrastenc.o
OBJS-$(CONFIG_SVQ1_DECODER)            += svq1dec.o svq1.o svq13.o h263.o
OBJS-$(CONFIG_SVQ1_ENCODER)            += svq1enc.o svq1.o    \
                                          h263.o ituh263enc.o
<<<<<<< HEAD
OBJS-$(CONFIG_SVQ3_DECODER)            += svq3.o svq13.o
OBJS-$(CONFIG_TEXT_DECODER)            += textdec.o ass.o
=======
OBJS-$(CONFIG_SVQ3_DECODER)            += svq3.o svq13.o mpegutils.o
>>>>>>> be039278
OBJS-$(CONFIG_TAK_DECODER)             += takdec.o tak.o
OBJS-$(CONFIG_TARGA_DECODER)           += targa.o
OBJS-$(CONFIG_TARGA_ENCODER)           += targaenc.o rle.o
OBJS-$(CONFIG_TARGA_Y216_DECODER)      += targa_y216dec.o
OBJS-$(CONFIG_THEORA_DECODER)          += xiph.o
OBJS-$(CONFIG_TIERTEXSEQVIDEO_DECODER) += tiertexseqv.o
OBJS-$(CONFIG_TIFF_DECODER)            += tiff.o lzw.o faxcompr.o tiff_data.o tiff_common.o
OBJS-$(CONFIG_TIFF_ENCODER)            += tiffenc.o rle.o lzwenc.o tiff_data.o
OBJS-$(CONFIG_TMV_DECODER)             += tmv.o cga_data.o
OBJS-$(CONFIG_TRUEHD_DECODER)          += mlpdec.o mlpdsp.o
OBJS-$(CONFIG_TRUEMOTION1_DECODER)     += truemotion1.o
OBJS-$(CONFIG_TRUEMOTION2_DECODER)     += truemotion2.o
OBJS-$(CONFIG_TRUESPEECH_DECODER)      += truespeech.o
OBJS-$(CONFIG_TSCC_DECODER)            += tscc.o msrledec.o
OBJS-$(CONFIG_TSCC2_DECODER)           += tscc2.o
OBJS-$(CONFIG_TTA_DECODER)             += tta.o ttadata.o ttadsp.o
OBJS-$(CONFIG_TTA_ENCODER)             += ttaenc.o ttadata.o
OBJS-$(CONFIG_TWINVQ_DECODER)          += twinvqdec.o twinvq.o
OBJS-$(CONFIG_TXD_DECODER)             += txd.o s3tc.o
OBJS-$(CONFIG_ULTI_DECODER)            += ulti.o
OBJS-$(CONFIG_UTVIDEO_DECODER)         += utvideodec.o utvideo.o
OBJS-$(CONFIG_UTVIDEO_ENCODER)         += utvideoenc.o utvideo.o
OBJS-$(CONFIG_V210_DECODER)            += v210dec.o
OBJS-$(CONFIG_V210_ENCODER)            += v210enc.o
OBJS-$(CONFIG_V308_DECODER)            += v308dec.o
OBJS-$(CONFIG_V308_ENCODER)            += v308enc.o
OBJS-$(CONFIG_V408_DECODER)            += v408dec.o
OBJS-$(CONFIG_V408_ENCODER)            += v408enc.o
OBJS-$(CONFIG_V410_DECODER)            += v410dec.o
OBJS-$(CONFIG_V410_ENCODER)            += v410enc.o
OBJS-$(CONFIG_V210X_DECODER)           += v210x.o
OBJS-$(CONFIG_VB_DECODER)              += vb.o
OBJS-$(CONFIG_VBLE_DECODER)            += vble.o
OBJS-$(CONFIG_VC1_DECODER)             += vc1dec.o vc1.o vc1data.o vc1dsp.o \
                                          msmpeg4dec.o msmpeg4.o msmpeg4data.o \
                                          wmv2dsp.o
OBJS-$(CONFIG_VCR1_DECODER)            += vcr1.o
OBJS-$(CONFIG_VMDAUDIO_DECODER)        += vmdav.o
OBJS-$(CONFIG_VMDVIDEO_DECODER)        += vmdav.o
OBJS-$(CONFIG_VMNC_DECODER)            += vmnc.o
OBJS-$(CONFIG_VORBIS_DECODER)          += vorbisdec.o vorbisdsp.o vorbis.o \
                                          vorbis_data.o xiph.o
OBJS-$(CONFIG_VORBIS_ENCODER)          += vorbisenc.o vorbis.o \
                                          vorbis_data.o
OBJS-$(CONFIG_VP3_DECODER)             += vp3.o
OBJS-$(CONFIG_VP5_DECODER)             += vp5.o vp56.o vp56data.o vp56dsp.o \
                                          vp56rac.o
OBJS-$(CONFIG_VP6_DECODER)             += vp6.o vp56.o vp56data.o vp56dsp.o \
                                          vp6dsp.o vp56rac.o
OBJS-$(CONFIG_VP8_DECODER)             += vp8.o vp8dsp.o vp56rac.o
OBJS-$(CONFIG_VP9_DECODER)             += vp9.o vp9dsp.o vp56rac.o
OBJS-$(CONFIG_VPLAYER_DECODER)         += textdec.o ass.o
OBJS-$(CONFIG_VQA_DECODER)             += vqavideo.o
OBJS-$(CONFIG_WAVPACK_DECODER)         += wavpack.o
OBJS-$(CONFIG_WAVPACK_ENCODER)         += wavpackenc.o
OBJS-$(CONFIG_WEBP_DECODER)            += vp8.o vp8dsp.o vp56rac.o
OBJS-$(CONFIG_WEBP_DECODER)            += webp.o exif.o tiff_common.o
OBJS-$(CONFIG_WEBVTT_DECODER)          += webvttdec.o
OBJS-$(CONFIG_WMALOSSLESS_DECODER)     += wmalosslessdec.o wma_common.o
OBJS-$(CONFIG_WMAPRO_DECODER)          += wmaprodec.o wma.o wma_common.o
OBJS-$(CONFIG_WMAV1_DECODER)           += wmadec.o wma.o wma_common.o aactab.o
OBJS-$(CONFIG_WMAV1_ENCODER)           += wmaenc.o wma.o wma_common.o aactab.o
OBJS-$(CONFIG_WMAV2_DECODER)           += wmadec.o wma.o wma_common.o aactab.o
OBJS-$(CONFIG_WMAV2_ENCODER)           += wmaenc.o wma.o wma_common.o aactab.o
OBJS-$(CONFIG_WMAVOICE_DECODER)        += wmavoice.o \
                                          celp_filters.o \
                                          acelp_vectors.o acelp_filters.o
OBJS-$(CONFIG_WMV1_DECODER)            += msmpeg4dec.o msmpeg4.o msmpeg4data.o
OBJS-$(CONFIG_WMV2_DECODER)            += wmv2dec.o wmv2.o wmv2dsp.o \
                                          msmpeg4dec.o msmpeg4.o msmpeg4data.o
OBJS-$(CONFIG_WMV2_ENCODER)            += wmv2enc.o wmv2.o wmv2dsp.o \
                                          msmpeg4.o msmpeg4enc.o msmpeg4data.o
OBJS-$(CONFIG_WNV1_DECODER)            += wnv1.o
OBJS-$(CONFIG_WS_SND1_DECODER)         += ws-snd1.o
OBJS-$(CONFIG_XAN_DPCM_DECODER)        += dpcm.o
OBJS-$(CONFIG_XAN_WC3_DECODER)         += xan.o
OBJS-$(CONFIG_XAN_WC4_DECODER)         += xxan.o
OBJS-$(CONFIG_XBIN_DECODER)            += bintext.o cga_data.o
OBJS-$(CONFIG_XBM_DECODER)             += xbmdec.o
OBJS-$(CONFIG_XBM_ENCODER)             += xbmenc.o
OBJS-$(CONFIG_XFACE_DECODER)           += xfacedec.o xface.o
OBJS-$(CONFIG_XFACE_ENCODER)           += xfaceenc.o xface.o
OBJS-$(CONFIG_XL_DECODER)              += xl.o
OBJS-$(CONFIG_XSUB_DECODER)            += xsubdec.o
OBJS-$(CONFIG_XSUB_ENCODER)            += xsubenc.o
OBJS-$(CONFIG_XWD_DECODER)             += xwddec.o
OBJS-$(CONFIG_XWD_ENCODER)             += xwdenc.o
OBJS-$(CONFIG_Y41P_DECODER)            += y41pdec.o
OBJS-$(CONFIG_Y41P_ENCODER)            += y41penc.o
OBJS-$(CONFIG_YOP_DECODER)             += yop.o
OBJS-$(CONFIG_YUV4_DECODER)            += yuv4dec.o
OBJS-$(CONFIG_YUV4_ENCODER)            += yuv4enc.o
OBJS-$(CONFIG_ZEROCODEC_DECODER)       += zerocodec.o
OBJS-$(CONFIG_ZLIB_DECODER)            += lcldec.o
OBJS-$(CONFIG_ZLIB_ENCODER)            += lclenc.o
OBJS-$(CONFIG_ZMBV_DECODER)            += zmbv.o
OBJS-$(CONFIG_ZMBV_ENCODER)            += zmbvenc.o

# (AD)PCM decoders/encoders
OBJS-$(CONFIG_PCM_ALAW_DECODER)           += pcm.o
OBJS-$(CONFIG_PCM_ALAW_ENCODER)           += pcm.o
OBJS-$(CONFIG_PCM_BLURAY_DECODER)         += pcm-bluray.o
OBJS-$(CONFIG_PCM_DVD_DECODER)            += pcm-dvd.o
OBJS-$(CONFIG_PCM_F32BE_DECODER)          += pcm.o
OBJS-$(CONFIG_PCM_F32BE_ENCODER)          += pcm.o
OBJS-$(CONFIG_PCM_F32LE_DECODER)          += pcm.o
OBJS-$(CONFIG_PCM_F32LE_ENCODER)          += pcm.o
OBJS-$(CONFIG_PCM_F64BE_DECODER)          += pcm.o
OBJS-$(CONFIG_PCM_F64BE_ENCODER)          += pcm.o
OBJS-$(CONFIG_PCM_F64LE_DECODER)          += pcm.o
OBJS-$(CONFIG_PCM_F64LE_ENCODER)          += pcm.o
OBJS-$(CONFIG_PCM_LXF_DECODER)            += pcm.o
OBJS-$(CONFIG_PCM_MULAW_DECODER)          += pcm.o
OBJS-$(CONFIG_PCM_MULAW_ENCODER)          += pcm.o
OBJS-$(CONFIG_PCM_S8_DECODER)             += pcm.o
OBJS-$(CONFIG_PCM_S8_ENCODER)             += pcm.o
OBJS-$(CONFIG_PCM_S8_PLANAR_DECODER)      += pcm.o
OBJS-$(CONFIG_PCM_S8_PLANAR_ENCODER)      += pcm.o
OBJS-$(CONFIG_PCM_S16BE_DECODER)          += pcm.o
OBJS-$(CONFIG_PCM_S16BE_ENCODER)          += pcm.o
OBJS-$(CONFIG_PCM_S16BE_PLANAR_DECODER)   += pcm.o
OBJS-$(CONFIG_PCM_S16BE_PLANAR_ENCODER)   += pcm.o
OBJS-$(CONFIG_PCM_S16LE_DECODER)          += pcm.o
OBJS-$(CONFIG_PCM_S16LE_ENCODER)          += pcm.o
OBJS-$(CONFIG_PCM_S16LE_PLANAR_DECODER)   += pcm.o
OBJS-$(CONFIG_PCM_S16LE_PLANAR_ENCODER)   += pcm.o
OBJS-$(CONFIG_PCM_S24BE_DECODER)          += pcm.o
OBJS-$(CONFIG_PCM_S24BE_ENCODER)          += pcm.o
OBJS-$(CONFIG_PCM_S24DAUD_DECODER)        += pcm.o
OBJS-$(CONFIG_PCM_S24DAUD_ENCODER)        += pcm.o
OBJS-$(CONFIG_PCM_S24LE_DECODER)          += pcm.o
OBJS-$(CONFIG_PCM_S24LE_ENCODER)          += pcm.o
OBJS-$(CONFIG_PCM_S24LE_PLANAR_DECODER)   += pcm.o
OBJS-$(CONFIG_PCM_S24LE_PLANAR_ENCODER)   += pcm.o
OBJS-$(CONFIG_PCM_S32BE_DECODER)          += pcm.o
OBJS-$(CONFIG_PCM_S32BE_ENCODER)          += pcm.o
OBJS-$(CONFIG_PCM_S32LE_DECODER)          += pcm.o
OBJS-$(CONFIG_PCM_S32LE_ENCODER)          += pcm.o
OBJS-$(CONFIG_PCM_S32LE_PLANAR_DECODER)   += pcm.o
OBJS-$(CONFIG_PCM_S32LE_PLANAR_ENCODER)   += pcm.o
OBJS-$(CONFIG_PCM_U8_DECODER)             += pcm.o
OBJS-$(CONFIG_PCM_U8_ENCODER)             += pcm.o
OBJS-$(CONFIG_PCM_U16BE_DECODER)          += pcm.o
OBJS-$(CONFIG_PCM_U16BE_ENCODER)          += pcm.o
OBJS-$(CONFIG_PCM_U16LE_DECODER)          += pcm.o
OBJS-$(CONFIG_PCM_U16LE_ENCODER)          += pcm.o
OBJS-$(CONFIG_PCM_U24BE_DECODER)          += pcm.o
OBJS-$(CONFIG_PCM_U24BE_ENCODER)          += pcm.o
OBJS-$(CONFIG_PCM_U24LE_DECODER)          += pcm.o
OBJS-$(CONFIG_PCM_U24LE_ENCODER)          += pcm.o
OBJS-$(CONFIG_PCM_U32BE_DECODER)          += pcm.o
OBJS-$(CONFIG_PCM_U32BE_ENCODER)          += pcm.o
OBJS-$(CONFIG_PCM_U32LE_DECODER)          += pcm.o
OBJS-$(CONFIG_PCM_U32LE_ENCODER)          += pcm.o
OBJS-$(CONFIG_PCM_ZORK_DECODER)           += pcm.o

OBJS-$(CONFIG_ADPCM_4XM_DECODER)          += adpcm.o adpcm_data.o
OBJS-$(CONFIG_ADPCM_ADX_DECODER)          += adxdec.o adx.o
OBJS-$(CONFIG_ADPCM_ADX_ENCODER)          += adxenc.o adx.o
OBJS-$(CONFIG_ADPCM_AFC_DECODER)          += adpcm.o adpcm_data.o
OBJS-$(CONFIG_ADPCM_CT_DECODER)           += adpcm.o adpcm_data.o
OBJS-$(CONFIG_ADPCM_DTK_DECODER)          += adpcm.o adpcm_data.o
OBJS-$(CONFIG_ADPCM_EA_DECODER)           += adpcm.o adpcm_data.o
OBJS-$(CONFIG_ADPCM_EA_MAXIS_XA_DECODER)  += adpcm.o adpcm_data.o
OBJS-$(CONFIG_ADPCM_EA_R1_DECODER)        += adpcm.o adpcm_data.o
OBJS-$(CONFIG_ADPCM_EA_R2_DECODER)        += adpcm.o adpcm_data.o
OBJS-$(CONFIG_ADPCM_EA_R3_DECODER)        += adpcm.o adpcm_data.o
OBJS-$(CONFIG_ADPCM_EA_XAS_DECODER)       += adpcm.o adpcm_data.o
OBJS-$(CONFIG_ADPCM_G722_DECODER)         += g722.o g722dec.o
OBJS-$(CONFIG_ADPCM_G722_ENCODER)         += g722.o g722enc.o
OBJS-$(CONFIG_ADPCM_G726_DECODER)         += g726.o
OBJS-$(CONFIG_ADPCM_G726_ENCODER)         += g726.o
OBJS-$(CONFIG_ADPCM_G726LE_DECODER)       += g726.o
OBJS-$(CONFIG_ADPCM_IMA_AMV_DECODER)      += adpcm.o adpcm_data.o
OBJS-$(CONFIG_ADPCM_IMA_APC_DECODER)      += adpcm.o adpcm_data.o
OBJS-$(CONFIG_ADPCM_IMA_DK3_DECODER)      += adpcm.o adpcm_data.o
OBJS-$(CONFIG_ADPCM_IMA_DK4_DECODER)      += adpcm.o adpcm_data.o
OBJS-$(CONFIG_ADPCM_IMA_EA_EACS_DECODER)  += adpcm.o adpcm_data.o
OBJS-$(CONFIG_ADPCM_IMA_EA_SEAD_DECODER)  += adpcm.o adpcm_data.o
OBJS-$(CONFIG_ADPCM_IMA_ISS_DECODER)      += adpcm.o adpcm_data.o
OBJS-$(CONFIG_ADPCM_IMA_OKI_DECODER)      += adpcm.o adpcm_data.o
OBJS-$(CONFIG_ADPCM_IMA_QT_DECODER)       += adpcm.o adpcm_data.o
OBJS-$(CONFIG_ADPCM_IMA_QT_ENCODER)       += adpcmenc.o adpcm_data.o
OBJS-$(CONFIG_ADPCM_IMA_RAD_DECODER)      += adpcm.o adpcm_data.o
OBJS-$(CONFIG_ADPCM_IMA_SMJPEG_DECODER)   += adpcm.o adpcm_data.o
OBJS-$(CONFIG_ADPCM_IMA_WAV_DECODER)      += adpcm.o adpcm_data.o
OBJS-$(CONFIG_ADPCM_IMA_WAV_ENCODER)      += adpcmenc.o adpcm_data.o
OBJS-$(CONFIG_ADPCM_IMA_WS_DECODER)       += adpcm.o adpcm_data.o
OBJS-$(CONFIG_ADPCM_MS_DECODER)           += adpcm.o adpcm_data.o
OBJS-$(CONFIG_ADPCM_MS_ENCODER)           += adpcmenc.o adpcm_data.o
OBJS-$(CONFIG_ADPCM_SBPRO_2_DECODER)      += adpcm.o adpcm_data.o
OBJS-$(CONFIG_ADPCM_SBPRO_3_DECODER)      += adpcm.o adpcm_data.o
OBJS-$(CONFIG_ADPCM_SBPRO_4_DECODER)      += adpcm.o adpcm_data.o
OBJS-$(CONFIG_ADPCM_SWF_DECODER)          += adpcm.o adpcm_data.o
OBJS-$(CONFIG_ADPCM_SWF_ENCODER)          += adpcmenc.o adpcm_data.o
OBJS-$(CONFIG_ADPCM_THP_DECODER)          += adpcm.o adpcm_data.o
OBJS-$(CONFIG_ADPCM_XA_DECODER)           += adpcm.o adpcm_data.o
OBJS-$(CONFIG_ADPCM_YAMAHA_DECODER)       += adpcm.o adpcm_data.o
OBJS-$(CONFIG_ADPCM_YAMAHA_ENCODER)       += adpcmenc.o adpcm_data.o
OBJS-$(CONFIG_VIMA_DECODER)               += vima.o adpcm_data.o

# hardware accelerators
OBJS-$(CONFIG_H263_VAAPI_HWACCEL)         += vaapi_mpeg4.o vaapi_mpeg.o
OBJS-$(CONFIG_H263_VDPAU_HWACCEL)         += vdpau_mpeg4.o
OBJS-$(CONFIG_H264_DXVA2_HWACCEL)         += dxva2_h264.o
OBJS-$(CONFIG_H264_VAAPI_HWACCEL)         += vaapi_h264.o
OBJS-$(CONFIG_H264_VDA_HWACCEL)           += vda_h264.o
OBJS-$(CONFIG_H264_VDPAU_HWACCEL)         += vdpau_h264.o
OBJS-$(CONFIG_MPEG1_VDPAU_HWACCEL)        += vdpau_mpeg12.o
OBJS-$(CONFIG_MPEG1_XVMC_HWACCEL)         += mpegvideo_xvmc.o
OBJS-$(CONFIG_MPEG2_DXVA2_HWACCEL)        += dxva2_mpeg2.o
OBJS-$(CONFIG_MPEG2_VAAPI_HWACCEL)        += vaapi_mpeg2.o vaapi_mpeg.o
OBJS-$(CONFIG_MPEG2_VDPAU_HWACCEL)        += vdpau_mpeg12.o
OBJS-$(CONFIG_MPEG2_XVMC_HWACCEL)         += mpegvideo_xvmc.o
OBJS-$(CONFIG_MPEG4_VAAPI_HWACCEL)        += vaapi_mpeg4.o vaapi_mpeg.o
OBJS-$(CONFIG_MPEG4_VDPAU_HWACCEL)        += vdpau_mpeg4.o
OBJS-$(CONFIG_VC1_DXVA2_HWACCEL)          += dxva2_vc1.o
OBJS-$(CONFIG_VC1_VAAPI_HWACCEL)          += vaapi_vc1.o vaapi_mpeg.o
OBJS-$(CONFIG_VC1_VDPAU_HWACCEL)          += vdpau_vc1.o

# libavformat dependencies
OBJS-$(CONFIG_ADTS_MUXER)              += mpeg4audio.o
OBJS-$(CONFIG_ADX_DEMUXER)             += adx.o
OBJS-$(CONFIG_CAF_DEMUXER)             += mpeg4audio.o mpegaudiodata.o  \
                                          ac3tab.o
OBJS-$(CONFIG_DV_DEMUXER)              += dv_profile.o
OBJS-$(CONFIG_DV_MUXER)                += dv_profile.o
OBJS-$(CONFIG_FLAC_DEMUXER)            += flac.o flacdata.o vorbis_data.o \
                                          vorbis_parser.o xiph.o
OBJS-$(CONFIG_FLAC_MUXER)              += flac.o flacdata.o vorbis_data.o
OBJS-$(CONFIG_FLV_DEMUXER)             += mpeg4audio.o
OBJS-$(CONFIG_GXF_DEMUXER)             += mpeg12data.o
OBJS-$(CONFIG_IFF_DEMUXER)             += iff.o
OBJS-$(CONFIG_ISMV_MUXER)              += mpeg4audio.o mpegaudiodata.o
OBJS-$(CONFIG_LATM_MUXER)              += mpeg4audio.o
OBJS-$(CONFIG_MATROSKA_AUDIO_MUXER)    += xiph.o mpeg4audio.o vorbis_data.o \
                                          flac.o flacdata.o
OBJS-$(CONFIG_MATROSKA_DEMUXER)        += mpeg4audio.o mpegaudiodata.o
OBJS-$(CONFIG_MATROSKA_MUXER)          += mpeg4audio.o mpegaudiodata.o  \
                                          flac.o flacdata.o vorbis_data.o xiph.o
OBJS-$(CONFIG_MP2_MUXER)               += mpegaudiodata.o mpegaudiodecheader.o
OBJS-$(CONFIG_MP3_MUXER)               += mpegaudiodata.o mpegaudiodecheader.o
OBJS-$(CONFIG_MOV_DEMUXER)             += mpeg4audio.o mpegaudiodata.o ac3tab.o
OBJS-$(CONFIG_MOV_MUXER)               += mpeg4audio.o mpegaudiodata.o
OBJS-$(CONFIG_MPEGTS_MUXER)            += mpeg4audio.o
OBJS-$(CONFIG_MPEGTS_DEMUXER)          += mpeg4audio.o mpegaudiodata.o
OBJS-$(CONFIG_MXF_MUXER)               += dnxhddata.o
OBJS-$(CONFIG_NUT_MUXER)               += mpegaudiodata.o
OBJS-$(CONFIG_OGG_DEMUXER)             += xiph.o flac.o flacdata.o     \
                                          mpeg12data.o vorbis_parser.o \
                                          dirac.o vorbis_data.o
OBJS-$(CONFIG_OGG_MUXER)               += xiph.o flac.o flacdata.o \
                                          vorbis_data.o
OBJS-$(CONFIG_RTP_MUXER)               += mpeg4audio.o xiph.o
OBJS-$(CONFIG_RTPDEC)                  += mjpeg.o
OBJS-$(CONFIG_SPDIF_DEMUXER)           += aacadtsdec.o mpeg4audio.o
OBJS-$(CONFIG_SPDIF_MUXER)             += dca.o
OBJS-$(CONFIG_TAK_DEMUXER)             += tak.o
OBJS-$(CONFIG_WEBM_MUXER)              += mpeg4audio.o mpegaudiodata.o  \
                                          xiph.o flac.o flacdata.o \
                                          vorbis_data.o
OBJS-$(CONFIG_WTV_DEMUXER)             += mpeg4audio.o mpegaudiodata.o

# libavfilter dependencies
OBJS-$(CONFIG_ELBG_FILTER)             += elbg.o

# external codec libraries
OBJS-$(CONFIG_LIBAACPLUS_ENCODER)         += libaacplus.o
OBJS-$(CONFIG_LIBCELT_DECODER)            += libcelt_dec.o
OBJS-$(CONFIG_LIBFAAC_ENCODER)            += libfaac.o
OBJS-$(CONFIG_LIBFDK_AAC_DECODER)         += libfdk-aacdec.o
OBJS-$(CONFIG_LIBFDK_AAC_ENCODER)         += libfdk-aacenc.o
OBJS-$(CONFIG_LIBGSM_DECODER)             += libgsm.o
OBJS-$(CONFIG_LIBGSM_ENCODER)             += libgsm.o
OBJS-$(CONFIG_LIBGSM_MS_DECODER)          += libgsm.o
OBJS-$(CONFIG_LIBGSM_MS_ENCODER)          += libgsm.o
OBJS-$(CONFIG_LIBILBC_DECODER)            += libilbc.o
OBJS-$(CONFIG_LIBILBC_ENCODER)            += libilbc.o
OBJS-$(CONFIG_LIBMP3LAME_ENCODER)         += libmp3lame.o mpegaudiodecheader.o
OBJS-$(CONFIG_LIBOPENCORE_AMRNB_DECODER)  += libopencore-amr.o
OBJS-$(CONFIG_LIBOPENCORE_AMRNB_ENCODER)  += libopencore-amr.o
OBJS-$(CONFIG_LIBOPENCORE_AMRWB_DECODER)  += libopencore-amr.o
OBJS-$(CONFIG_LIBOPENJPEG_DECODER)        += libopenjpegdec.o
OBJS-$(CONFIG_LIBOPENJPEG_ENCODER)        += libopenjpegenc.o
OBJS-$(CONFIG_LIBOPUS_DECODER)            += libopusdec.o libopus.o     \
                                             vorbis_data.o
OBJS-$(CONFIG_LIBOPUS_ENCODER)            += libopusenc.o libopus.o     \
                                             vorbis_data.o
OBJS-$(CONFIG_LIBSCHROEDINGER_DECODER)    += libschroedingerdec.o \
                                             libschroedinger.o
OBJS-$(CONFIG_LIBSCHROEDINGER_ENCODER)    += libschroedingerenc.o \
                                             libschroedinger.o
OBJS-$(CONFIG_LIBSHINE_ENCODER)           += libshine.o
OBJS-$(CONFIG_LIBSPEEX_DECODER)           += libspeexdec.o
OBJS-$(CONFIG_LIBSPEEX_ENCODER)           += libspeexenc.o
OBJS-$(CONFIG_LIBSTAGEFRIGHT_H264_DECODER)+= libstagefright.o
OBJS-$(CONFIG_LIBTHEORA_ENCODER)          += libtheoraenc.o
OBJS-$(CONFIG_LIBTWOLAME_ENCODER)         += libtwolame.o
OBJS-$(CONFIG_LIBUTVIDEO_DECODER)         += libutvideodec.o
OBJS-$(CONFIG_LIBUTVIDEO_ENCODER)         += libutvideoenc.o
OBJS-$(CONFIG_LIBVO_AACENC_ENCODER)       += libvo-aacenc.o mpeg4audio.o
OBJS-$(CONFIG_LIBVO_AMRWBENC_ENCODER)     += libvo-amrwbenc.o
OBJS-$(CONFIG_LIBVORBIS_DECODER)          += libvorbisdec.o
OBJS-$(CONFIG_LIBVORBIS_ENCODER)          += libvorbisenc.o \
                                             vorbis_data.o vorbis_parser.o xiph.o
OBJS-$(CONFIG_LIBVPX_VP8_DECODER)         += libvpxdec.o
OBJS-$(CONFIG_LIBVPX_VP8_ENCODER)         += libvpxenc.o
OBJS-$(CONFIG_LIBVPX_VP9_DECODER)         += libvpxdec.o libvpx.o
OBJS-$(CONFIG_LIBVPX_VP9_ENCODER)         += libvpxenc.o libvpx.o
OBJS-$(CONFIG_LIBWAVPACK_ENCODER)         += libwavpackenc.o
OBJS-$(CONFIG_LIBWEBP_ENCODER)            += libwebpenc.o
OBJS-$(CONFIG_LIBX264_ENCODER)            += libx264.o
OBJS-$(CONFIG_LIBX265_ENCODER)            += libx265.o
OBJS-$(CONFIG_LIBXAVS_ENCODER)            += libxavs.o
OBJS-$(CONFIG_LIBXVID_ENCODER)            += libxvid.o
OBJS-$(CONFIG_LIBZVBI_TELETEXT_DECODER)   += libzvbi-teletextdec.o

# parsers
OBJS-$(CONFIG_AAC_PARSER)              += aac_parser.o aac_ac3_parser.o \
                                          aacadtsdec.o mpeg4audio.o
OBJS-$(CONFIG_AAC_LATM_PARSER)         += latm_parser.o
OBJS-$(CONFIG_AC3_PARSER)              += ac3_parser.o ac3tab.o \
                                          aac_ac3_parser.o
OBJS-$(CONFIG_ADX_PARSER)              += adx_parser.o adx.o
OBJS-$(CONFIG_BMP_PARSER)              += bmp_parser.o
OBJS-$(CONFIG_CAVSVIDEO_PARSER)        += cavs_parser.o
OBJS-$(CONFIG_COOK_PARSER)             += cook_parser.o
OBJS-$(CONFIG_DCA_PARSER)              += dca_parser.o dca.o
OBJS-$(CONFIG_DIRAC_PARSER)            += dirac_parser.o
OBJS-$(CONFIG_DNXHD_PARSER)            += dnxhd_parser.o
OBJS-$(CONFIG_DPX_PARSER)              += dpx_parser.o
OBJS-$(CONFIG_DVBSUB_PARSER)           += dvbsub_parser.o
OBJS-$(CONFIG_DVD_NAV_PARSER)          += dvd_nav_parser.o
OBJS-$(CONFIG_DVDSUB_PARSER)           += dvdsub_parser.o
OBJS-$(CONFIG_FLAC_PARSER)             += flac_parser.o flacdata.o flac.o \
                                          vorbis_data.o
OBJS-$(CONFIG_GSM_PARSER)              += gsm_parser.o
OBJS-$(CONFIG_H261_PARSER)             += h261_parser.o
OBJS-$(CONFIG_H263_PARSER)             += h263_parser.o
OBJS-$(CONFIG_H264_PARSER)             += h264_parser.o h264.o            \
                                          cabac.o                         \
                                          h264_refs.o h264_sei.o h264_direct.o \
                                          h264_loopfilter.o h264_cabac.o \
                                          h264_cavlc.o h264_ps.o
OBJS-$(CONFIG_HEVC_PARSER)             += hevc_parser.o
OBJS-$(CONFIG_MJPEG_PARSER)            += mjpeg_parser.o
OBJS-$(CONFIG_MLP_PARSER)              += mlp_parser.o mlp.o
OBJS-$(CONFIG_MPEG4VIDEO_PARSER)       += mpeg4video_parser.o h263.o \
                                          mpeg4videodec.o mpeg4video.o \
                                          ituh263dec.o h263dec.o
OBJS-$(CONFIG_PNG_PARSER)              += png_parser.o
OBJS-$(CONFIG_MPEGAUDIO_PARSER)        += mpegaudio_parser.o \
                                          mpegaudiodecheader.o mpegaudiodata.o
OBJS-$(CONFIG_MPEGVIDEO_PARSER)        += mpegvideo_parser.o    \
                                          mpeg12.o mpeg12data.o
OBJS-$(CONFIG_PNG_PARSER)              += png_parser.o
OBJS-$(CONFIG_PNM_PARSER)              += pnm_parser.o pnm.o
OBJS-$(CONFIG_RV30_PARSER)             += rv34_parser.o
OBJS-$(CONFIG_RV40_PARSER)             += rv34_parser.o
OBJS-$(CONFIG_TAK_PARSER)              += tak_parser.o tak.o
OBJS-$(CONFIG_VC1_PARSER)              += vc1_parser.o vc1.o vc1data.o \
                                          msmpeg4.o msmpeg4data.o mpeg4video.o \
                                          h263.o
OBJS-$(CONFIG_VORBIS_PARSER)           += vorbis_parser.o xiph.o
OBJS-$(CONFIG_VP3_PARSER)              += vp3_parser.o
OBJS-$(CONFIG_VP8_PARSER)              += vp8_parser.o
OBJS-$(CONFIG_VP9_PARSER)              += vp9_parser.o

# bitstream filters
OBJS-$(CONFIG_AAC_ADTSTOASC_BSF)          += aac_adtstoasc_bsf.o aacadtsdec.o \
                                             mpeg4audio.o
OBJS-$(CONFIG_CHOMP_BSF)                  += chomp_bsf.o
OBJS-$(CONFIG_DUMP_EXTRADATA_BSF)         += dump_extradata_bsf.o
OBJS-$(CONFIG_H264_MP4TOANNEXB_BSF)       += h264_mp4toannexb_bsf.o
OBJS-$(CONFIG_IMX_DUMP_HEADER_BSF)        += imx_dump_header_bsf.o
OBJS-$(CONFIG_MJPEG2JPEG_BSF)             += mjpeg2jpeg_bsf.o mjpeg.o
OBJS-$(CONFIG_MJPEGA_DUMP_HEADER_BSF)     += mjpega_dump_header_bsf.o
OBJS-$(CONFIG_MOV2TEXTSUB_BSF)            += movsub_bsf.o
OBJS-$(CONFIG_MP3_HEADER_DECOMPRESS_BSF)  += mp3_header_decompress_bsf.o \
                                             mpegaudiodata.o
OBJS-$(CONFIG_NOISE_BSF)                  += noise_bsf.o
OBJS-$(CONFIG_REMOVE_EXTRADATA_BSF)       += remove_extradata_bsf.o
OBJS-$(CONFIG_TEXT2MOVSUB_BSF)            += movsub_bsf.o

# thread libraries
OBJS-$(HAVE_LIBC_MSVCRT)               += file_open.o
OBJS-$(HAVE_THREADS)                   += pthread.o pthread_slice.o pthread_frame.o

OBJS-$(CONFIG_FRAME_THREAD_ENCODER)    += frame_thread_encoder.o

# Windows resource file
SLIBOBJS-$(HAVE_GNU_WINDRES)           += avcodecres.o

SKIPHEADERS                            += %_tablegen.h                  \
                                          %_tables.h                    \
                                          aac_tablegen_decl.h           \
                                          fft-internal.h                \
                                          old_codec_ids.h               \
                                          tableprint.h                  \
                                          $(ARCH)/vp56_arith.h          \

SKIPHEADERS-$(CONFIG_DXVA2)            += dxva2.h dxva2_internal.h
SKIPHEADERS-$(CONFIG_LIBSCHROEDINGER)  += libschroedinger.h
SKIPHEADERS-$(CONFIG_LIBUTVIDEO)       += libutvideo.h
SKIPHEADERS-$(CONFIG_XVMC)             += xvmc.h
SKIPHEADERS-$(CONFIG_VAAPI)            += vaapi_internal.h
SKIPHEADERS-$(CONFIG_VDA)              += vda.h
SKIPHEADERS-$(CONFIG_VDPAU)            += vdpau.h vdpau_internal.h

TESTPROGS = cabac                                                       \
            fft                                                         \
            fft-fixed                                                   \
            fft-fixed32                                                 \
            golomb                                                      \
            iirfilter                                                   \
            imgconvert                                                  \
            rangecoder                                                  \
            snowenc                                                     \

TESTPROGS-$(CONFIG_DCT) += dct
TESTPROGS-$(HAVE_MMX) += motion
TESTOBJS = dctref.o

TOOLS = fourcc2pixfmt

HOSTPROGS = aac_tablegen                                                \
            aacps_tablegen                                              \
            cbrt_tablegen                                               \
            cos_tablegen                                                \
            dv_tablegen                                                 \
            motionpixels_tablegen                                       \
            mpegaudio_tablegen                                          \
            pcm_tablegen                                                \
            qdm2_tablegen                                               \
            sinewin_tablegen                                            \

CLEANFILES = *_tables.c *_tables.h *_tablegen$(HOSTEXESUF)

$(SUBDIR)dct-test$(EXESUF): $(SUBDIR)dctref.o $(SUBDIR)aandcttab.o
$(SUBDIR)dv_tablegen$(HOSTEXESUF): $(SUBDIR)dvdata_host.o

TRIG_TABLES  = cos cos_fixed sin
TRIG_TABLES := $(TRIG_TABLES:%=$(SUBDIR)%_tables.c)

$(TRIG_TABLES): $(SUBDIR)%_tables.c: $(SUBDIR)cos_tablegen$(HOSTEXESUF)
	$(M)./$< $* > $@

ifdef CONFIG_SMALL
$(SUBDIR)%_tablegen$(HOSTEXESUF): HOSTCFLAGS += -DCONFIG_SMALL=1
else
$(SUBDIR)%_tablegen$(HOSTEXESUF): HOSTCFLAGS += -DCONFIG_SMALL=0
endif

GEN_HEADERS = cbrt_tables.h aacps_tables.h aac_tables.h dv_tables.h     \
              sinewin_tables.h mpegaudio_tables.h motionpixels_tables.h \
              pcm_tables.h qdm2_tables.h
GEN_HEADERS := $(addprefix $(SUBDIR), $(GEN_HEADERS))

$(GEN_HEADERS): $(SUBDIR)%_tables.h: $(SUBDIR)%_tablegen$(HOSTEXESUF)
	$(M)./$< > $@

ifdef CONFIG_HARDCODED_TABLES
$(SUBDIR)aacdec.o: $(SUBDIR)cbrt_tables.h
$(SUBDIR)aacps.o: $(SUBDIR)aacps_tables.h
$(SUBDIR)aactab.o: $(SUBDIR)aac_tables.h
$(SUBDIR)dvenc.o: $(SUBDIR)dv_tables.h
$(SUBDIR)sinewin.o: $(SUBDIR)sinewin_tables.h
$(SUBDIR)mpegaudiodec_fixed.o: $(SUBDIR)mpegaudio_tables.h
$(SUBDIR)mpegaudiodec_float.o: $(SUBDIR)mpegaudio_tables.h
$(SUBDIR)motionpixels.o: $(SUBDIR)motionpixels_tables.h
$(SUBDIR)pcm.o: $(SUBDIR)pcm_tables.h
$(SUBDIR)qdm2.o: $(SUBDIR)qdm2_tables.h
endif<|MERGE_RESOLUTION|>--- conflicted
+++ resolved
@@ -414,12 +414,8 @@
 OBJS-$(CONFIG_SVQ1_DECODER)            += svq1dec.o svq1.o svq13.o h263.o
 OBJS-$(CONFIG_SVQ1_ENCODER)            += svq1enc.o svq1.o    \
                                           h263.o ituh263enc.o
-<<<<<<< HEAD
-OBJS-$(CONFIG_SVQ3_DECODER)            += svq3.o svq13.o
+OBJS-$(CONFIG_SVQ3_DECODER)            += svq3.o svq13.o mpegutils.o
 OBJS-$(CONFIG_TEXT_DECODER)            += textdec.o ass.o
-=======
-OBJS-$(CONFIG_SVQ3_DECODER)            += svq3.o svq13.o mpegutils.o
->>>>>>> be039278
 OBJS-$(CONFIG_TAK_DECODER)             += takdec.o tak.o
 OBJS-$(CONFIG_TARGA_DECODER)           += targa.o
 OBJS-$(CONFIG_TARGA_ENCODER)           += targaenc.o rle.o
