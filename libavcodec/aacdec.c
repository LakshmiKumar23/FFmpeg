/*
 * AAC decoder
 * Copyright (c) 2005-2006 Oded Shimon ( ods15 ods15 dyndns org )
 * Copyright (c) 2006-2007 Maxim Gavrilov ( maxim.gavrilov gmail com )
 * Copyright (c) 2008-2013 Alex Converse <alex.converse@gmail.com>
 *
 * AAC LATM decoder
 * Copyright (c) 2008-2010 Paul Kendall <paul@kcbbs.gen.nz>
 * Copyright (c) 2010      Janne Grunau <janne-libav@jannau.net>
 *
 * This file is part of FFmpeg.
 *
 * FFmpeg is free software; you can redistribute it and/or
 * modify it under the terms of the GNU Lesser General Public
 * License as published by the Free Software Foundation; either
 * version 2.1 of the License, or (at your option) any later version.
 *
 * FFmpeg is distributed in the hope that it will be useful,
 * but WITHOUT ANY WARRANTY; without even the implied warranty of
 * MERCHANTABILITY or FITNESS FOR A PARTICULAR PURPOSE.  See the GNU
 * Lesser General Public License for more details.
 *
 * You should have received a copy of the GNU Lesser General Public
 * License along with FFmpeg; if not, write to the Free Software
 * Foundation, Inc., 51 Franklin Street, Fifth Floor, Boston, MA 02110-1301 USA
 */

/**
 * @file
 * AAC decoder
 * @author Oded Shimon  ( ods15 ods15 dyndns org )
 * @author Maxim Gavrilov ( maxim.gavrilov gmail com )
 */

/*
 * supported tools
 *
 * Support?             Name
 * N (code in SoC repo) gain control
 * Y                    block switching
 * Y                    window shapes - standard
 * N                    window shapes - Low Delay
 * Y                    filterbank - standard
 * N (code in SoC repo) filterbank - Scalable Sample Rate
 * Y                    Temporal Noise Shaping
 * Y                    Long Term Prediction
 * Y                    intensity stereo
 * Y                    channel coupling
 * Y                    frequency domain prediction
 * Y                    Perceptual Noise Substitution
 * Y                    Mid/Side stereo
 * N                    Scalable Inverse AAC Quantization
 * N                    Frequency Selective Switch
 * N                    upsampling filter
 * Y                    quantization & coding - AAC
 * N                    quantization & coding - TwinVQ
 * N                    quantization & coding - BSAC
 * N                    AAC Error Resilience tools
 * N                    Error Resilience payload syntax
 * N                    Error Protection tool
 * N                    CELP
 * N                    Silence Compression
 * N                    HVXC
 * N                    HVXC 4kbits/s VR
 * N                    Structured Audio tools
 * N                    Structured Audio Sample Bank Format
 * N                    MIDI
 * N                    Harmonic and Individual Lines plus Noise
 * N                    Text-To-Speech Interface
 * Y                    Spectral Band Replication
 * Y (not in this code) Layer-1
 * Y (not in this code) Layer-2
 * Y (not in this code) Layer-3
 * N                    SinuSoidal Coding (Transient, Sinusoid, Noise)
 * Y                    Parametric Stereo
 * N                    Direct Stream Transfer
 * Y                    Enhanced AAC Low Delay (ER AAC ELD)
 *
 * Note: - HE AAC v1 comprises LC AAC with Spectral Band Replication.
 *       - HE AAC v2 comprises LC AAC with Spectral Band Replication and
           Parametric Stereo.
 */

#include "libavutil/float_dsp.h"
#include "libavutil/opt.h"
#include "avcodec.h"
#include "internal.h"
#include "get_bits.h"
#include "fft.h"
#include "imdct15.h"
#include "lpc.h"
#include "kbdwin.h"
#include "sinewin.h"

#include "aac.h"
#include "aactab.h"
#include "aacdectab.h"
#include "cbrt_tablegen.h"
#include "sbr.h"
#include "aacsbr.h"
#include "mpeg4audio.h"
#include "aacadtsdec.h"
#include "libavutil/intfloat.h"

#include <errno.h>
#include <math.h>
#include <stdint.h>
#include <string.h>

#if ARCH_ARM
#   include "arm/aac.h"
#elif ARCH_MIPS
#   include "mips/aacdec_mips.h"
#endif

static VLC vlc_scalefactors;
static VLC vlc_spectral[11];

static int output_configure(AACContext *ac,
                            uint8_t layout_map[MAX_ELEM_ID*4][3], int tags,
                            enum OCStatus oc_type, int get_new_frame);

#define overread_err "Input buffer exhausted before END element found\n"

static int count_channels(uint8_t (*layout)[3], int tags)
{
    int i, sum = 0;
    for (i = 0; i < tags; i++) {
        int syn_ele = layout[i][0];
        int pos     = layout[i][2];
        sum += (1 + (syn_ele == TYPE_CPE)) *
               (pos != AAC_CHANNEL_OFF && pos != AAC_CHANNEL_CC);
    }
    return sum;
}

/**
 * Check for the channel element in the current channel position configuration.
 * If it exists, make sure the appropriate element is allocated and map the
 * channel order to match the internal FFmpeg channel layout.
 *
 * @param   che_pos current channel position configuration
 * @param   type channel element type
 * @param   id channel element id
 * @param   channels count of the number of channels in the configuration
 *
 * @return  Returns error status. 0 - OK, !0 - error
 */
static av_cold int che_configure(AACContext *ac,
                                 enum ChannelPosition che_pos,
                                 int type, int id, int *channels)
{
    if (*channels >= MAX_CHANNELS)
        return AVERROR_INVALIDDATA;
    if (che_pos) {
        if (!ac->che[type][id]) {
            if (!(ac->che[type][id] = av_mallocz(sizeof(ChannelElement))))
                return AVERROR(ENOMEM);
            ff_aac_sbr_ctx_init(ac, &ac->che[type][id]->sbr);
        }
        if (type != TYPE_CCE) {
            if (*channels >= MAX_CHANNELS - (type == TYPE_CPE || (type == TYPE_SCE && ac->oc[1].m4ac.ps == 1))) {
                av_log(ac->avctx, AV_LOG_ERROR, "Too many channels\n");
                return AVERROR_INVALIDDATA;
            }
            ac->output_element[(*channels)++] = &ac->che[type][id]->ch[0];
            if (type == TYPE_CPE ||
                (type == TYPE_SCE && ac->oc[1].m4ac.ps == 1)) {
                ac->output_element[(*channels)++] = &ac->che[type][id]->ch[1];
            }
        }
    } else {
        if (ac->che[type][id])
            ff_aac_sbr_ctx_close(&ac->che[type][id]->sbr);
        av_freep(&ac->che[type][id]);
    }
    return 0;
}

static int frame_configure_elements(AVCodecContext *avctx)
{
    AACContext *ac = avctx->priv_data;
    int type, id, ch, ret;

    /* set channel pointers to internal buffers by default */
    for (type = 0; type < 4; type++) {
        for (id = 0; id < MAX_ELEM_ID; id++) {
            ChannelElement *che = ac->che[type][id];
            if (che) {
                che->ch[0].ret = che->ch[0].ret_buf;
                che->ch[1].ret = che->ch[1].ret_buf;
            }
        }
    }

    /* get output buffer */
    av_frame_unref(ac->frame);
    if (!avctx->channels)
        return 1;

    ac->frame->nb_samples = 2048;
    if ((ret = ff_get_buffer(avctx, ac->frame, 0)) < 0)
        return ret;

    /* map output channel pointers to AVFrame data */
    for (ch = 0; ch < avctx->channels; ch++) {
        if (ac->output_element[ch])
            ac->output_element[ch]->ret = (float *)ac->frame->extended_data[ch];
    }

    return 0;
}

struct elem_to_channel {
    uint64_t av_position;
    uint8_t syn_ele;
    uint8_t elem_id;
    uint8_t aac_position;
};

static int assign_pair(struct elem_to_channel e2c_vec[MAX_ELEM_ID],
                       uint8_t (*layout_map)[3], int offset, uint64_t left,
                       uint64_t right, int pos)
{
    if (layout_map[offset][0] == TYPE_CPE) {
        e2c_vec[offset] = (struct elem_to_channel) {
            .av_position  = left | right,
            .syn_ele      = TYPE_CPE,
            .elem_id      = layout_map[offset][1],
            .aac_position = pos
        };
        return 1;
    } else {
        e2c_vec[offset] = (struct elem_to_channel) {
            .av_position  = left,
            .syn_ele      = TYPE_SCE,
            .elem_id      = layout_map[offset][1],
            .aac_position = pos
        };
        e2c_vec[offset + 1] = (struct elem_to_channel) {
            .av_position  = right,
            .syn_ele      = TYPE_SCE,
            .elem_id      = layout_map[offset + 1][1],
            .aac_position = pos
        };
        return 2;
    }
}

static int count_paired_channels(uint8_t (*layout_map)[3], int tags, int pos,
                                 int *current)
{
    int num_pos_channels = 0;
    int first_cpe        = 0;
    int sce_parity       = 0;
    int i;
    for (i = *current; i < tags; i++) {
        if (layout_map[i][2] != pos)
            break;
        if (layout_map[i][0] == TYPE_CPE) {
            if (sce_parity) {
                if (pos == AAC_CHANNEL_FRONT && !first_cpe) {
                    sce_parity = 0;
                } else {
                    return -1;
                }
            }
            num_pos_channels += 2;
            first_cpe         = 1;
        } else {
            num_pos_channels++;
            sce_parity ^= 1;
        }
    }
    if (sce_parity &&
        ((pos == AAC_CHANNEL_FRONT && first_cpe) || pos == AAC_CHANNEL_SIDE))
        return -1;
    *current = i;
    return num_pos_channels;
}

static uint64_t sniff_channel_order(uint8_t (*layout_map)[3], int tags)
{
    int i, n, total_non_cc_elements;
    struct elem_to_channel e2c_vec[4 * MAX_ELEM_ID] = { { 0 } };
    int num_front_channels, num_side_channels, num_back_channels;
    uint64_t layout;

    if (FF_ARRAY_ELEMS(e2c_vec) < tags)
        return 0;

    i = 0;
    num_front_channels =
        count_paired_channels(layout_map, tags, AAC_CHANNEL_FRONT, &i);
    if (num_front_channels < 0)
        return 0;
    num_side_channels =
        count_paired_channels(layout_map, tags, AAC_CHANNEL_SIDE, &i);
    if (num_side_channels < 0)
        return 0;
    num_back_channels =
        count_paired_channels(layout_map, tags, AAC_CHANNEL_BACK, &i);
    if (num_back_channels < 0)
        return 0;

    i = 0;
    if (num_front_channels & 1) {
        e2c_vec[i] = (struct elem_to_channel) {
            .av_position  = AV_CH_FRONT_CENTER,
            .syn_ele      = TYPE_SCE,
            .elem_id      = layout_map[i][1],
            .aac_position = AAC_CHANNEL_FRONT
        };
        i++;
        num_front_channels--;
    }
    if (num_front_channels >= 4) {
        i += assign_pair(e2c_vec, layout_map, i,
                         AV_CH_FRONT_LEFT_OF_CENTER,
                         AV_CH_FRONT_RIGHT_OF_CENTER,
                         AAC_CHANNEL_FRONT);
        num_front_channels -= 2;
    }
    if (num_front_channels >= 2) {
        i += assign_pair(e2c_vec, layout_map, i,
                         AV_CH_FRONT_LEFT,
                         AV_CH_FRONT_RIGHT,
                         AAC_CHANNEL_FRONT);
        num_front_channels -= 2;
    }
    while (num_front_channels >= 2) {
        i += assign_pair(e2c_vec, layout_map, i,
                         UINT64_MAX,
                         UINT64_MAX,
                         AAC_CHANNEL_FRONT);
        num_front_channels -= 2;
    }

    if (num_side_channels >= 2) {
        i += assign_pair(e2c_vec, layout_map, i,
                         AV_CH_SIDE_LEFT,
                         AV_CH_SIDE_RIGHT,
                         AAC_CHANNEL_FRONT);
        num_side_channels -= 2;
    }
    while (num_side_channels >= 2) {
        i += assign_pair(e2c_vec, layout_map, i,
                         UINT64_MAX,
                         UINT64_MAX,
                         AAC_CHANNEL_SIDE);
        num_side_channels -= 2;
    }

    while (num_back_channels >= 4) {
        i += assign_pair(e2c_vec, layout_map, i,
                         UINT64_MAX,
                         UINT64_MAX,
                         AAC_CHANNEL_BACK);
        num_back_channels -= 2;
    }
    if (num_back_channels >= 2) {
        i += assign_pair(e2c_vec, layout_map, i,
                         AV_CH_BACK_LEFT,
                         AV_CH_BACK_RIGHT,
                         AAC_CHANNEL_BACK);
        num_back_channels -= 2;
    }
    if (num_back_channels) {
        e2c_vec[i] = (struct elem_to_channel) {
            .av_position  = AV_CH_BACK_CENTER,
            .syn_ele      = TYPE_SCE,
            .elem_id      = layout_map[i][1],
            .aac_position = AAC_CHANNEL_BACK
        };
        i++;
        num_back_channels--;
    }

    if (i < tags && layout_map[i][2] == AAC_CHANNEL_LFE) {
        e2c_vec[i] = (struct elem_to_channel) {
            .av_position  = AV_CH_LOW_FREQUENCY,
            .syn_ele      = TYPE_LFE,
            .elem_id      = layout_map[i][1],
            .aac_position = AAC_CHANNEL_LFE
        };
        i++;
    }
    while (i < tags && layout_map[i][2] == AAC_CHANNEL_LFE) {
        e2c_vec[i] = (struct elem_to_channel) {
            .av_position  = UINT64_MAX,
            .syn_ele      = TYPE_LFE,
            .elem_id      = layout_map[i][1],
            .aac_position = AAC_CHANNEL_LFE
        };
        i++;
    }

    // Must choose a stable sort
    total_non_cc_elements = n = i;
    do {
        int next_n = 0;
        for (i = 1; i < n; i++)
            if (e2c_vec[i - 1].av_position > e2c_vec[i].av_position) {
                FFSWAP(struct elem_to_channel, e2c_vec[i - 1], e2c_vec[i]);
                next_n = i;
            }
        n = next_n;
    } while (n > 0);

    layout = 0;
    for (i = 0; i < total_non_cc_elements; i++) {
        layout_map[i][0] = e2c_vec[i].syn_ele;
        layout_map[i][1] = e2c_vec[i].elem_id;
        layout_map[i][2] = e2c_vec[i].aac_position;
        if (e2c_vec[i].av_position != UINT64_MAX) {
            layout |= e2c_vec[i].av_position;
        }
    }

    return layout;
}

/**
 * Save current output configuration if and only if it has been locked.
 */
static void push_output_configuration(AACContext *ac) {
    if (ac->oc[1].status == OC_LOCKED || ac->oc[0].status == OC_NONE) {
        ac->oc[0] = ac->oc[1];
    }
    ac->oc[1].status = OC_NONE;
}

/**
 * Restore the previous output configuration if and only if the current
 * configuration is unlocked.
 */
static void pop_output_configuration(AACContext *ac) {
    if (ac->oc[1].status != OC_LOCKED && ac->oc[0].status != OC_NONE) {
        ac->oc[1] = ac->oc[0];
        ac->avctx->channels = ac->oc[1].channels;
        ac->avctx->channel_layout = ac->oc[1].channel_layout;
        output_configure(ac, ac->oc[1].layout_map, ac->oc[1].layout_map_tags,
                         ac->oc[1].status, 0);
    }
}

/**
 * Configure output channel order based on the current program
 * configuration element.
 *
 * @return  Returns error status. 0 - OK, !0 - error
 */
static int output_configure(AACContext *ac,
                            uint8_t layout_map[MAX_ELEM_ID * 4][3], int tags,
                            enum OCStatus oc_type, int get_new_frame)
{
    AVCodecContext *avctx = ac->avctx;
    int i, channels = 0, ret;
    uint64_t layout = 0;
    uint8_t id_map[TYPE_END][MAX_ELEM_ID] = {{ 0 }};
    uint8_t type_counts[TYPE_END] = { 0 };

    if (ac->oc[1].layout_map != layout_map) {
        memcpy(ac->oc[1].layout_map, layout_map, tags * sizeof(layout_map[0]));
        ac->oc[1].layout_map_tags = tags;
    }
    for (i = 0; i < tags; i++) {
        int type =         layout_map[i][0];
        int id =           layout_map[i][1];
        id_map[type][id] = type_counts[type]++;
    }
    // Try to sniff a reasonable channel order, otherwise output the
    // channels in the order the PCE declared them.
    if (avctx->request_channel_layout != AV_CH_LAYOUT_NATIVE)
        layout = sniff_channel_order(layout_map, tags);
    for (i = 0; i < tags; i++) {
        int type =     layout_map[i][0];
        int id =       layout_map[i][1];
        int iid =      id_map[type][id];
        int position = layout_map[i][2];
        // Allocate or free elements depending on if they are in the
        // current program configuration.
        ret = che_configure(ac, position, type, iid, &channels);
        if (ret < 0)
            return ret;
        ac->tag_che_map[type][id] = ac->che[type][iid];
    }
    if (ac->oc[1].m4ac.ps == 1 && channels == 2) {
        if (layout == AV_CH_FRONT_CENTER) {
            layout = AV_CH_FRONT_LEFT|AV_CH_FRONT_RIGHT;
        } else {
            layout = 0;
        }
    }

<<<<<<< HEAD
    memcpy(ac->tag_che_map, ac->che, 4 * MAX_ELEM_ID * sizeof(ac->che[0][0]));
    if (layout) avctx->channel_layout = layout;
                            ac->oc[1].channel_layout = layout;
=======
    avctx->channel_layout = ac->oc[1].channel_layout = layout;
>>>>>>> 0289f812
    avctx->channels       = ac->oc[1].channels       = channels;
    ac->oc[1].status = oc_type;

    if (get_new_frame) {
        if ((ret = frame_configure_elements(ac->avctx)) < 0)
            return ret;
    }

    return 0;
}

static void flush(AVCodecContext *avctx)
{
    AACContext *ac= avctx->priv_data;
    int type, i, j;

    for (type = 3; type >= 0; type--) {
        for (i = 0; i < MAX_ELEM_ID; i++) {
            ChannelElement *che = ac->che[type][i];
            if (che) {
                for (j = 0; j <= 1; j++) {
                    memset(che->ch[j].saved, 0, sizeof(che->ch[j].saved));
                }
            }
        }
    }
}

/**
 * Set up channel positions based on a default channel configuration
 * as specified in table 1.17.
 *
 * @return  Returns error status. 0 - OK, !0 - error
 */
static int set_default_channel_config(AVCodecContext *avctx,
                                      uint8_t (*layout_map)[3],
                                      int *tags,
                                      int channel_config)
{
    if (channel_config < 1 || channel_config > 7) {
        av_log(avctx, AV_LOG_ERROR,
               "invalid default channel configuration (%d)\n",
               channel_config);
        return AVERROR_INVALIDDATA;
    }
    *tags = tags_per_config[channel_config];
    memcpy(layout_map, aac_channel_layout_map[channel_config - 1],
           *tags * sizeof(*layout_map));

    /*
     * AAC specification has 7.1(wide) as a default layout for 8-channel streams.
     * However, at least Nero AAC encoder encodes 7.1 streams using the default
     * channel config 7, mapping the side channels of the original audio stream
     * to the second AAC_CHANNEL_FRONT pair in the AAC stream. Similarly, e.g. FAAD
     * decodes the second AAC_CHANNEL_FRONT pair as side channels, therefore decoding
     * the incorrect streams as if they were correct (and as the encoder intended).
     *
     * As actual intended 7.1(wide) streams are very rare, default to assuming a
     * 7.1 layout was intended.
     */
    if (channel_config == 7 && avctx->strict_std_compliance < FF_COMPLIANCE_STRICT) {
        av_log(avctx, AV_LOG_INFO, "Assuming an incorrectly encoded 7.1 channel layout"
               " instead of a spec-compliant 7.1(wide) layout, use -strict %d to decode"
               " according to the specification instead.\n", FF_COMPLIANCE_STRICT);
        layout_map[2][2] = AAC_CHANNEL_SIDE;
    }

    return 0;
}

static ChannelElement *get_che(AACContext *ac, int type, int elem_id)
{
    /* For PCE based channel configurations map the channels solely based
     * on tags. */
    if (!ac->oc[1].m4ac.chan_config) {
        return ac->tag_che_map[type][elem_id];
    }
    // Allow single CPE stereo files to be signalled with mono configuration.
    if (!ac->tags_mapped && type == TYPE_CPE &&
        ac->oc[1].m4ac.chan_config == 1) {
        uint8_t layout_map[MAX_ELEM_ID*4][3];
        int layout_map_tags;
        push_output_configuration(ac);

        av_log(ac->avctx, AV_LOG_DEBUG, "mono with CPE\n");

        if (set_default_channel_config(ac->avctx, layout_map,
                                       &layout_map_tags, 2) < 0)
            return NULL;
        if (output_configure(ac, layout_map, layout_map_tags,
                             OC_TRIAL_FRAME, 1) < 0)
            return NULL;

        ac->oc[1].m4ac.chan_config = 2;
        ac->oc[1].m4ac.ps = 0;
    }
    // And vice-versa
    if (!ac->tags_mapped && type == TYPE_SCE &&
        ac->oc[1].m4ac.chan_config == 2) {
        uint8_t layout_map[MAX_ELEM_ID * 4][3];
        int layout_map_tags;
        push_output_configuration(ac);

        av_log(ac->avctx, AV_LOG_DEBUG, "stereo with SCE\n");

        if (set_default_channel_config(ac->avctx, layout_map,
                                       &layout_map_tags, 1) < 0)
            return NULL;
        if (output_configure(ac, layout_map, layout_map_tags,
                             OC_TRIAL_FRAME, 1) < 0)
            return NULL;

        ac->oc[1].m4ac.chan_config = 1;
        if (ac->oc[1].m4ac.sbr)
            ac->oc[1].m4ac.ps = -1;
    }
    /* For indexed channel configurations map the channels solely based
     * on position. */
    switch (ac->oc[1].m4ac.chan_config) {
    case 7:
        if (ac->tags_mapped == 3 && type == TYPE_CPE) {
            ac->tags_mapped++;
            return ac->tag_che_map[TYPE_CPE][elem_id] = ac->che[TYPE_CPE][2];
        }
    case 6:
        /* Some streams incorrectly code 5.1 audio as
         * SCE[0] CPE[0] CPE[1] SCE[1]
         * instead of
         * SCE[0] CPE[0] CPE[1] LFE[0].
         * If we seem to have encountered such a stream, transfer
         * the LFE[0] element to the SCE[1]'s mapping */
        if (ac->tags_mapped == tags_per_config[ac->oc[1].m4ac.chan_config] - 1 && (type == TYPE_LFE || type == TYPE_SCE)) {
            if (!ac->warned_remapping_once && (type != TYPE_LFE || elem_id != 0)) {
                av_log(ac->avctx, AV_LOG_WARNING,
                   "This stream seems to incorrectly report its last channel as %s[%d], mapping to LFE[0]\n",
                   type == TYPE_SCE ? "SCE" : "LFE", elem_id);
                ac->warned_remapping_once++;
            }
            ac->tags_mapped++;
            return ac->tag_che_map[type][elem_id] = ac->che[TYPE_LFE][0];
        }
    case 5:
        if (ac->tags_mapped == 2 && type == TYPE_CPE) {
            ac->tags_mapped++;
            return ac->tag_che_map[TYPE_CPE][elem_id] = ac->che[TYPE_CPE][1];
        }
    case 4:
        /* Some streams incorrectly code 4.0 audio as
         * SCE[0] CPE[0] LFE[0]
         * instead of
         * SCE[0] CPE[0] SCE[1].
         * If we seem to have encountered such a stream, transfer
         * the SCE[1] element to the LFE[0]'s mapping */
        if (ac->tags_mapped == tags_per_config[ac->oc[1].m4ac.chan_config] - 1 && (type == TYPE_LFE || type == TYPE_SCE)) {
            if (!ac->warned_remapping_once && (type != TYPE_SCE || elem_id != 1)) {
                av_log(ac->avctx, AV_LOG_WARNING,
                   "This stream seems to incorrectly report its last channel as %s[%d], mapping to SCE[1]\n",
                   type == TYPE_SCE ? "SCE" : "LFE", elem_id);
                ac->warned_remapping_once++;
            }
            ac->tags_mapped++;
            return ac->tag_che_map[type][elem_id] = ac->che[TYPE_SCE][1];
        }
        if (ac->tags_mapped == 2 &&
            ac->oc[1].m4ac.chan_config == 4 &&
            type == TYPE_SCE) {
            ac->tags_mapped++;
            return ac->tag_che_map[TYPE_SCE][elem_id] = ac->che[TYPE_SCE][1];
        }
    case 3:
    case 2:
        if (ac->tags_mapped == (ac->oc[1].m4ac.chan_config != 2) &&
            type == TYPE_CPE) {
            ac->tags_mapped++;
            return ac->tag_che_map[TYPE_CPE][elem_id] = ac->che[TYPE_CPE][0];
        } else if (ac->oc[1].m4ac.chan_config == 2) {
            return NULL;
        }
    case 1:
        if (!ac->tags_mapped && type == TYPE_SCE) {
            ac->tags_mapped++;
            return ac->tag_che_map[TYPE_SCE][elem_id] = ac->che[TYPE_SCE][0];
        }
    default:
        return NULL;
    }
}

/**
 * Decode an array of 4 bit element IDs, optionally interleaved with a
 * stereo/mono switching bit.
 *
 * @param type speaker type/position for these channels
 */
static void decode_channel_map(uint8_t layout_map[][3],
                               enum ChannelPosition type,
                               GetBitContext *gb, int n)
{
    while (n--) {
        enum RawDataBlockType syn_ele;
        switch (type) {
        case AAC_CHANNEL_FRONT:
        case AAC_CHANNEL_BACK:
        case AAC_CHANNEL_SIDE:
            syn_ele = get_bits1(gb);
            break;
        case AAC_CHANNEL_CC:
            skip_bits1(gb);
            syn_ele = TYPE_CCE;
            break;
        case AAC_CHANNEL_LFE:
            syn_ele = TYPE_LFE;
            break;
        default:
            // AAC_CHANNEL_OFF has no channel map
            av_assert0(0);
        }
        layout_map[0][0] = syn_ele;
        layout_map[0][1] = get_bits(gb, 4);
        layout_map[0][2] = type;
        layout_map++;
    }
}

/**
 * Decode program configuration element; reference: table 4.2.
 *
 * @return  Returns error status. 0 - OK, !0 - error
 */
static int decode_pce(AVCodecContext *avctx, MPEG4AudioConfig *m4ac,
                      uint8_t (*layout_map)[3],
                      GetBitContext *gb)
{
    int num_front, num_side, num_back, num_lfe, num_assoc_data, num_cc;
    int sampling_index;
    int comment_len;
    int tags;

    skip_bits(gb, 2);  // object_type

    sampling_index = get_bits(gb, 4);
    if (m4ac->sampling_index != sampling_index)
        av_log(avctx, AV_LOG_WARNING,
               "Sample rate index in program config element does not "
               "match the sample rate index configured by the container.\n");

    num_front       = get_bits(gb, 4);
    num_side        = get_bits(gb, 4);
    num_back        = get_bits(gb, 4);
    num_lfe         = get_bits(gb, 2);
    num_assoc_data  = get_bits(gb, 3);
    num_cc          = get_bits(gb, 4);

    if (get_bits1(gb))
        skip_bits(gb, 4); // mono_mixdown_tag
    if (get_bits1(gb))
        skip_bits(gb, 4); // stereo_mixdown_tag

    if (get_bits1(gb))
        skip_bits(gb, 3); // mixdown_coeff_index and pseudo_surround

    if (get_bits_left(gb) < 4 * (num_front + num_side + num_back + num_lfe + num_assoc_data + num_cc)) {
        av_log(avctx, AV_LOG_ERROR, "decode_pce: " overread_err);
        return -1;
    }
    decode_channel_map(layout_map       , AAC_CHANNEL_FRONT, gb, num_front);
    tags = num_front;
    decode_channel_map(layout_map + tags, AAC_CHANNEL_SIDE,  gb, num_side);
    tags += num_side;
    decode_channel_map(layout_map + tags, AAC_CHANNEL_BACK,  gb, num_back);
    tags += num_back;
    decode_channel_map(layout_map + tags, AAC_CHANNEL_LFE,   gb, num_lfe);
    tags += num_lfe;

    skip_bits_long(gb, 4 * num_assoc_data);

    decode_channel_map(layout_map + tags, AAC_CHANNEL_CC,    gb, num_cc);
    tags += num_cc;

    align_get_bits(gb);

    /* comment field, first byte is length */
    comment_len = get_bits(gb, 8) * 8;
    if (get_bits_left(gb) < comment_len) {
        av_log(avctx, AV_LOG_ERROR, "decode_pce: " overread_err);
        return AVERROR_INVALIDDATA;
    }
    skip_bits_long(gb, comment_len);
    return tags;
}

/**
 * Decode GA "General Audio" specific configuration; reference: table 4.1.
 *
 * @param   ac          pointer to AACContext, may be null
 * @param   avctx       pointer to AVCCodecContext, used for logging
 *
 * @return  Returns error status. 0 - OK, !0 - error
 */
static int decode_ga_specific_config(AACContext *ac, AVCodecContext *avctx,
                                     GetBitContext *gb,
                                     MPEG4AudioConfig *m4ac,
                                     int channel_config)
{
    int extension_flag, ret, ep_config, res_flags;
    uint8_t layout_map[MAX_ELEM_ID*4][3];
    int tags = 0;

    if (get_bits1(gb)) { // frameLengthFlag
        avpriv_request_sample(avctx, "960/120 MDCT window");
        return AVERROR_PATCHWELCOME;
    }
    m4ac->frame_length_short = 0;

    if (get_bits1(gb))       // dependsOnCoreCoder
        skip_bits(gb, 14);   // coreCoderDelay
    extension_flag = get_bits1(gb);

    if (m4ac->object_type == AOT_AAC_SCALABLE ||
        m4ac->object_type == AOT_ER_AAC_SCALABLE)
        skip_bits(gb, 3);     // layerNr

    if (channel_config == 0) {
        skip_bits(gb, 4);  // element_instance_tag
        tags = decode_pce(avctx, m4ac, layout_map, gb);
        if (tags < 0)
            return tags;
    } else {
        if ((ret = set_default_channel_config(avctx, layout_map,
                                              &tags, channel_config)))
            return ret;
    }

    if (count_channels(layout_map, tags) > 1) {
        m4ac->ps = 0;
    } else if (m4ac->sbr == 1 && m4ac->ps == -1)
        m4ac->ps = 1;

    if (ac && (ret = output_configure(ac, layout_map, tags, OC_GLOBAL_HDR, 0)))
        return ret;

    if (extension_flag) {
        switch (m4ac->object_type) {
        case AOT_ER_BSAC:
            skip_bits(gb, 5);    // numOfSubFrame
            skip_bits(gb, 11);   // layer_length
            break;
        case AOT_ER_AAC_LC:
        case AOT_ER_AAC_LTP:
        case AOT_ER_AAC_SCALABLE:
        case AOT_ER_AAC_LD:
            res_flags = get_bits(gb, 3);
            if (res_flags) {
                avpriv_report_missing_feature(avctx,
                                              "AAC data resilience (flags %x)",
                                              res_flags);
                return AVERROR_PATCHWELCOME;
            }
            break;
        }
        skip_bits1(gb);    // extensionFlag3 (TBD in version 3)
    }
    switch (m4ac->object_type) {
    case AOT_ER_AAC_LC:
    case AOT_ER_AAC_LTP:
    case AOT_ER_AAC_SCALABLE:
    case AOT_ER_AAC_LD:
        ep_config = get_bits(gb, 2);
        if (ep_config) {
            avpriv_report_missing_feature(avctx,
                                          "epConfig %d", ep_config);
            return AVERROR_PATCHWELCOME;
        }
    }
    return 0;
}

static int decode_eld_specific_config(AACContext *ac, AVCodecContext *avctx,
                                     GetBitContext *gb,
                                     MPEG4AudioConfig *m4ac,
                                     int channel_config)
{
    int ret, ep_config, res_flags;
    uint8_t layout_map[MAX_ELEM_ID*4][3];
    int tags = 0;
    const int ELDEXT_TERM = 0;

    m4ac->ps  = 0;
    m4ac->sbr = 0;

    m4ac->frame_length_short = get_bits1(gb);
    res_flags = get_bits(gb, 3);
    if (res_flags) {
        avpriv_report_missing_feature(avctx,
                                      "AAC data resilience (flags %x)",
                                      res_flags);
        return AVERROR_PATCHWELCOME;
    }

    if (get_bits1(gb)) { // ldSbrPresentFlag
        avpriv_report_missing_feature(avctx,
                                      "Low Delay SBR");
        return AVERROR_PATCHWELCOME;
    }

    while (get_bits(gb, 4) != ELDEXT_TERM) {
        int len = get_bits(gb, 4);
        if (len == 15)
            len += get_bits(gb, 8);
        if (len == 15 + 255)
            len += get_bits(gb, 16);
        if (get_bits_left(gb) < len * 8 + 4) {
            av_log(avctx, AV_LOG_ERROR, overread_err);
            return AVERROR_INVALIDDATA;
        }
        skip_bits_long(gb, 8 * len);
    }

    if ((ret = set_default_channel_config(avctx, layout_map,
                                          &tags, channel_config)))
        return ret;

    if (ac && (ret = output_configure(ac, layout_map, tags, OC_GLOBAL_HDR, 0)))
        return ret;

    ep_config = get_bits(gb, 2);
    if (ep_config) {
        avpriv_report_missing_feature(avctx,
                                      "epConfig %d", ep_config);
        return AVERROR_PATCHWELCOME;
    }
    return 0;
}

/**
 * Decode audio specific configuration; reference: table 1.13.
 *
 * @param   ac          pointer to AACContext, may be null
 * @param   avctx       pointer to AVCCodecContext, used for logging
 * @param   m4ac        pointer to MPEG4AudioConfig, used for parsing
 * @param   data        pointer to buffer holding an audio specific config
 * @param   bit_size    size of audio specific config or data in bits
 * @param   sync_extension look for an appended sync extension
 *
 * @return  Returns error status or number of consumed bits. <0 - error
 */
static int decode_audio_specific_config(AACContext *ac,
                                        AVCodecContext *avctx,
                                        MPEG4AudioConfig *m4ac,
                                        const uint8_t *data, int bit_size,
                                        int sync_extension)
{
    GetBitContext gb;
    int i, ret;

    ff_dlog(avctx, "audio specific config size %d\n", bit_size >> 3);
    for (i = 0; i < bit_size >> 3; i++)
        ff_dlog(avctx, "%02x ", data[i]);
    ff_dlog(avctx, "\n");

    if ((ret = init_get_bits(&gb, data, bit_size)) < 0)
        return ret;

    if ((i = avpriv_mpeg4audio_get_config(m4ac, data, bit_size,
                                          sync_extension)) < 0)
        return AVERROR_INVALIDDATA;
    if (m4ac->sampling_index > 12) {
        av_log(avctx, AV_LOG_ERROR,
               "invalid sampling rate index %d\n",
               m4ac->sampling_index);
        return AVERROR_INVALIDDATA;
    }
    if (m4ac->object_type == AOT_ER_AAC_LD &&
        (m4ac->sampling_index < 3 || m4ac->sampling_index > 7)) {
        av_log(avctx, AV_LOG_ERROR,
               "invalid low delay sampling rate index %d\n",
               m4ac->sampling_index);
        return AVERROR_INVALIDDATA;
    }

    skip_bits_long(&gb, i);

    switch (m4ac->object_type) {
    case AOT_AAC_MAIN:
    case AOT_AAC_LC:
    case AOT_AAC_LTP:
    case AOT_ER_AAC_LC:
    case AOT_ER_AAC_LD:
        if ((ret = decode_ga_specific_config(ac, avctx, &gb,
                                            m4ac, m4ac->chan_config)) < 0)
            return ret;
        break;
    case AOT_ER_AAC_ELD:
        if ((ret = decode_eld_specific_config(ac, avctx, &gb,
                                              m4ac, m4ac->chan_config)) < 0)
            return ret;
        break;
    default:
        avpriv_report_missing_feature(avctx,
                                      "Audio object type %s%d",
                                      m4ac->sbr == 1 ? "SBR+" : "",
                                      m4ac->object_type);
        return AVERROR(ENOSYS);
    }

    ff_dlog(avctx,
            "AOT %d chan config %d sampling index %d (%d) SBR %d PS %d\n",
            m4ac->object_type, m4ac->chan_config, m4ac->sampling_index,
            m4ac->sample_rate, m4ac->sbr,
            m4ac->ps);

    return get_bits_count(&gb);
}

/**
 * linear congruential pseudorandom number generator
 *
 * @param   previous_val    pointer to the current state of the generator
 *
 * @return  Returns a 32-bit pseudorandom integer
 */
static av_always_inline int lcg_random(unsigned previous_val)
{
    union { unsigned u; int s; } v = { previous_val * 1664525u + 1013904223 };
    return v.s;
}

static av_always_inline void reset_predict_state(PredictorState *ps)
{
    ps->r0   = 0.0f;
    ps->r1   = 0.0f;
    ps->cor0 = 0.0f;
    ps->cor1 = 0.0f;
    ps->var0 = 1.0f;
    ps->var1 = 1.0f;
}

static void reset_all_predictors(PredictorState *ps)
{
    int i;
    for (i = 0; i < MAX_PREDICTORS; i++)
        reset_predict_state(&ps[i]);
}

static int sample_rate_idx (int rate)
{
         if (92017 <= rate) return 0;
    else if (75132 <= rate) return 1;
    else if (55426 <= rate) return 2;
    else if (46009 <= rate) return 3;
    else if (37566 <= rate) return 4;
    else if (27713 <= rate) return 5;
    else if (23004 <= rate) return 6;
    else if (18783 <= rate) return 7;
    else if (13856 <= rate) return 8;
    else if (11502 <= rate) return 9;
    else if (9391  <= rate) return 10;
    else                    return 11;
}

static void reset_predictor_group(PredictorState *ps, int group_num)
{
    int i;
    for (i = group_num - 1; i < MAX_PREDICTORS; i += 30)
        reset_predict_state(&ps[i]);
}

#define AAC_INIT_VLC_STATIC(num, size)                                     \
    INIT_VLC_STATIC(&vlc_spectral[num], 8, ff_aac_spectral_sizes[num],     \
         ff_aac_spectral_bits[num], sizeof(ff_aac_spectral_bits[num][0]),  \
                                    sizeof(ff_aac_spectral_bits[num][0]),  \
        ff_aac_spectral_codes[num], sizeof(ff_aac_spectral_codes[num][0]), \
                                    sizeof(ff_aac_spectral_codes[num][0]), \
        size);

static void aacdec_init(AACContext *ac);

static av_cold int aac_decode_init(AVCodecContext *avctx)
{
    AACContext *ac = avctx->priv_data;
    int ret;

    ac->avctx = avctx;
    ac->oc[1].m4ac.sample_rate = avctx->sample_rate;

    aacdec_init(ac);

    avctx->sample_fmt = AV_SAMPLE_FMT_FLTP;

    if (avctx->extradata_size > 0) {
        if ((ret = decode_audio_specific_config(ac, ac->avctx, &ac->oc[1].m4ac,
                                                avctx->extradata,
                                                avctx->extradata_size * 8,
                                                1)) < 0)
            return ret;
    } else {
        int sr, i;
        uint8_t layout_map[MAX_ELEM_ID*4][3];
        int layout_map_tags;

        sr = sample_rate_idx(avctx->sample_rate);
        ac->oc[1].m4ac.sampling_index = sr;
        ac->oc[1].m4ac.channels = avctx->channels;
        ac->oc[1].m4ac.sbr = -1;
        ac->oc[1].m4ac.ps = -1;

        for (i = 0; i < FF_ARRAY_ELEMS(ff_mpeg4audio_channels); i++)
            if (ff_mpeg4audio_channels[i] == avctx->channels)
                break;
        if (i == FF_ARRAY_ELEMS(ff_mpeg4audio_channels)) {
            i = 0;
        }
        ac->oc[1].m4ac.chan_config = i;

        if (ac->oc[1].m4ac.chan_config) {
            int ret = set_default_channel_config(avctx, layout_map,
                &layout_map_tags, ac->oc[1].m4ac.chan_config);
            if (!ret)
                output_configure(ac, layout_map, layout_map_tags,
                                 OC_GLOBAL_HDR, 0);
            else if (avctx->err_recognition & AV_EF_EXPLODE)
                return AVERROR_INVALIDDATA;
        }
    }

    if (avctx->channels > MAX_CHANNELS) {
        av_log(avctx, AV_LOG_ERROR, "Too many channels\n");
        return AVERROR_INVALIDDATA;
    }

    AAC_INIT_VLC_STATIC( 0, 304);
    AAC_INIT_VLC_STATIC( 1, 270);
    AAC_INIT_VLC_STATIC( 2, 550);
    AAC_INIT_VLC_STATIC( 3, 300);
    AAC_INIT_VLC_STATIC( 4, 328);
    AAC_INIT_VLC_STATIC( 5, 294);
    AAC_INIT_VLC_STATIC( 6, 306);
    AAC_INIT_VLC_STATIC( 7, 268);
    AAC_INIT_VLC_STATIC( 8, 510);
    AAC_INIT_VLC_STATIC( 9, 366);
    AAC_INIT_VLC_STATIC(10, 462);

    ff_aac_sbr_init();

    ac->fdsp = avpriv_float_dsp_alloc(avctx->flags & CODEC_FLAG_BITEXACT);
    if (!ac->fdsp) {
        return AVERROR(ENOMEM);
    }

    ac->random_state = 0x1f2e3d4c;

    ff_aac_tableinit();

    INIT_VLC_STATIC(&vlc_scalefactors, 7,
                    FF_ARRAY_ELEMS(ff_aac_scalefactor_code),
                    ff_aac_scalefactor_bits,
                    sizeof(ff_aac_scalefactor_bits[0]),
                    sizeof(ff_aac_scalefactor_bits[0]),
                    ff_aac_scalefactor_code,
                    sizeof(ff_aac_scalefactor_code[0]),
                    sizeof(ff_aac_scalefactor_code[0]),
                    352);

    ff_mdct_init(&ac->mdct,       11, 1, 1.0 / (32768.0 * 1024.0));
    ff_mdct_init(&ac->mdct_ld,    10, 1, 1.0 / (32768.0 * 512.0));
    ff_mdct_init(&ac->mdct_small,  8, 1, 1.0 / (32768.0 * 128.0));
    ff_mdct_init(&ac->mdct_ltp,   11, 0, -2.0 * 32768.0);
    ret = ff_imdct15_init(&ac->mdct480, 5);
    if (ret < 0)
        return ret;

    // window initialization
    ff_kbd_window_init(ff_aac_kbd_long_1024, 4.0, 1024);
    ff_kbd_window_init(ff_aac_kbd_short_128, 6.0, 128);
    ff_init_ff_sine_windows(10);
    ff_init_ff_sine_windows( 9);
    ff_init_ff_sine_windows( 7);

    cbrt_tableinit();

    return 0;
}

/**
 * Skip data_stream_element; reference: table 4.10.
 */
static int skip_data_stream_element(AACContext *ac, GetBitContext *gb)
{
    int byte_align = get_bits1(gb);
    int count = get_bits(gb, 8);
    if (count == 255)
        count += get_bits(gb, 8);
    if (byte_align)
        align_get_bits(gb);

    if (get_bits_left(gb) < 8 * count) {
        av_log(ac->avctx, AV_LOG_ERROR, "skip_data_stream_element: "overread_err);
        return AVERROR_INVALIDDATA;
    }
    skip_bits_long(gb, 8 * count);
    return 0;
}

static int decode_prediction(AACContext *ac, IndividualChannelStream *ics,
                             GetBitContext *gb)
{
    int sfb;
    if (get_bits1(gb)) {
        ics->predictor_reset_group = get_bits(gb, 5);
        if (ics->predictor_reset_group == 0 ||
            ics->predictor_reset_group > 30) {
            av_log(ac->avctx, AV_LOG_ERROR,
                   "Invalid Predictor Reset Group.\n");
            return AVERROR_INVALIDDATA;
        }
    }
    for (sfb = 0; sfb < FFMIN(ics->max_sfb, ff_aac_pred_sfb_max[ac->oc[1].m4ac.sampling_index]); sfb++) {
        ics->prediction_used[sfb] = get_bits1(gb);
    }
    return 0;
}

/**
 * Decode Long Term Prediction data; reference: table 4.xx.
 */
static void decode_ltp(LongTermPrediction *ltp,
                       GetBitContext *gb, uint8_t max_sfb)
{
    int sfb;

    ltp->lag  = get_bits(gb, 11);
    ltp->coef = ltp_coef[get_bits(gb, 3)];
    for (sfb = 0; sfb < FFMIN(max_sfb, MAX_LTP_LONG_SFB); sfb++)
        ltp->used[sfb] = get_bits1(gb);
}

/**
 * Decode Individual Channel Stream info; reference: table 4.6.
 */
static int decode_ics_info(AACContext *ac, IndividualChannelStream *ics,
                           GetBitContext *gb)
{
    const MPEG4AudioConfig *const m4ac = &ac->oc[1].m4ac;
    const int aot = m4ac->object_type;
    const int sampling_index = m4ac->sampling_index;
    if (aot != AOT_ER_AAC_ELD) {
        if (get_bits1(gb)) {
            av_log(ac->avctx, AV_LOG_ERROR, "Reserved bit set.\n");
            if (ac->avctx->err_recognition & AV_EF_BITSTREAM)
                return AVERROR_INVALIDDATA;
        }
        ics->window_sequence[1] = ics->window_sequence[0];
        ics->window_sequence[0] = get_bits(gb, 2);
        if (aot == AOT_ER_AAC_LD &&
            ics->window_sequence[0] != ONLY_LONG_SEQUENCE) {
            av_log(ac->avctx, AV_LOG_ERROR,
                   "AAC LD is only defined for ONLY_LONG_SEQUENCE but "
                   "window sequence %d found.\n", ics->window_sequence[0]);
            ics->window_sequence[0] = ONLY_LONG_SEQUENCE;
            return AVERROR_INVALIDDATA;
        }
        ics->use_kb_window[1]   = ics->use_kb_window[0];
        ics->use_kb_window[0]   = get_bits1(gb);
    }
    ics->num_window_groups  = 1;
    ics->group_len[0]       = 1;
    if (ics->window_sequence[0] == EIGHT_SHORT_SEQUENCE) {
        int i;
        ics->max_sfb = get_bits(gb, 4);
        for (i = 0; i < 7; i++) {
            if (get_bits1(gb)) {
                ics->group_len[ics->num_window_groups - 1]++;
            } else {
                ics->num_window_groups++;
                ics->group_len[ics->num_window_groups - 1] = 1;
            }
        }
        ics->num_windows       = 8;
        ics->swb_offset        =    ff_swb_offset_128[sampling_index];
        ics->num_swb           =   ff_aac_num_swb_128[sampling_index];
        ics->tns_max_bands     = ff_tns_max_bands_128[sampling_index];
        ics->predictor_present = 0;
    } else {
        ics->max_sfb           = get_bits(gb, 6);
        ics->num_windows       = 1;
        if (aot == AOT_ER_AAC_LD || aot == AOT_ER_AAC_ELD) {
            if (m4ac->frame_length_short) {
                ics->swb_offset    =     ff_swb_offset_480[sampling_index];
                ics->num_swb       =    ff_aac_num_swb_480[sampling_index];
                ics->tns_max_bands =  ff_tns_max_bands_480[sampling_index];
            } else {
                ics->swb_offset    =     ff_swb_offset_512[sampling_index];
                ics->num_swb       =    ff_aac_num_swb_512[sampling_index];
                ics->tns_max_bands =  ff_tns_max_bands_512[sampling_index];
            }
            if (!ics->num_swb || !ics->swb_offset)
                return AVERROR_BUG;
        } else {
            ics->swb_offset    =    ff_swb_offset_1024[sampling_index];
            ics->num_swb       =   ff_aac_num_swb_1024[sampling_index];
            ics->tns_max_bands = ff_tns_max_bands_1024[sampling_index];
        }
        if (aot != AOT_ER_AAC_ELD) {
            ics->predictor_present     = get_bits1(gb);
            ics->predictor_reset_group = 0;
        }
        if (ics->predictor_present) {
            if (aot == AOT_AAC_MAIN) {
                if (decode_prediction(ac, ics, gb)) {
                    goto fail;
                }
            } else if (aot == AOT_AAC_LC ||
                       aot == AOT_ER_AAC_LC) {
                av_log(ac->avctx, AV_LOG_ERROR,
                       "Prediction is not allowed in AAC-LC.\n");
                goto fail;
            } else {
                if (aot == AOT_ER_AAC_LD) {
                    av_log(ac->avctx, AV_LOG_ERROR,
                           "LTP in ER AAC LD not yet implemented.\n");
                    return AVERROR_PATCHWELCOME;
                }
                if ((ics->ltp.present = get_bits(gb, 1)))
                    decode_ltp(&ics->ltp, gb, ics->max_sfb);
            }
        }
    }

    if (ics->max_sfb > ics->num_swb) {
        av_log(ac->avctx, AV_LOG_ERROR,
               "Number of scalefactor bands in group (%d) "
               "exceeds limit (%d).\n",
               ics->max_sfb, ics->num_swb);
        goto fail;
    }

    return 0;
fail:
    ics->max_sfb = 0;
    return AVERROR_INVALIDDATA;
}

/**
 * Decode band types (section_data payload); reference: table 4.46.
 *
 * @param   band_type           array of the used band type
 * @param   band_type_run_end   array of the last scalefactor band of a band type run
 *
 * @return  Returns error status. 0 - OK, !0 - error
 */
static int decode_band_types(AACContext *ac, enum BandType band_type[120],
                             int band_type_run_end[120], GetBitContext *gb,
                             IndividualChannelStream *ics)
{
    int g, idx = 0;
    const int bits = (ics->window_sequence[0] == EIGHT_SHORT_SEQUENCE) ? 3 : 5;
    for (g = 0; g < ics->num_window_groups; g++) {
        int k = 0;
        while (k < ics->max_sfb) {
            uint8_t sect_end = k;
            int sect_len_incr;
            int sect_band_type = get_bits(gb, 4);
            if (sect_band_type == 12) {
                av_log(ac->avctx, AV_LOG_ERROR, "invalid band type\n");
                return AVERROR_INVALIDDATA;
            }
            do {
                sect_len_incr = get_bits(gb, bits);
                sect_end += sect_len_incr;
                if (get_bits_left(gb) < 0) {
                    av_log(ac->avctx, AV_LOG_ERROR, "decode_band_types: "overread_err);
                    return AVERROR_INVALIDDATA;
                }
                if (sect_end > ics->max_sfb) {
                    av_log(ac->avctx, AV_LOG_ERROR,
                           "Number of bands (%d) exceeds limit (%d).\n",
                           sect_end, ics->max_sfb);
                    return AVERROR_INVALIDDATA;
                }
            } while (sect_len_incr == (1 << bits) - 1);
            for (; k < sect_end; k++) {
                band_type        [idx]   = sect_band_type;
                band_type_run_end[idx++] = sect_end;
            }
        }
    }
    return 0;
}

/**
 * Decode scalefactors; reference: table 4.47.
 *
 * @param   global_gain         first scalefactor value as scalefactors are differentially coded
 * @param   band_type           array of the used band type
 * @param   band_type_run_end   array of the last scalefactor band of a band type run
 * @param   sf                  array of scalefactors or intensity stereo positions
 *
 * @return  Returns error status. 0 - OK, !0 - error
 */
static int decode_scalefactors(AACContext *ac, float sf[120], GetBitContext *gb,
                               unsigned int global_gain,
                               IndividualChannelStream *ics,
                               enum BandType band_type[120],
                               int band_type_run_end[120])
{
    int g, i, idx = 0;
    int offset[3] = { global_gain, global_gain - NOISE_OFFSET, 0 };
    int clipped_offset;
    int noise_flag = 1;
    for (g = 0; g < ics->num_window_groups; g++) {
        for (i = 0; i < ics->max_sfb;) {
            int run_end = band_type_run_end[idx];
            if (band_type[idx] == ZERO_BT) {
                for (; i < run_end; i++, idx++)
                    sf[idx] = 0.0;
            } else if ((band_type[idx] == INTENSITY_BT) ||
                       (band_type[idx] == INTENSITY_BT2)) {
                for (; i < run_end; i++, idx++) {
                    offset[2] += get_vlc2(gb, vlc_scalefactors.table, 7, 3) - SCALE_DIFF_ZERO;
                    clipped_offset = av_clip(offset[2], -155, 100);
                    if (offset[2] != clipped_offset) {
                        avpriv_request_sample(ac->avctx,
                                              "If you heard an audible artifact, there may be a bug in the decoder. "
                                              "Clipped intensity stereo position (%d -> %d)",
                                              offset[2], clipped_offset);
                    }
                    sf[idx] = ff_aac_pow2sf_tab[-clipped_offset + POW_SF2_ZERO];
                }
            } else if (band_type[idx] == NOISE_BT) {
                for (; i < run_end; i++, idx++) {
                    if (noise_flag-- > 0)
                        offset[1] += get_bits(gb, NOISE_PRE_BITS) - NOISE_PRE;
                    else
                        offset[1] += get_vlc2(gb, vlc_scalefactors.table, 7, 3) - SCALE_DIFF_ZERO;
                    clipped_offset = av_clip(offset[1], -100, 155);
                    if (offset[1] != clipped_offset) {
                        avpriv_request_sample(ac->avctx,
                                              "If you heard an audible artifact, there may be a bug in the decoder. "
                                              "Clipped noise gain (%d -> %d)",
                                              offset[1], clipped_offset);
                    }
                    sf[idx] = -ff_aac_pow2sf_tab[clipped_offset + POW_SF2_ZERO];
                }
            } else {
                for (; i < run_end; i++, idx++) {
                    offset[0] += get_vlc2(gb, vlc_scalefactors.table, 7, 3) - SCALE_DIFF_ZERO;
                    if (offset[0] > 255U) {
                        av_log(ac->avctx, AV_LOG_ERROR,
                               "Scalefactor (%d) out of range.\n", offset[0]);
                        return AVERROR_INVALIDDATA;
                    }
                    sf[idx] = -ff_aac_pow2sf_tab[offset[0] - 100 + POW_SF2_ZERO];
                }
            }
        }
    }
    return 0;
}

/**
 * Decode pulse data; reference: table 4.7.
 */
static int decode_pulses(Pulse *pulse, GetBitContext *gb,
                         const uint16_t *swb_offset, int num_swb)
{
    int i, pulse_swb;
    pulse->num_pulse = get_bits(gb, 2) + 1;
    pulse_swb        = get_bits(gb, 6);
    if (pulse_swb >= num_swb)
        return -1;
    pulse->pos[0]    = swb_offset[pulse_swb];
    pulse->pos[0]   += get_bits(gb, 5);
    if (pulse->pos[0] >= swb_offset[num_swb])
        return -1;
    pulse->amp[0]    = get_bits(gb, 4);
    for (i = 1; i < pulse->num_pulse; i++) {
        pulse->pos[i] = get_bits(gb, 5) + pulse->pos[i - 1];
        if (pulse->pos[i] >= swb_offset[num_swb])
            return -1;
        pulse->amp[i] = get_bits(gb, 4);
    }
    return 0;
}

/**
 * Decode Temporal Noise Shaping data; reference: table 4.48.
 *
 * @return  Returns error status. 0 - OK, !0 - error
 */
static int decode_tns(AACContext *ac, TemporalNoiseShaping *tns,
                      GetBitContext *gb, const IndividualChannelStream *ics)
{
    int w, filt, i, coef_len, coef_res, coef_compress;
    const int is8 = ics->window_sequence[0] == EIGHT_SHORT_SEQUENCE;
    const int tns_max_order = is8 ? 7 : ac->oc[1].m4ac.object_type == AOT_AAC_MAIN ? 20 : 12;
    for (w = 0; w < ics->num_windows; w++) {
        if ((tns->n_filt[w] = get_bits(gb, 2 - is8))) {
            coef_res = get_bits1(gb);

            for (filt = 0; filt < tns->n_filt[w]; filt++) {
                int tmp2_idx;
                tns->length[w][filt] = get_bits(gb, 6 - 2 * is8);

                if ((tns->order[w][filt] = get_bits(gb, 5 - 2 * is8)) > tns_max_order) {
                    av_log(ac->avctx, AV_LOG_ERROR,
                           "TNS filter order %d is greater than maximum %d.\n",
                           tns->order[w][filt], tns_max_order);
                    tns->order[w][filt] = 0;
                    return AVERROR_INVALIDDATA;
                }
                if (tns->order[w][filt]) {
                    tns->direction[w][filt] = get_bits1(gb);
                    coef_compress = get_bits1(gb);
                    coef_len = coef_res + 3 - coef_compress;
                    tmp2_idx = 2 * coef_compress + coef_res;

                    for (i = 0; i < tns->order[w][filt]; i++)
                        tns->coef[w][filt][i] = tns_tmp2_map[tmp2_idx][get_bits(gb, coef_len)];
                }
            }
        }
    }
    return 0;
}

/**
 * Decode Mid/Side data; reference: table 4.54.
 *
 * @param   ms_present  Indicates mid/side stereo presence. [0] mask is all 0s;
 *                      [1] mask is decoded from bitstream; [2] mask is all 1s;
 *                      [3] reserved for scalable AAC
 */
static void decode_mid_side_stereo(ChannelElement *cpe, GetBitContext *gb,
                                   int ms_present)
{
    int idx;
    int max_idx = cpe->ch[0].ics.num_window_groups * cpe->ch[0].ics.max_sfb;
    if (ms_present == 1) {
        for (idx = 0; idx < max_idx; idx++)
            cpe->ms_mask[idx] = get_bits1(gb);
    } else if (ms_present == 2) {
        memset(cpe->ms_mask, 1, max_idx * sizeof(cpe->ms_mask[0]));
    }
}

#ifndef VMUL2
static inline float *VMUL2(float *dst, const float *v, unsigned idx,
                           const float *scale)
{
    float s = *scale;
    *dst++ = v[idx    & 15] * s;
    *dst++ = v[idx>>4 & 15] * s;
    return dst;
}
#endif

#ifndef VMUL4
static inline float *VMUL4(float *dst, const float *v, unsigned idx,
                           const float *scale)
{
    float s = *scale;
    *dst++ = v[idx    & 3] * s;
    *dst++ = v[idx>>2 & 3] * s;
    *dst++ = v[idx>>4 & 3] * s;
    *dst++ = v[idx>>6 & 3] * s;
    return dst;
}
#endif

#ifndef VMUL2S
static inline float *VMUL2S(float *dst, const float *v, unsigned idx,
                            unsigned sign, const float *scale)
{
    union av_intfloat32 s0, s1;

    s0.f = s1.f = *scale;
    s0.i ^= sign >> 1 << 31;
    s1.i ^= sign      << 31;

    *dst++ = v[idx    & 15] * s0.f;
    *dst++ = v[idx>>4 & 15] * s1.f;

    return dst;
}
#endif

#ifndef VMUL4S
static inline float *VMUL4S(float *dst, const float *v, unsigned idx,
                            unsigned sign, const float *scale)
{
    unsigned nz = idx >> 12;
    union av_intfloat32 s = { .f = *scale };
    union av_intfloat32 t;

    t.i = s.i ^ (sign & 1U<<31);
    *dst++ = v[idx    & 3] * t.f;

    sign <<= nz & 1; nz >>= 1;
    t.i = s.i ^ (sign & 1U<<31);
    *dst++ = v[idx>>2 & 3] * t.f;

    sign <<= nz & 1; nz >>= 1;
    t.i = s.i ^ (sign & 1U<<31);
    *dst++ = v[idx>>4 & 3] * t.f;

    sign <<= nz & 1;
    t.i = s.i ^ (sign & 1U<<31);
    *dst++ = v[idx>>6 & 3] * t.f;

    return dst;
}
#endif

/**
 * Decode spectral data; reference: table 4.50.
 * Dequantize and scale spectral data; reference: 4.6.3.3.
 *
 * @param   coef            array of dequantized, scaled spectral data
 * @param   sf              array of scalefactors or intensity stereo positions
 * @param   pulse_present   set if pulses are present
 * @param   pulse           pointer to pulse data struct
 * @param   band_type       array of the used band type
 *
 * @return  Returns error status. 0 - OK, !0 - error
 */
static int decode_spectrum_and_dequant(AACContext *ac, float coef[1024],
                                       GetBitContext *gb, const float sf[120],
                                       int pulse_present, const Pulse *pulse,
                                       const IndividualChannelStream *ics,
                                       enum BandType band_type[120])
{
    int i, k, g, idx = 0;
    const int c = 1024 / ics->num_windows;
    const uint16_t *offsets = ics->swb_offset;
    float *coef_base = coef;

    for (g = 0; g < ics->num_windows; g++)
        memset(coef + g * 128 + offsets[ics->max_sfb], 0,
               sizeof(float) * (c - offsets[ics->max_sfb]));

    for (g = 0; g < ics->num_window_groups; g++) {
        unsigned g_len = ics->group_len[g];

        for (i = 0; i < ics->max_sfb; i++, idx++) {
            const unsigned cbt_m1 = band_type[idx] - 1;
            float *cfo = coef + offsets[i];
            int off_len = offsets[i + 1] - offsets[i];
            int group;

            if (cbt_m1 >= INTENSITY_BT2 - 1) {
                for (group = 0; group < g_len; group++, cfo+=128) {
                    memset(cfo, 0, off_len * sizeof(float));
                }
            } else if (cbt_m1 == NOISE_BT - 1) {
                for (group = 0; group < g_len; group++, cfo+=128) {
                    float scale;
                    float band_energy;

                    for (k = 0; k < off_len; k++) {
                        ac->random_state  = lcg_random(ac->random_state);
                        cfo[k] = ac->random_state;
                    }

                    band_energy = ac->fdsp->scalarproduct_float(cfo, cfo, off_len);
                    scale = sf[idx] / sqrtf(band_energy);
                    ac->fdsp->vector_fmul_scalar(cfo, cfo, scale, off_len);
                }
            } else {
                const float *vq = ff_aac_codebook_vector_vals[cbt_m1];
                const uint16_t *cb_vector_idx = ff_aac_codebook_vector_idx[cbt_m1];
                VLC_TYPE (*vlc_tab)[2] = vlc_spectral[cbt_m1].table;
                OPEN_READER(re, gb);

                switch (cbt_m1 >> 1) {
                case 0:
                    for (group = 0; group < g_len; group++, cfo+=128) {
                        float *cf = cfo;
                        int len = off_len;

                        do {
                            int code;
                            unsigned cb_idx;

                            UPDATE_CACHE(re, gb);
                            GET_VLC(code, re, gb, vlc_tab, 8, 2);
                            cb_idx = cb_vector_idx[code];
                            cf = VMUL4(cf, vq, cb_idx, sf + idx);
                        } while (len -= 4);
                    }
                    break;

                case 1:
                    for (group = 0; group < g_len; group++, cfo+=128) {
                        float *cf = cfo;
                        int len = off_len;

                        do {
                            int code;
                            unsigned nnz;
                            unsigned cb_idx;
                            uint32_t bits;

                            UPDATE_CACHE(re, gb);
                            GET_VLC(code, re, gb, vlc_tab, 8, 2);
                            cb_idx = cb_vector_idx[code];
                            nnz = cb_idx >> 8 & 15;
                            bits = nnz ? GET_CACHE(re, gb) : 0;
                            LAST_SKIP_BITS(re, gb, nnz);
                            cf = VMUL4S(cf, vq, cb_idx, bits, sf + idx);
                        } while (len -= 4);
                    }
                    break;

                case 2:
                    for (group = 0; group < g_len; group++, cfo+=128) {
                        float *cf = cfo;
                        int len = off_len;

                        do {
                            int code;
                            unsigned cb_idx;

                            UPDATE_CACHE(re, gb);
                            GET_VLC(code, re, gb, vlc_tab, 8, 2);
                            cb_idx = cb_vector_idx[code];
                            cf = VMUL2(cf, vq, cb_idx, sf + idx);
                        } while (len -= 2);
                    }
                    break;

                case 3:
                case 4:
                    for (group = 0; group < g_len; group++, cfo+=128) {
                        float *cf = cfo;
                        int len = off_len;

                        do {
                            int code;
                            unsigned nnz;
                            unsigned cb_idx;
                            unsigned sign;

                            UPDATE_CACHE(re, gb);
                            GET_VLC(code, re, gb, vlc_tab, 8, 2);
                            cb_idx = cb_vector_idx[code];
                            nnz = cb_idx >> 8 & 15;
                            sign = nnz ? SHOW_UBITS(re, gb, nnz) << (cb_idx >> 12) : 0;
                            LAST_SKIP_BITS(re, gb, nnz);
                            cf = VMUL2S(cf, vq, cb_idx, sign, sf + idx);
                        } while (len -= 2);
                    }
                    break;

                default:
                    for (group = 0; group < g_len; group++, cfo+=128) {
                        float *cf = cfo;
                        uint32_t *icf = (uint32_t *) cf;
                        int len = off_len;

                        do {
                            int code;
                            unsigned nzt, nnz;
                            unsigned cb_idx;
                            uint32_t bits;
                            int j;

                            UPDATE_CACHE(re, gb);
                            GET_VLC(code, re, gb, vlc_tab, 8, 2);

                            if (!code) {
                                *icf++ = 0;
                                *icf++ = 0;
                                continue;
                            }

                            cb_idx = cb_vector_idx[code];
                            nnz = cb_idx >> 12;
                            nzt = cb_idx >> 8;
                            bits = SHOW_UBITS(re, gb, nnz) << (32-nnz);
                            LAST_SKIP_BITS(re, gb, nnz);

                            for (j = 0; j < 2; j++) {
                                if (nzt & 1<<j) {
                                    uint32_t b;
                                    int n;
                                    /* The total length of escape_sequence must be < 22 bits according
                                       to the specification (i.e. max is 111111110xxxxxxxxxxxx). */
                                    UPDATE_CACHE(re, gb);
                                    b = GET_CACHE(re, gb);
                                    b = 31 - av_log2(~b);

                                    if (b > 8) {
                                        av_log(ac->avctx, AV_LOG_ERROR, "error in spectral data, ESC overflow\n");
                                        return AVERROR_INVALIDDATA;
                                    }

                                    SKIP_BITS(re, gb, b + 1);
                                    b += 4;
                                    n = (1 << b) + SHOW_UBITS(re, gb, b);
                                    LAST_SKIP_BITS(re, gb, b);
                                    *icf++ = cbrt_tab[n] | (bits & 1U<<31);
                                    bits <<= 1;
                                } else {
                                    unsigned v = ((const uint32_t*)vq)[cb_idx & 15];
                                    *icf++ = (bits & 1U<<31) | v;
                                    bits <<= !!v;
                                }
                                cb_idx >>= 4;
                            }
                        } while (len -= 2);

                        ac->fdsp->vector_fmul_scalar(cfo, cfo, sf[idx], off_len);
                    }
                }

                CLOSE_READER(re, gb);
            }
        }
        coef += g_len << 7;
    }

    if (pulse_present) {
        idx = 0;
        for (i = 0; i < pulse->num_pulse; i++) {
            float co = coef_base[ pulse->pos[i] ];
            while (offsets[idx + 1] <= pulse->pos[i])
                idx++;
            if (band_type[idx] != NOISE_BT && sf[idx]) {
                float ico = -pulse->amp[i];
                if (co) {
                    co /= sf[idx];
                    ico = co / sqrtf(sqrtf(fabsf(co))) + (co > 0 ? -ico : ico);
                }
                coef_base[ pulse->pos[i] ] = cbrtf(fabsf(ico)) * ico * sf[idx];
            }
        }
    }
    return 0;
}

static av_always_inline float flt16_round(float pf)
{
    union av_intfloat32 tmp;
    tmp.f = pf;
    tmp.i = (tmp.i + 0x00008000U) & 0xFFFF0000U;
    return tmp.f;
}

static av_always_inline float flt16_even(float pf)
{
    union av_intfloat32 tmp;
    tmp.f = pf;
    tmp.i = (tmp.i + 0x00007FFFU + (tmp.i & 0x00010000U >> 16)) & 0xFFFF0000U;
    return tmp.f;
}

static av_always_inline float flt16_trunc(float pf)
{
    union av_intfloat32 pun;
    pun.f = pf;
    pun.i &= 0xFFFF0000U;
    return pun.f;
}

static av_always_inline void predict(PredictorState *ps, float *coef,
                                     int output_enable)
{
    const float a     = 0.953125; // 61.0 / 64
    const float alpha = 0.90625;  // 29.0 / 32
    float e0, e1;
    float pv;
    float k1, k2;
    float   r0 = ps->r0,     r1 = ps->r1;
    float cor0 = ps->cor0, cor1 = ps->cor1;
    float var0 = ps->var0, var1 = ps->var1;

    k1 = var0 > 1 ? cor0 * flt16_even(a / var0) : 0;
    k2 = var1 > 1 ? cor1 * flt16_even(a / var1) : 0;

    pv = flt16_round(k1 * r0 + k2 * r1);
    if (output_enable)
        *coef += pv;

    e0 = *coef;
    e1 = e0 - k1 * r0;

    ps->cor1 = flt16_trunc(alpha * cor1 + r1 * e1);
    ps->var1 = flt16_trunc(alpha * var1 + 0.5f * (r1 * r1 + e1 * e1));
    ps->cor0 = flt16_trunc(alpha * cor0 + r0 * e0);
    ps->var0 = flt16_trunc(alpha * var0 + 0.5f * (r0 * r0 + e0 * e0));

    ps->r1 = flt16_trunc(a * (r0 - k1 * e0));
    ps->r0 = flt16_trunc(a * e0);
}

/**
 * Apply AAC-Main style frequency domain prediction.
 */
static void apply_prediction(AACContext *ac, SingleChannelElement *sce)
{
    int sfb, k;

    if (!sce->ics.predictor_initialized) {
        reset_all_predictors(sce->predictor_state);
        sce->ics.predictor_initialized = 1;
    }

    if (sce->ics.window_sequence[0] != EIGHT_SHORT_SEQUENCE) {
        for (sfb = 0;
             sfb < ff_aac_pred_sfb_max[ac->oc[1].m4ac.sampling_index];
             sfb++) {
            for (k = sce->ics.swb_offset[sfb];
                 k < sce->ics.swb_offset[sfb + 1];
                 k++) {
                predict(&sce->predictor_state[k], &sce->coeffs[k],
                        sce->ics.predictor_present &&
                        sce->ics.prediction_used[sfb]);
            }
        }
        if (sce->ics.predictor_reset_group)
            reset_predictor_group(sce->predictor_state,
                                  sce->ics.predictor_reset_group);
    } else
        reset_all_predictors(sce->predictor_state);
}

/**
 * Decode an individual_channel_stream payload; reference: table 4.44.
 *
 * @param   common_window   Channels have independent [0], or shared [1], Individual Channel Stream information.
 * @param   scale_flag      scalable [1] or non-scalable [0] AAC (Unused until scalable AAC is implemented.)
 *
 * @return  Returns error status. 0 - OK, !0 - error
 */
static int decode_ics(AACContext *ac, SingleChannelElement *sce,
                      GetBitContext *gb, int common_window, int scale_flag)
{
    Pulse pulse;
    TemporalNoiseShaping    *tns = &sce->tns;
    IndividualChannelStream *ics = &sce->ics;
    float *out = sce->coeffs;
    int global_gain, eld_syntax, er_syntax, pulse_present = 0;
    int ret;

    eld_syntax = ac->oc[1].m4ac.object_type == AOT_ER_AAC_ELD;
    er_syntax  = ac->oc[1].m4ac.object_type == AOT_ER_AAC_LC ||
                 ac->oc[1].m4ac.object_type == AOT_ER_AAC_LTP ||
                 ac->oc[1].m4ac.object_type == AOT_ER_AAC_LD ||
                 ac->oc[1].m4ac.object_type == AOT_ER_AAC_ELD;

    /* This assignment is to silence a GCC warning about the variable being used
     * uninitialized when in fact it always is.
     */
    pulse.num_pulse = 0;

    global_gain = get_bits(gb, 8);

    if (!common_window && !scale_flag) {
        if (decode_ics_info(ac, ics, gb) < 0)
            return AVERROR_INVALIDDATA;
    }

    if ((ret = decode_band_types(ac, sce->band_type,
                                 sce->band_type_run_end, gb, ics)) < 0)
        return ret;
    if ((ret = decode_scalefactors(ac, sce->sf, gb, global_gain, ics,
                                  sce->band_type, sce->band_type_run_end)) < 0)
        return ret;

    pulse_present = 0;
    if (!scale_flag) {
        if (!eld_syntax && (pulse_present = get_bits1(gb))) {
            if (ics->window_sequence[0] == EIGHT_SHORT_SEQUENCE) {
                av_log(ac->avctx, AV_LOG_ERROR,
                       "Pulse tool not allowed in eight short sequence.\n");
                return AVERROR_INVALIDDATA;
            }
            if (decode_pulses(&pulse, gb, ics->swb_offset, ics->num_swb)) {
                av_log(ac->avctx, AV_LOG_ERROR,
                       "Pulse data corrupt or invalid.\n");
                return AVERROR_INVALIDDATA;
            }
        }
        tns->present = get_bits1(gb);
        if (tns->present && !er_syntax)
            if (decode_tns(ac, tns, gb, ics) < 0)
                return AVERROR_INVALIDDATA;
        if (!eld_syntax && get_bits1(gb)) {
            avpriv_request_sample(ac->avctx, "SSR");
            return AVERROR_PATCHWELCOME;
        }
        // I see no textual basis in the spec for this occurring after SSR gain
        // control, but this is what both reference and real implmentations do
        if (tns->present && er_syntax)
            if (decode_tns(ac, tns, gb, ics) < 0)
                return AVERROR_INVALIDDATA;
    }

    if (decode_spectrum_and_dequant(ac, out, gb, sce->sf, pulse_present,
                                    &pulse, ics, sce->band_type) < 0)
        return AVERROR_INVALIDDATA;

    if (ac->oc[1].m4ac.object_type == AOT_AAC_MAIN && !common_window)
        apply_prediction(ac, sce);

    return 0;
}

/**
 * Mid/Side stereo decoding; reference: 4.6.8.1.3.
 */
static void apply_mid_side_stereo(AACContext *ac, ChannelElement *cpe)
{
    const IndividualChannelStream *ics = &cpe->ch[0].ics;
    float *ch0 = cpe->ch[0].coeffs;
    float *ch1 = cpe->ch[1].coeffs;
    int g, i, group, idx = 0;
    const uint16_t *offsets = ics->swb_offset;
    for (g = 0; g < ics->num_window_groups; g++) {
        for (i = 0; i < ics->max_sfb; i++, idx++) {
            if (cpe->ms_mask[idx] &&
                cpe->ch[0].band_type[idx] < NOISE_BT &&
                cpe->ch[1].band_type[idx] < NOISE_BT) {
                for (group = 0; group < ics->group_len[g]; group++) {
                    ac->fdsp->butterflies_float(ch0 + group * 128 + offsets[i],
                                               ch1 + group * 128 + offsets[i],
                                               offsets[i+1] - offsets[i]);
                }
            }
        }
        ch0 += ics->group_len[g] * 128;
        ch1 += ics->group_len[g] * 128;
    }
}

/**
 * intensity stereo decoding; reference: 4.6.8.2.3
 *
 * @param   ms_present  Indicates mid/side stereo presence. [0] mask is all 0s;
 *                      [1] mask is decoded from bitstream; [2] mask is all 1s;
 *                      [3] reserved for scalable AAC
 */
static void apply_intensity_stereo(AACContext *ac,
                                   ChannelElement *cpe, int ms_present)
{
    const IndividualChannelStream *ics = &cpe->ch[1].ics;
    SingleChannelElement         *sce1 = &cpe->ch[1];
    float *coef0 = cpe->ch[0].coeffs, *coef1 = cpe->ch[1].coeffs;
    const uint16_t *offsets = ics->swb_offset;
    int g, group, i, idx = 0;
    int c;
    float scale;
    for (g = 0; g < ics->num_window_groups; g++) {
        for (i = 0; i < ics->max_sfb;) {
            if (sce1->band_type[idx] == INTENSITY_BT ||
                sce1->band_type[idx] == INTENSITY_BT2) {
                const int bt_run_end = sce1->band_type_run_end[idx];
                for (; i < bt_run_end; i++, idx++) {
                    c = -1 + 2 * (sce1->band_type[idx] - 14);
                    if (ms_present)
                        c *= 1 - 2 * cpe->ms_mask[idx];
                    scale = c * sce1->sf[idx];
                    for (group = 0; group < ics->group_len[g]; group++)
                        ac->fdsp->vector_fmul_scalar(coef1 + group * 128 + offsets[i],
                                                    coef0 + group * 128 + offsets[i],
                                                    scale,
                                                    offsets[i + 1] - offsets[i]);
                }
            } else {
                int bt_run_end = sce1->band_type_run_end[idx];
                idx += bt_run_end - i;
                i    = bt_run_end;
            }
        }
        coef0 += ics->group_len[g] * 128;
        coef1 += ics->group_len[g] * 128;
    }
}

/**
 * Decode a channel_pair_element; reference: table 4.4.
 *
 * @return  Returns error status. 0 - OK, !0 - error
 */
static int decode_cpe(AACContext *ac, GetBitContext *gb, ChannelElement *cpe)
{
    int i, ret, common_window, ms_present = 0;
    int eld_syntax = ac->oc[1].m4ac.object_type == AOT_ER_AAC_ELD;

    common_window = eld_syntax || get_bits1(gb);
    if (common_window) {
        if (decode_ics_info(ac, &cpe->ch[0].ics, gb))
            return AVERROR_INVALIDDATA;
        i = cpe->ch[1].ics.use_kb_window[0];
        cpe->ch[1].ics = cpe->ch[0].ics;
        cpe->ch[1].ics.use_kb_window[1] = i;
        if (cpe->ch[1].ics.predictor_present &&
            (ac->oc[1].m4ac.object_type != AOT_AAC_MAIN))
            if ((cpe->ch[1].ics.ltp.present = get_bits(gb, 1)))
                decode_ltp(&cpe->ch[1].ics.ltp, gb, cpe->ch[1].ics.max_sfb);
        ms_present = get_bits(gb, 2);
        if (ms_present == 3) {
            av_log(ac->avctx, AV_LOG_ERROR, "ms_present = 3 is reserved.\n");
            return AVERROR_INVALIDDATA;
        } else if (ms_present)
            decode_mid_side_stereo(cpe, gb, ms_present);
    }
    if ((ret = decode_ics(ac, &cpe->ch[0], gb, common_window, 0)))
        return ret;
    if ((ret = decode_ics(ac, &cpe->ch[1], gb, common_window, 0)))
        return ret;

    if (common_window) {
        if (ms_present)
            apply_mid_side_stereo(ac, cpe);
        if (ac->oc[1].m4ac.object_type == AOT_AAC_MAIN) {
            apply_prediction(ac, &cpe->ch[0]);
            apply_prediction(ac, &cpe->ch[1]);
        }
    }

    apply_intensity_stereo(ac, cpe, ms_present);
    return 0;
}

static const float cce_scale[] = {
    1.09050773266525765921, //2^(1/8)
    1.18920711500272106672, //2^(1/4)
    M_SQRT2,
    2,
};

/**
 * Decode coupling_channel_element; reference: table 4.8.
 *
 * @return  Returns error status. 0 - OK, !0 - error
 */
static int decode_cce(AACContext *ac, GetBitContext *gb, ChannelElement *che)
{
    int num_gain = 0;
    int c, g, sfb, ret;
    int sign;
    float scale;
    SingleChannelElement *sce = &che->ch[0];
    ChannelCoupling     *coup = &che->coup;

    coup->coupling_point = 2 * get_bits1(gb);
    coup->num_coupled = get_bits(gb, 3);
    for (c = 0; c <= coup->num_coupled; c++) {
        num_gain++;
        coup->type[c] = get_bits1(gb) ? TYPE_CPE : TYPE_SCE;
        coup->id_select[c] = get_bits(gb, 4);
        if (coup->type[c] == TYPE_CPE) {
            coup->ch_select[c] = get_bits(gb, 2);
            if (coup->ch_select[c] == 3)
                num_gain++;
        } else
            coup->ch_select[c] = 2;
    }
    coup->coupling_point += get_bits1(gb) || (coup->coupling_point >> 1);

    sign  = get_bits(gb, 1);
    scale = cce_scale[get_bits(gb, 2)];

    if ((ret = decode_ics(ac, sce, gb, 0, 0)))
        return ret;

    for (c = 0; c < num_gain; c++) {
        int idx  = 0;
        int cge  = 1;
        int gain = 0;
        float gain_cache = 1.0;
        if (c) {
            cge = coup->coupling_point == AFTER_IMDCT ? 1 : get_bits1(gb);
            gain = cge ? get_vlc2(gb, vlc_scalefactors.table, 7, 3) - 60: 0;
            gain_cache = powf(scale, -gain);
        }
        if (coup->coupling_point == AFTER_IMDCT) {
            coup->gain[c][0] = gain_cache;
        } else {
            for (g = 0; g < sce->ics.num_window_groups; g++) {
                for (sfb = 0; sfb < sce->ics.max_sfb; sfb++, idx++) {
                    if (sce->band_type[idx] != ZERO_BT) {
                        if (!cge) {
                            int t = get_vlc2(gb, vlc_scalefactors.table, 7, 3) - 60;
                            if (t) {
                                int s = 1;
                                t = gain += t;
                                if (sign) {
                                    s  -= 2 * (t & 0x1);
                                    t >>= 1;
                                }
                                gain_cache = powf(scale, -t) * s;
                            }
                        }
                        coup->gain[c][idx] = gain_cache;
                    }
                }
            }
        }
    }
    return 0;
}

/**
 * Parse whether channels are to be excluded from Dynamic Range Compression; reference: table 4.53.
 *
 * @return  Returns number of bytes consumed.
 */
static int decode_drc_channel_exclusions(DynamicRangeControl *che_drc,
                                         GetBitContext *gb)
{
    int i;
    int num_excl_chan = 0;

    do {
        for (i = 0; i < 7; i++)
            che_drc->exclude_mask[num_excl_chan++] = get_bits1(gb);
    } while (num_excl_chan < MAX_CHANNELS - 7 && get_bits1(gb));

    return num_excl_chan / 7;
}

/**
 * Decode dynamic range information; reference: table 4.52.
 *
 * @return  Returns number of bytes consumed.
 */
static int decode_dynamic_range(DynamicRangeControl *che_drc,
                                GetBitContext *gb)
{
    int n             = 1;
    int drc_num_bands = 1;
    int i;

    /* pce_tag_present? */
    if (get_bits1(gb)) {
        che_drc->pce_instance_tag  = get_bits(gb, 4);
        skip_bits(gb, 4); // tag_reserved_bits
        n++;
    }

    /* excluded_chns_present? */
    if (get_bits1(gb)) {
        n += decode_drc_channel_exclusions(che_drc, gb);
    }

    /* drc_bands_present? */
    if (get_bits1(gb)) {
        che_drc->band_incr            = get_bits(gb, 4);
        che_drc->interpolation_scheme = get_bits(gb, 4);
        n++;
        drc_num_bands += che_drc->band_incr;
        for (i = 0; i < drc_num_bands; i++) {
            che_drc->band_top[i] = get_bits(gb, 8);
            n++;
        }
    }

    /* prog_ref_level_present? */
    if (get_bits1(gb)) {
        che_drc->prog_ref_level = get_bits(gb, 7);
        skip_bits1(gb); // prog_ref_level_reserved_bits
        n++;
    }

    for (i = 0; i < drc_num_bands; i++) {
        che_drc->dyn_rng_sgn[i] = get_bits1(gb);
        che_drc->dyn_rng_ctl[i] = get_bits(gb, 7);
        n++;
    }

    return n;
}

static int decode_fill(AACContext *ac, GetBitContext *gb, int len) {
    uint8_t buf[256];
    int i, major, minor;

    if (len < 13+7*8)
        goto unknown;

    get_bits(gb, 13); len -= 13;

    for(i=0; i+1<sizeof(buf) && len>=8; i++, len-=8)
        buf[i] = get_bits(gb, 8);

    buf[i] = 0;
    if (ac->avctx->debug & FF_DEBUG_PICT_INFO)
        av_log(ac->avctx, AV_LOG_DEBUG, "FILL:%s\n", buf);

    if (sscanf(buf, "libfaac %d.%d", &major, &minor) == 2){
        ac->avctx->internal->skip_samples = 1024;
    }

unknown:
    skip_bits_long(gb, len);

    return 0;
}

/**
 * Decode extension data (incomplete); reference: table 4.51.
 *
 * @param   cnt length of TYPE_FIL syntactic element in bytes
 *
 * @return Returns number of bytes consumed
 */
static int decode_extension_payload(AACContext *ac, GetBitContext *gb, int cnt,
                                    ChannelElement *che, enum RawDataBlockType elem_type)
{
    int crc_flag = 0;
    int res = cnt;
    int type = get_bits(gb, 4);

    if (ac->avctx->debug & FF_DEBUG_STARTCODE)
        av_log(ac->avctx, AV_LOG_DEBUG, "extension type: %d len:%d\n", type, cnt);

    switch (type) { // extension type
    case EXT_SBR_DATA_CRC:
        crc_flag++;
    case EXT_SBR_DATA:
        if (!che) {
            av_log(ac->avctx, AV_LOG_ERROR, "SBR was found before the first channel element.\n");
            return res;
        } else if (!ac->oc[1].m4ac.sbr) {
            av_log(ac->avctx, AV_LOG_ERROR, "SBR signaled to be not-present but was found in the bitstream.\n");
            skip_bits_long(gb, 8 * cnt - 4);
            return res;
        } else if (ac->oc[1].m4ac.sbr == -1 && ac->oc[1].status == OC_LOCKED) {
            av_log(ac->avctx, AV_LOG_ERROR, "Implicit SBR was found with a first occurrence after the first frame.\n");
            skip_bits_long(gb, 8 * cnt - 4);
            return res;
        } else if (ac->oc[1].m4ac.ps == -1 && ac->oc[1].status < OC_LOCKED && ac->avctx->channels == 1) {
            ac->oc[1].m4ac.sbr = 1;
            ac->oc[1].m4ac.ps = 1;
            ac->avctx->profile = FF_PROFILE_AAC_HE_V2;
            output_configure(ac, ac->oc[1].layout_map, ac->oc[1].layout_map_tags,
                             ac->oc[1].status, 1);
        } else {
            ac->oc[1].m4ac.sbr = 1;
            ac->avctx->profile = FF_PROFILE_AAC_HE;
        }
        res = ff_decode_sbr_extension(ac, &che->sbr, gb, crc_flag, cnt, elem_type);
        break;
    case EXT_DYNAMIC_RANGE:
        res = decode_dynamic_range(&ac->che_drc, gb);
        break;
    case EXT_FILL:
        decode_fill(ac, gb, 8 * cnt - 4);
        break;
    case EXT_FILL_DATA:
    case EXT_DATA_ELEMENT:
    default:
        skip_bits_long(gb, 8 * cnt - 4);
        break;
    };
    return res;
}

/**
 * Decode Temporal Noise Shaping filter coefficients and apply all-pole filters; reference: 4.6.9.3.
 *
 * @param   decode  1 if tool is used normally, 0 if tool is used in LTP.
 * @param   coef    spectral coefficients
 */
static void apply_tns(float coef[1024], TemporalNoiseShaping *tns,
                      IndividualChannelStream *ics, int decode)
{
    const int mmm = FFMIN(ics->tns_max_bands, ics->max_sfb);
    int w, filt, m, i;
    int bottom, top, order, start, end, size, inc;
    float lpc[TNS_MAX_ORDER];
    float tmp[TNS_MAX_ORDER+1];

    for (w = 0; w < ics->num_windows; w++) {
        bottom = ics->num_swb;
        for (filt = 0; filt < tns->n_filt[w]; filt++) {
            top    = bottom;
            bottom = FFMAX(0, top - tns->length[w][filt]);
            order  = tns->order[w][filt];
            if (order == 0)
                continue;

            // tns_decode_coef
            compute_lpc_coefs(tns->coef[w][filt], order, lpc, 0, 0, 0);

            start = ics->swb_offset[FFMIN(bottom, mmm)];
            end   = ics->swb_offset[FFMIN(   top, mmm)];
            if ((size = end - start) <= 0)
                continue;
            if (tns->direction[w][filt]) {
                inc = -1;
                start = end - 1;
            } else {
                inc = 1;
            }
            start += w * 128;

            if (decode) {
                // ar filter
                for (m = 0; m < size; m++, start += inc)
                    for (i = 1; i <= FFMIN(m, order); i++)
                        coef[start] -= coef[start - i * inc] * lpc[i - 1];
            } else {
                // ma filter
                for (m = 0; m < size; m++, start += inc) {
                    tmp[0] = coef[start];
                    for (i = 1; i <= FFMIN(m, order); i++)
                        coef[start] += tmp[i] * lpc[i - 1];
                    for (i = order; i > 0; i--)
                        tmp[i] = tmp[i - 1];
                }
            }
        }
    }
}

/**
 *  Apply windowing and MDCT to obtain the spectral
 *  coefficient from the predicted sample by LTP.
 */
static void windowing_and_mdct_ltp(AACContext *ac, float *out,
                                   float *in, IndividualChannelStream *ics)
{
    const float *lwindow      = ics->use_kb_window[0] ? ff_aac_kbd_long_1024 : ff_sine_1024;
    const float *swindow      = ics->use_kb_window[0] ? ff_aac_kbd_short_128 : ff_sine_128;
    const float *lwindow_prev = ics->use_kb_window[1] ? ff_aac_kbd_long_1024 : ff_sine_1024;
    const float *swindow_prev = ics->use_kb_window[1] ? ff_aac_kbd_short_128 : ff_sine_128;

    if (ics->window_sequence[0] != LONG_STOP_SEQUENCE) {
        ac->fdsp->vector_fmul(in, in, lwindow_prev, 1024);
    } else {
        memset(in, 0, 448 * sizeof(float));
        ac->fdsp->vector_fmul(in + 448, in + 448, swindow_prev, 128);
    }
    if (ics->window_sequence[0] != LONG_START_SEQUENCE) {
        ac->fdsp->vector_fmul_reverse(in + 1024, in + 1024, lwindow, 1024);
    } else {
        ac->fdsp->vector_fmul_reverse(in + 1024 + 448, in + 1024 + 448, swindow, 128);
        memset(in + 1024 + 576, 0, 448 * sizeof(float));
    }
    ac->mdct_ltp.mdct_calc(&ac->mdct_ltp, out, in);
}

/**
 * Apply the long term prediction
 */
static void apply_ltp(AACContext *ac, SingleChannelElement *sce)
{
    const LongTermPrediction *ltp = &sce->ics.ltp;
    const uint16_t *offsets = sce->ics.swb_offset;
    int i, sfb;

    if (sce->ics.window_sequence[0] != EIGHT_SHORT_SEQUENCE) {
        float *predTime = sce->ret;
        float *predFreq = ac->buf_mdct;
        int16_t num_samples = 2048;

        if (ltp->lag < 1024)
            num_samples = ltp->lag + 1024;
        for (i = 0; i < num_samples; i++)
            predTime[i] = sce->ltp_state[i + 2048 - ltp->lag] * ltp->coef;
        memset(&predTime[i], 0, (2048 - i) * sizeof(float));

        ac->windowing_and_mdct_ltp(ac, predFreq, predTime, &sce->ics);

        if (sce->tns.present)
            ac->apply_tns(predFreq, &sce->tns, &sce->ics, 0);

        for (sfb = 0; sfb < FFMIN(sce->ics.max_sfb, MAX_LTP_LONG_SFB); sfb++)
            if (ltp->used[sfb])
                for (i = offsets[sfb]; i < offsets[sfb + 1]; i++)
                    sce->coeffs[i] += predFreq[i];
    }
}

/**
 * Update the LTP buffer for next frame
 */
static void update_ltp(AACContext *ac, SingleChannelElement *sce)
{
    IndividualChannelStream *ics = &sce->ics;
    float *saved     = sce->saved;
    float *saved_ltp = sce->coeffs;
    const float *lwindow = ics->use_kb_window[0] ? ff_aac_kbd_long_1024 : ff_sine_1024;
    const float *swindow = ics->use_kb_window[0] ? ff_aac_kbd_short_128 : ff_sine_128;
    int i;

    if (ics->window_sequence[0] == EIGHT_SHORT_SEQUENCE) {
        memcpy(saved_ltp,       saved, 512 * sizeof(float));
        memset(saved_ltp + 576, 0,     448 * sizeof(float));
        ac->fdsp->vector_fmul_reverse(saved_ltp + 448, ac->buf_mdct + 960,     &swindow[64],      64);
        for (i = 0; i < 64; i++)
            saved_ltp[i + 512] = ac->buf_mdct[1023 - i] * swindow[63 - i];
    } else if (ics->window_sequence[0] == LONG_START_SEQUENCE) {
        memcpy(saved_ltp,       ac->buf_mdct + 512, 448 * sizeof(float));
        memset(saved_ltp + 576, 0,                  448 * sizeof(float));
        ac->fdsp->vector_fmul_reverse(saved_ltp + 448, ac->buf_mdct + 960,     &swindow[64],      64);
        for (i = 0; i < 64; i++)
            saved_ltp[i + 512] = ac->buf_mdct[1023 - i] * swindow[63 - i];
    } else { // LONG_STOP or ONLY_LONG
        ac->fdsp->vector_fmul_reverse(saved_ltp,       ac->buf_mdct + 512,     &lwindow[512],     512);
        for (i = 0; i < 512; i++)
            saved_ltp[i + 512] = ac->buf_mdct[1023 - i] * lwindow[511 - i];
    }

    memcpy(sce->ltp_state,      sce->ltp_state+1024, 1024 * sizeof(*sce->ltp_state));
    memcpy(sce->ltp_state+1024, sce->ret,            1024 * sizeof(*sce->ltp_state));
    memcpy(sce->ltp_state+2048, saved_ltp,           1024 * sizeof(*sce->ltp_state));
}

/**
 * Conduct IMDCT and windowing.
 */
static void imdct_and_windowing(AACContext *ac, SingleChannelElement *sce)
{
    IndividualChannelStream *ics = &sce->ics;
    float *in    = sce->coeffs;
    float *out   = sce->ret;
    float *saved = sce->saved;
    const float *swindow      = ics->use_kb_window[0] ? ff_aac_kbd_short_128 : ff_sine_128;
    const float *lwindow_prev = ics->use_kb_window[1] ? ff_aac_kbd_long_1024 : ff_sine_1024;
    const float *swindow_prev = ics->use_kb_window[1] ? ff_aac_kbd_short_128 : ff_sine_128;
    float *buf  = ac->buf_mdct;
    float *temp = ac->temp;
    int i;

    // imdct
    if (ics->window_sequence[0] == EIGHT_SHORT_SEQUENCE) {
        for (i = 0; i < 1024; i += 128)
            ac->mdct_small.imdct_half(&ac->mdct_small, buf + i, in + i);
    } else
        ac->mdct.imdct_half(&ac->mdct, buf, in);

    /* window overlapping
     * NOTE: To simplify the overlapping code, all 'meaningless' short to long
     * and long to short transitions are considered to be short to short
     * transitions. This leaves just two cases (long to long and short to short)
     * with a little special sauce for EIGHT_SHORT_SEQUENCE.
     */
    if ((ics->window_sequence[1] == ONLY_LONG_SEQUENCE || ics->window_sequence[1] == LONG_STOP_SEQUENCE) &&
            (ics->window_sequence[0] == ONLY_LONG_SEQUENCE || ics->window_sequence[0] == LONG_START_SEQUENCE)) {
        ac->fdsp->vector_fmul_window(    out,               saved,            buf,         lwindow_prev, 512);
    } else {
        memcpy(                         out,               saved,            448 * sizeof(float));

        if (ics->window_sequence[0] == EIGHT_SHORT_SEQUENCE) {
            ac->fdsp->vector_fmul_window(out + 448 + 0*128, saved + 448,      buf + 0*128, swindow_prev, 64);
            ac->fdsp->vector_fmul_window(out + 448 + 1*128, buf + 0*128 + 64, buf + 1*128, swindow,      64);
            ac->fdsp->vector_fmul_window(out + 448 + 2*128, buf + 1*128 + 64, buf + 2*128, swindow,      64);
            ac->fdsp->vector_fmul_window(out + 448 + 3*128, buf + 2*128 + 64, buf + 3*128, swindow,      64);
            ac->fdsp->vector_fmul_window(temp,              buf + 3*128 + 64, buf + 4*128, swindow,      64);
            memcpy(                     out + 448 + 4*128, temp, 64 * sizeof(float));
        } else {
            ac->fdsp->vector_fmul_window(out + 448,         saved + 448,      buf,         swindow_prev, 64);
            memcpy(                     out + 576,         buf + 64,         448 * sizeof(float));
        }
    }

    // buffer update
    if (ics->window_sequence[0] == EIGHT_SHORT_SEQUENCE) {
        memcpy(                     saved,       temp + 64,         64 * sizeof(float));
        ac->fdsp->vector_fmul_window(saved + 64,  buf + 4*128 + 64, buf + 5*128, swindow, 64);
        ac->fdsp->vector_fmul_window(saved + 192, buf + 5*128 + 64, buf + 6*128, swindow, 64);
        ac->fdsp->vector_fmul_window(saved + 320, buf + 6*128 + 64, buf + 7*128, swindow, 64);
        memcpy(                     saved + 448, buf + 7*128 + 64,  64 * sizeof(float));
    } else if (ics->window_sequence[0] == LONG_START_SEQUENCE) {
        memcpy(                     saved,       buf + 512,        448 * sizeof(float));
        memcpy(                     saved + 448, buf + 7*128 + 64,  64 * sizeof(float));
    } else { // LONG_STOP or ONLY_LONG
        memcpy(                     saved,       buf + 512,        512 * sizeof(float));
    }
}

static void imdct_and_windowing_ld(AACContext *ac, SingleChannelElement *sce)
{
    IndividualChannelStream *ics = &sce->ics;
    float *in    = sce->coeffs;
    float *out   = sce->ret;
    float *saved = sce->saved;
    float *buf  = ac->buf_mdct;

    // imdct
    ac->mdct.imdct_half(&ac->mdct_ld, buf, in);

    // window overlapping
    if (ics->use_kb_window[1]) {
        // AAC LD uses a low overlap sine window instead of a KBD window
        memcpy(out, saved, 192 * sizeof(float));
        ac->fdsp->vector_fmul_window(out + 192, saved + 192, buf, ff_sine_128, 64);
        memcpy(                     out + 320, buf + 64, 192 * sizeof(float));
    } else {
        ac->fdsp->vector_fmul_window(out, saved, buf, ff_sine_512, 256);
    }

    // buffer update
    memcpy(saved, buf + 256, 256 * sizeof(float));
}

static void imdct_and_windowing_eld(AACContext *ac, SingleChannelElement *sce)
{
    float *in    = sce->coeffs;
    float *out   = sce->ret;
    float *saved = sce->saved;
    float *buf  = ac->buf_mdct;
    int i;
    const int n  = ac->oc[1].m4ac.frame_length_short ? 480 : 512;
    const int n2 = n >> 1;
    const int n4 = n >> 2;
    const float *const window = n == 480 ? ff_aac_eld_window_480 :
                                           ff_aac_eld_window_512;

    // Inverse transform, mapped to the conventional IMDCT by
    // Chivukula, R.K.; Reznik, Y.A.; Devarajan, V.,
    // "Efficient algorithms for MPEG-4 AAC-ELD, AAC-LD and AAC-LC filterbanks,"
    // International Conference on Audio, Language and Image Processing, ICALIP 2008.
    // URL: http://ieeexplore.ieee.org/stamp/stamp.jsp?tp=&arnumber=4590245&isnumber=4589950
    for (i = 0; i < n2; i+=2) {
        float temp;
        temp =  in[i    ]; in[i    ] = -in[n - 1 - i]; in[n - 1 - i] = temp;
        temp = -in[i + 1]; in[i + 1] =  in[n - 2 - i]; in[n - 2 - i] = temp;
    }
    if (n == 480)
        ac->mdct480->imdct_half(ac->mdct480, buf, in, 1, -1.f/(16*1024*960));
    else
        ac->mdct.imdct_half(&ac->mdct_ld, buf, in);
    for (i = 0; i < n; i+=2) {
        buf[i] = -buf[i];
    }
    // Like with the regular IMDCT at this point we still have the middle half
    // of a transform but with even symmetry on the left and odd symmetry on
    // the right

    // window overlapping
    // The spec says to use samples [0..511] but the reference decoder uses
    // samples [128..639].
    for (i = n4; i < n2; i ++) {
        out[i - n4] =    buf[n2 - 1 - i]       * window[i       - n4] +
                       saved[      i + n2]     * window[i +   n - n4] +
                      -saved[  n + n2 - 1 - i] * window[i + 2*n - n4] +
                      -saved[2*n + n2 + i]     * window[i + 3*n - n4];
    }
    for (i = 0; i < n2; i ++) {
        out[n4 + i] =    buf[i]               * window[i + n2       - n4] +
                      -saved[      n - 1 - i] * window[i + n2 +   n - n4] +
                      -saved[  n + i]         * window[i + n2 + 2*n - n4] +
                       saved[2*n + n - 1 - i] * window[i + n2 + 3*n - n4];
    }
    for (i = 0; i < n4; i ++) {
        out[n2 + n4 + i] =    buf[      i + n2]     * window[i +   n - n4] +
                           -saved[      n2 - 1 - i] * window[i + 2*n - n4] +
                           -saved[  n + n2 + i]     * window[i + 3*n - n4];
    }

    // buffer update
    memmove(saved + n, saved, 2 * n * sizeof(float));
    memcpy( saved,       buf,     n * sizeof(float));
}

/**
 * Apply dependent channel coupling (applied before IMDCT).
 *
 * @param   index   index into coupling gain array
 */
static void apply_dependent_coupling(AACContext *ac,
                                     SingleChannelElement *target,
                                     ChannelElement *cce, int index)
{
    IndividualChannelStream *ics = &cce->ch[0].ics;
    const uint16_t *offsets = ics->swb_offset;
    float *dest = target->coeffs;
    const float *src = cce->ch[0].coeffs;
    int g, i, group, k, idx = 0;
    if (ac->oc[1].m4ac.object_type == AOT_AAC_LTP) {
        av_log(ac->avctx, AV_LOG_ERROR,
               "Dependent coupling is not supported together with LTP\n");
        return;
    }
    for (g = 0; g < ics->num_window_groups; g++) {
        for (i = 0; i < ics->max_sfb; i++, idx++) {
            if (cce->ch[0].band_type[idx] != ZERO_BT) {
                const float gain = cce->coup.gain[index][idx];
                for (group = 0; group < ics->group_len[g]; group++) {
                    for (k = offsets[i]; k < offsets[i + 1]; k++) {
                        // FIXME: SIMDify
                        dest[group * 128 + k] += gain * src[group * 128 + k];
                    }
                }
            }
        }
        dest += ics->group_len[g] * 128;
        src  += ics->group_len[g] * 128;
    }
}

/**
 * Apply independent channel coupling (applied after IMDCT).
 *
 * @param   index   index into coupling gain array
 */
static void apply_independent_coupling(AACContext *ac,
                                       SingleChannelElement *target,
                                       ChannelElement *cce, int index)
{
    int i;
    const float gain = cce->coup.gain[index][0];
    const float *src = cce->ch[0].ret;
    float *dest = target->ret;
    const int len = 1024 << (ac->oc[1].m4ac.sbr == 1);

    for (i = 0; i < len; i++)
        dest[i] += gain * src[i];
}

/**
 * channel coupling transformation interface
 *
 * @param   apply_coupling_method   pointer to (in)dependent coupling function
 */
static void apply_channel_coupling(AACContext *ac, ChannelElement *cc,
                                   enum RawDataBlockType type, int elem_id,
                                   enum CouplingPoint coupling_point,
                                   void (*apply_coupling_method)(AACContext *ac, SingleChannelElement *target, ChannelElement *cce, int index))
{
    int i, c;

    for (i = 0; i < MAX_ELEM_ID; i++) {
        ChannelElement *cce = ac->che[TYPE_CCE][i];
        int index = 0;

        if (cce && cce->coup.coupling_point == coupling_point) {
            ChannelCoupling *coup = &cce->coup;

            for (c = 0; c <= coup->num_coupled; c++) {
                if (coup->type[c] == type && coup->id_select[c] == elem_id) {
                    if (coup->ch_select[c] != 1) {
                        apply_coupling_method(ac, &cc->ch[0], cce, index);
                        if (coup->ch_select[c] != 0)
                            index++;
                    }
                    if (coup->ch_select[c] != 2)
                        apply_coupling_method(ac, &cc->ch[1], cce, index++);
                } else
                    index += 1 + (coup->ch_select[c] == 3);
            }
        }
    }
}

/**
 * Convert spectral data to float samples, applying all supported tools as appropriate.
 */
static void spectral_to_sample(AACContext *ac)
{
    int i, type;
    void (*imdct_and_window)(AACContext *ac, SingleChannelElement *sce);
    switch (ac->oc[1].m4ac.object_type) {
    case AOT_ER_AAC_LD:
        imdct_and_window = imdct_and_windowing_ld;
        break;
    case AOT_ER_AAC_ELD:
        imdct_and_window = imdct_and_windowing_eld;
        break;
    default:
        imdct_and_window = ac->imdct_and_windowing;
    }
    for (type = 3; type >= 0; type--) {
        for (i = 0; i < MAX_ELEM_ID; i++) {
            ChannelElement *che = ac->che[type][i];
            if (che && che->present) {
                if (type <= TYPE_CPE)
                    apply_channel_coupling(ac, che, type, i, BEFORE_TNS, apply_dependent_coupling);
                if (ac->oc[1].m4ac.object_type == AOT_AAC_LTP) {
                    if (che->ch[0].ics.predictor_present) {
                        if (che->ch[0].ics.ltp.present)
                            ac->apply_ltp(ac, &che->ch[0]);
                        if (che->ch[1].ics.ltp.present && type == TYPE_CPE)
                            ac->apply_ltp(ac, &che->ch[1]);
                    }
                }
                if (che->ch[0].tns.present)
                    ac->apply_tns(che->ch[0].coeffs, &che->ch[0].tns, &che->ch[0].ics, 1);
                if (che->ch[1].tns.present)
                    ac->apply_tns(che->ch[1].coeffs, &che->ch[1].tns, &che->ch[1].ics, 1);
                if (type <= TYPE_CPE)
                    apply_channel_coupling(ac, che, type, i, BETWEEN_TNS_AND_IMDCT, apply_dependent_coupling);
                if (type != TYPE_CCE || che->coup.coupling_point == AFTER_IMDCT) {
                    imdct_and_window(ac, &che->ch[0]);
                    if (ac->oc[1].m4ac.object_type == AOT_AAC_LTP)
                        ac->update_ltp(ac, &che->ch[0]);
                    if (type == TYPE_CPE) {
                        imdct_and_window(ac, &che->ch[1]);
                        if (ac->oc[1].m4ac.object_type == AOT_AAC_LTP)
                            ac->update_ltp(ac, &che->ch[1]);
                    }
                    if (ac->oc[1].m4ac.sbr > 0) {
                        ff_sbr_apply(ac, &che->sbr, type, che->ch[0].ret, che->ch[1].ret);
                    }
                }
                if (type <= TYPE_CCE)
                    apply_channel_coupling(ac, che, type, i, AFTER_IMDCT, apply_independent_coupling);
                che->present = 0;
            } else if (che) {
                av_log(ac->avctx, AV_LOG_VERBOSE, "ChannelElement %d.%d missing \n", type, i);
            }
        }
    }
}

static int parse_adts_frame_header(AACContext *ac, GetBitContext *gb)
{
    int size;
    AACADTSHeaderInfo hdr_info;
    uint8_t layout_map[MAX_ELEM_ID*4][3];
    int layout_map_tags, ret;

    size = avpriv_aac_parse_header(gb, &hdr_info);
    if (size > 0) {
        if (!ac->warned_num_aac_frames && hdr_info.num_aac_frames != 1) {
            // This is 2 for "VLB " audio in NSV files.
            // See samples/nsv/vlb_audio.
            avpriv_report_missing_feature(ac->avctx,
                                          "More than one AAC RDB per ADTS frame");
            ac->warned_num_aac_frames = 1;
        }
        push_output_configuration(ac);
        if (hdr_info.chan_config) {
            ac->oc[1].m4ac.chan_config = hdr_info.chan_config;
            if ((ret = set_default_channel_config(ac->avctx,
                                                  layout_map,
                                                  &layout_map_tags,
                                                  hdr_info.chan_config)) < 0)
                return ret;
            if ((ret = output_configure(ac, layout_map, layout_map_tags,
                                        FFMAX(ac->oc[1].status,
                                              OC_TRIAL_FRAME), 0)) < 0)
                return ret;
        } else {
            ac->oc[1].m4ac.chan_config = 0;
            /**
             * dual mono frames in Japanese DTV can have chan_config 0
             * WITHOUT specifying PCE.
             *  thus, set dual mono as default.
             */
            if (ac->dmono_mode && ac->oc[0].status == OC_NONE) {
                layout_map_tags = 2;
                layout_map[0][0] = layout_map[1][0] = TYPE_SCE;
                layout_map[0][2] = layout_map[1][2] = AAC_CHANNEL_FRONT;
                layout_map[0][1] = 0;
                layout_map[1][1] = 1;
                if (output_configure(ac, layout_map, layout_map_tags,
                                     OC_TRIAL_FRAME, 0))
                    return -7;
            }
        }
        ac->oc[1].m4ac.sample_rate     = hdr_info.sample_rate;
        ac->oc[1].m4ac.sampling_index  = hdr_info.sampling_index;
        ac->oc[1].m4ac.object_type     = hdr_info.object_type;
        ac->oc[1].m4ac.frame_length_short = 0;
        if (ac->oc[0].status != OC_LOCKED ||
            ac->oc[0].m4ac.chan_config != hdr_info.chan_config ||
            ac->oc[0].m4ac.sample_rate != hdr_info.sample_rate) {
            ac->oc[1].m4ac.sbr = -1;
            ac->oc[1].m4ac.ps  = -1;
        }
        if (!hdr_info.crc_absent)
            skip_bits(gb, 16);
    }
    return size;
}

static int aac_decode_er_frame(AVCodecContext *avctx, void *data,
                               int *got_frame_ptr, GetBitContext *gb)
{
    AACContext *ac = avctx->priv_data;
    const MPEG4AudioConfig *const m4ac = &ac->oc[1].m4ac;
    ChannelElement *che;
    int err, i;
    int samples = m4ac->frame_length_short ? 960 : 1024;
    int chan_config = m4ac->chan_config;
    int aot = m4ac->object_type;

    if (aot == AOT_ER_AAC_LD || aot == AOT_ER_AAC_ELD)
        samples >>= 1;

    ac->frame = data;

    if ((err = frame_configure_elements(avctx)) < 0)
        return err;

    // The FF_PROFILE_AAC_* defines are all object_type - 1
    // This may lead to an undefined profile being signaled
    ac->avctx->profile = aot - 1;

    ac->tags_mapped = 0;

    if (chan_config < 0 || chan_config >= 8) {
        avpriv_request_sample(avctx, "Unknown ER channel configuration %d",
                              chan_config);
        return AVERROR_INVALIDDATA;
    }
    for (i = 0; i < tags_per_config[chan_config]; i++) {
        const int elem_type = aac_channel_layout_map[chan_config-1][i][0];
        const int elem_id   = aac_channel_layout_map[chan_config-1][i][1];
        if (!(che=get_che(ac, elem_type, elem_id))) {
            av_log(ac->avctx, AV_LOG_ERROR,
                   "channel element %d.%d is not allocated\n",
                   elem_type, elem_id);
            return AVERROR_INVALIDDATA;
        }
        che->present = 1;
        if (aot != AOT_ER_AAC_ELD)
            skip_bits(gb, 4);
        switch (elem_type) {
        case TYPE_SCE:
            err = decode_ics(ac, &che->ch[0], gb, 0, 0);
            break;
        case TYPE_CPE:
            err = decode_cpe(ac, gb, che);
            break;
        case TYPE_LFE:
            err = decode_ics(ac, &che->ch[0], gb, 0, 0);
            break;
        }
        if (err < 0)
            return err;
    }

    spectral_to_sample(ac);

    ac->frame->nb_samples = samples;
    ac->frame->sample_rate = avctx->sample_rate;
    *got_frame_ptr = 1;

    skip_bits_long(gb, get_bits_left(gb));
    return 0;
}

static int aac_decode_frame_int(AVCodecContext *avctx, void *data,
                                int *got_frame_ptr, GetBitContext *gb, AVPacket *avpkt)
{
    AACContext *ac = avctx->priv_data;
    ChannelElement *che = NULL, *che_prev = NULL;
    enum RawDataBlockType elem_type, elem_type_prev = TYPE_END;
    int err, elem_id;
    int samples = 0, multiplier, audio_found = 0, pce_found = 0;
    int is_dmono, sce_count = 0;

    ac->frame = data;

    if (show_bits(gb, 12) == 0xfff) {
        if ((err = parse_adts_frame_header(ac, gb)) < 0) {
            av_log(avctx, AV_LOG_ERROR, "Error decoding AAC frame header.\n");
            goto fail;
        }
        if (ac->oc[1].m4ac.sampling_index > 12) {
            av_log(ac->avctx, AV_LOG_ERROR, "invalid sampling rate index %d\n", ac->oc[1].m4ac.sampling_index);
            err = AVERROR_INVALIDDATA;
            goto fail;
        }
    }

    if ((err = frame_configure_elements(avctx)) < 0)
        goto fail;

    // The FF_PROFILE_AAC_* defines are all object_type - 1
    // This may lead to an undefined profile being signaled
    ac->avctx->profile = ac->oc[1].m4ac.object_type - 1;

    ac->tags_mapped = 0;
    // parse
    while ((elem_type = get_bits(gb, 3)) != TYPE_END) {
        elem_id = get_bits(gb, 4);

        if (avctx->debug & FF_DEBUG_STARTCODE)
            av_log(avctx, AV_LOG_DEBUG, "Elem type:%x id:%x\n", elem_type, elem_id);

        if (elem_type < TYPE_DSE) {
            if (!(che=get_che(ac, elem_type, elem_id))) {
                av_log(ac->avctx, AV_LOG_ERROR, "channel element %d.%d is not allocated\n",
                       elem_type, elem_id);
                err = AVERROR_INVALIDDATA;
                goto fail;
            }
            samples = 1024;
            che->present = 1;
        }

        switch (elem_type) {

        case TYPE_SCE:
            err = decode_ics(ac, &che->ch[0], gb, 0, 0);
            audio_found = 1;
            sce_count++;
            break;

        case TYPE_CPE:
            err = decode_cpe(ac, gb, che);
            audio_found = 1;
            break;

        case TYPE_CCE:
            err = decode_cce(ac, gb, che);
            break;

        case TYPE_LFE:
            err = decode_ics(ac, &che->ch[0], gb, 0, 0);
            audio_found = 1;
            break;

        case TYPE_DSE:
            err = skip_data_stream_element(ac, gb);
            break;

        case TYPE_PCE: {
            uint8_t layout_map[MAX_ELEM_ID*4][3];
            int tags;
            push_output_configuration(ac);
            tags = decode_pce(avctx, &ac->oc[1].m4ac, layout_map, gb);
            if (tags < 0) {
                err = tags;
                break;
            }
            if (pce_found) {
                av_log(avctx, AV_LOG_ERROR,
                       "Not evaluating a further program_config_element as this construct is dubious at best.\n");
            } else {
                err = output_configure(ac, layout_map, tags, OC_TRIAL_PCE, 1);
                if (!err)
                    ac->oc[1].m4ac.chan_config = 0;
                pce_found = 1;
            }
            break;
        }

        case TYPE_FIL:
            if (elem_id == 15)
                elem_id += get_bits(gb, 8) - 1;
            if (get_bits_left(gb) < 8 * elem_id) {
                    av_log(avctx, AV_LOG_ERROR, "TYPE_FIL: "overread_err);
                    err = AVERROR_INVALIDDATA;
                    goto fail;
            }
            while (elem_id > 0)
                elem_id -= decode_extension_payload(ac, gb, elem_id, che_prev, elem_type_prev);
            err = 0; /* FIXME */
            break;

        default:
            err = AVERROR_BUG; /* should not happen, but keeps compiler happy */
            break;
        }

        che_prev       = che;
        elem_type_prev = elem_type;

        if (err)
            goto fail;

        if (get_bits_left(gb) < 3) {
            av_log(avctx, AV_LOG_ERROR, overread_err);
            err = AVERROR_INVALIDDATA;
            goto fail;
        }
    }

    spectral_to_sample(ac);

    multiplier = (ac->oc[1].m4ac.sbr == 1) ? ac->oc[1].m4ac.ext_sample_rate > ac->oc[1].m4ac.sample_rate : 0;
    samples <<= multiplier;

    if (ac->oc[1].status && audio_found) {
        avctx->sample_rate = ac->oc[1].m4ac.sample_rate << multiplier;
        avctx->frame_size = samples;
        ac->oc[1].status = OC_LOCKED;
    }

    if (multiplier) {
        int side_size;
        const uint8_t *side = av_packet_get_side_data(avpkt, AV_PKT_DATA_SKIP_SAMPLES, &side_size);
        if (side && side_size>=4)
            AV_WL32(side, 2*AV_RL32(side));
    }

    if (!ac->frame->data[0] && samples) {
        av_log(avctx, AV_LOG_ERROR, "no frame data found\n");
        err = AVERROR_INVALIDDATA;
        goto fail;
    }

    if (samples) {
        ac->frame->nb_samples = samples;
        ac->frame->sample_rate = avctx->sample_rate;
    } else
        av_frame_unref(ac->frame);
    *got_frame_ptr = !!samples;

    /* for dual-mono audio (SCE + SCE) */
    is_dmono = ac->dmono_mode && sce_count == 2 &&
               ac->oc[1].channel_layout == (AV_CH_FRONT_LEFT | AV_CH_FRONT_RIGHT);
    if (is_dmono) {
        if (ac->dmono_mode == 1)
            ((AVFrame *)data)->data[1] =((AVFrame *)data)->data[0];
        else if (ac->dmono_mode == 2)
            ((AVFrame *)data)->data[0] =((AVFrame *)data)->data[1];
    }

    return 0;
fail:
    pop_output_configuration(ac);
    return err;
}

static int aac_decode_frame(AVCodecContext *avctx, void *data,
                            int *got_frame_ptr, AVPacket *avpkt)
{
    AACContext *ac = avctx->priv_data;
    const uint8_t *buf = avpkt->data;
    int buf_size = avpkt->size;
    GetBitContext gb;
    int buf_consumed;
    int buf_offset;
    int err;
    int new_extradata_size;
    const uint8_t *new_extradata = av_packet_get_side_data(avpkt,
                                       AV_PKT_DATA_NEW_EXTRADATA,
                                       &new_extradata_size);
    int jp_dualmono_size;
    const uint8_t *jp_dualmono   = av_packet_get_side_data(avpkt,
                                       AV_PKT_DATA_JP_DUALMONO,
                                       &jp_dualmono_size);

    if (new_extradata && 0) {
        av_free(avctx->extradata);
        avctx->extradata = av_mallocz(new_extradata_size +
                                      FF_INPUT_BUFFER_PADDING_SIZE);
        if (!avctx->extradata)
            return AVERROR(ENOMEM);
        avctx->extradata_size = new_extradata_size;
        memcpy(avctx->extradata, new_extradata, new_extradata_size);
        push_output_configuration(ac);
        if (decode_audio_specific_config(ac, ac->avctx, &ac->oc[1].m4ac,
                                         avctx->extradata,
                                         avctx->extradata_size*8, 1) < 0) {
            pop_output_configuration(ac);
            return AVERROR_INVALIDDATA;
        }
    }

    ac->dmono_mode = 0;
    if (jp_dualmono && jp_dualmono_size > 0)
        ac->dmono_mode =  1 + *jp_dualmono;
    if (ac->force_dmono_mode >= 0)
        ac->dmono_mode = ac->force_dmono_mode;

    if (INT_MAX / 8 <= buf_size)
        return AVERROR_INVALIDDATA;

    if ((err = init_get_bits(&gb, buf, buf_size * 8)) < 0)
        return err;

    switch (ac->oc[1].m4ac.object_type) {
    case AOT_ER_AAC_LC:
    case AOT_ER_AAC_LTP:
    case AOT_ER_AAC_LD:
    case AOT_ER_AAC_ELD:
        err = aac_decode_er_frame(avctx, data, got_frame_ptr, &gb);
        break;
    default:
        err = aac_decode_frame_int(avctx, data, got_frame_ptr, &gb, avpkt);
    }
    if (err < 0)
        return err;

    buf_consumed = (get_bits_count(&gb) + 7) >> 3;
    for (buf_offset = buf_consumed; buf_offset < buf_size; buf_offset++)
        if (buf[buf_offset])
            break;

    return buf_size > buf_offset ? buf_consumed : buf_size;
}

static av_cold int aac_decode_close(AVCodecContext *avctx)
{
    AACContext *ac = avctx->priv_data;
    int i, type;

    for (i = 0; i < MAX_ELEM_ID; i++) {
        for (type = 0; type < 4; type++) {
            if (ac->che[type][i])
                ff_aac_sbr_ctx_close(&ac->che[type][i]->sbr);
            av_freep(&ac->che[type][i]);
        }
    }

    ff_mdct_end(&ac->mdct);
    ff_mdct_end(&ac->mdct_small);
    ff_mdct_end(&ac->mdct_ld);
    ff_mdct_end(&ac->mdct_ltp);
    ff_imdct15_uninit(&ac->mdct480);
    av_freep(&ac->fdsp);
    return 0;
}


#define LOAS_SYNC_WORD   0x2b7       ///< 11 bits LOAS sync word

struct LATMContext {
    AACContext aac_ctx;     ///< containing AACContext
    int initialized;        ///< initialized after a valid extradata was seen

    // parser data
    int audio_mux_version_A; ///< LATM syntax version
    int frame_length_type;   ///< 0/1 variable/fixed frame length
    int frame_length;        ///< frame length for fixed frame length
};

static inline uint32_t latm_get_value(GetBitContext *b)
{
    int length = get_bits(b, 2);

    return get_bits_long(b, (length+1)*8);
}

static int latm_decode_audio_specific_config(struct LATMContext *latmctx,
                                             GetBitContext *gb, int asclen)
{
    AACContext *ac        = &latmctx->aac_ctx;
    AVCodecContext *avctx = ac->avctx;
    MPEG4AudioConfig m4ac = { 0 };
    int config_start_bit  = get_bits_count(gb);
    int sync_extension    = 0;
    int bits_consumed, esize;

    if (asclen) {
        sync_extension = 1;
        asclen         = FFMIN(asclen, get_bits_left(gb));
    } else
        asclen         = get_bits_left(gb);

    if (config_start_bit % 8) {
        avpriv_request_sample(latmctx->aac_ctx.avctx,
                              "Non-byte-aligned audio-specific config");
        return AVERROR_PATCHWELCOME;
    }
    if (asclen <= 0)
        return AVERROR_INVALIDDATA;
    bits_consumed = decode_audio_specific_config(NULL, avctx, &m4ac,
                                         gb->buffer + (config_start_bit / 8),
                                         asclen, sync_extension);

    if (bits_consumed < 0)
        return AVERROR_INVALIDDATA;

    if (!latmctx->initialized ||
        ac->oc[1].m4ac.sample_rate != m4ac.sample_rate ||
        ac->oc[1].m4ac.chan_config != m4ac.chan_config) {

        if(latmctx->initialized) {
            av_log(avctx, AV_LOG_INFO, "audio config changed\n");
        } else {
            av_log(avctx, AV_LOG_DEBUG, "initializing latmctx\n");
        }
        latmctx->initialized = 0;

        esize = (bits_consumed+7) / 8;

        if (avctx->extradata_size < esize) {
            av_free(avctx->extradata);
            avctx->extradata = av_malloc(esize + FF_INPUT_BUFFER_PADDING_SIZE);
            if (!avctx->extradata)
                return AVERROR(ENOMEM);
        }

        avctx->extradata_size = esize;
        memcpy(avctx->extradata, gb->buffer + (config_start_bit/8), esize);
        memset(avctx->extradata+esize, 0, FF_INPUT_BUFFER_PADDING_SIZE);
    }
    skip_bits_long(gb, bits_consumed);

    return bits_consumed;
}

static int read_stream_mux_config(struct LATMContext *latmctx,
                                  GetBitContext *gb)
{
    int ret, audio_mux_version = get_bits(gb, 1);

    latmctx->audio_mux_version_A = 0;
    if (audio_mux_version)
        latmctx->audio_mux_version_A = get_bits(gb, 1);

    if (!latmctx->audio_mux_version_A) {

        if (audio_mux_version)
            latm_get_value(gb);                 // taraFullness

        skip_bits(gb, 1);                       // allStreamSameTimeFraming
        skip_bits(gb, 6);                       // numSubFrames
        // numPrograms
        if (get_bits(gb, 4)) {                  // numPrograms
            avpriv_request_sample(latmctx->aac_ctx.avctx, "Multiple programs");
            return AVERROR_PATCHWELCOME;
        }

        // for each program (which there is only one in DVB)

        // for each layer (which there is only one in DVB)
        if (get_bits(gb, 3)) {                   // numLayer
            avpriv_request_sample(latmctx->aac_ctx.avctx, "Multiple layers");
            return AVERROR_PATCHWELCOME;
        }

        // for all but first stream: use_same_config = get_bits(gb, 1);
        if (!audio_mux_version) {
            if ((ret = latm_decode_audio_specific_config(latmctx, gb, 0)) < 0)
                return ret;
        } else {
            int ascLen = latm_get_value(gb);
            if ((ret = latm_decode_audio_specific_config(latmctx, gb, ascLen)) < 0)
                return ret;
            ascLen -= ret;
            skip_bits_long(gb, ascLen);
        }

        latmctx->frame_length_type = get_bits(gb, 3);
        switch (latmctx->frame_length_type) {
        case 0:
            skip_bits(gb, 8);       // latmBufferFullness
            break;
        case 1:
            latmctx->frame_length = get_bits(gb, 9);
            break;
        case 3:
        case 4:
        case 5:
            skip_bits(gb, 6);       // CELP frame length table index
            break;
        case 6:
        case 7:
            skip_bits(gb, 1);       // HVXC frame length table index
            break;
        }

        if (get_bits(gb, 1)) {                  // other data
            if (audio_mux_version) {
                latm_get_value(gb);             // other_data_bits
            } else {
                int esc;
                do {
                    esc = get_bits(gb, 1);
                    skip_bits(gb, 8);
                } while (esc);
            }
        }

        if (get_bits(gb, 1))                     // crc present
            skip_bits(gb, 8);                    // config_crc
    }

    return 0;
}

static int read_payload_length_info(struct LATMContext *ctx, GetBitContext *gb)
{
    uint8_t tmp;

    if (ctx->frame_length_type == 0) {
        int mux_slot_length = 0;
        do {
            tmp = get_bits(gb, 8);
            mux_slot_length += tmp;
        } while (tmp == 255);
        return mux_slot_length;
    } else if (ctx->frame_length_type == 1) {
        return ctx->frame_length;
    } else if (ctx->frame_length_type == 3 ||
               ctx->frame_length_type == 5 ||
               ctx->frame_length_type == 7) {
        skip_bits(gb, 2);          // mux_slot_length_coded
    }
    return 0;
}

static int read_audio_mux_element(struct LATMContext *latmctx,
                                  GetBitContext *gb)
{
    int err;
    uint8_t use_same_mux = get_bits(gb, 1);
    if (!use_same_mux) {
        if ((err = read_stream_mux_config(latmctx, gb)) < 0)
            return err;
    } else if (!latmctx->aac_ctx.avctx->extradata) {
        av_log(latmctx->aac_ctx.avctx, AV_LOG_DEBUG,
               "no decoder config found\n");
        return AVERROR(EAGAIN);
    }
    if (latmctx->audio_mux_version_A == 0) {
        int mux_slot_length_bytes = read_payload_length_info(latmctx, gb);
        if (mux_slot_length_bytes * 8 > get_bits_left(gb)) {
            av_log(latmctx->aac_ctx.avctx, AV_LOG_ERROR, "incomplete frame\n");
            return AVERROR_INVALIDDATA;
        } else if (mux_slot_length_bytes * 8 + 256 < get_bits_left(gb)) {
            av_log(latmctx->aac_ctx.avctx, AV_LOG_ERROR,
                   "frame length mismatch %d << %d\n",
                   mux_slot_length_bytes * 8, get_bits_left(gb));
            return AVERROR_INVALIDDATA;
        }
    }
    return 0;
}


static int latm_decode_frame(AVCodecContext *avctx, void *out,
                             int *got_frame_ptr, AVPacket *avpkt)
{
    struct LATMContext *latmctx = avctx->priv_data;
    int                 muxlength, err;
    GetBitContext       gb;

    if ((err = init_get_bits8(&gb, avpkt->data, avpkt->size)) < 0)
        return err;

    // check for LOAS sync word
    if (get_bits(&gb, 11) != LOAS_SYNC_WORD)
        return AVERROR_INVALIDDATA;

    muxlength = get_bits(&gb, 13) + 3;
    // not enough data, the parser should have sorted this out
    if (muxlength > avpkt->size)
        return AVERROR_INVALIDDATA;

    if ((err = read_audio_mux_element(latmctx, &gb)) < 0)
        return err;

    if (!latmctx->initialized) {
        if (!avctx->extradata) {
            *got_frame_ptr = 0;
            return avpkt->size;
        } else {
            push_output_configuration(&latmctx->aac_ctx);
            if ((err = decode_audio_specific_config(
                    &latmctx->aac_ctx, avctx, &latmctx->aac_ctx.oc[1].m4ac,
                    avctx->extradata, avctx->extradata_size*8, 1)) < 0) {
                pop_output_configuration(&latmctx->aac_ctx);
                return err;
            }
            latmctx->initialized = 1;
        }
    }

    if (show_bits(&gb, 12) == 0xfff) {
        av_log(latmctx->aac_ctx.avctx, AV_LOG_ERROR,
               "ADTS header detected, probably as result of configuration "
               "misparsing\n");
        return AVERROR_INVALIDDATA;
    }

    switch (latmctx->aac_ctx.oc[1].m4ac.object_type) {
    case AOT_ER_AAC_LC:
    case AOT_ER_AAC_LTP:
    case AOT_ER_AAC_LD:
    case AOT_ER_AAC_ELD:
        err = aac_decode_er_frame(avctx, out, got_frame_ptr, &gb);
        break;
    default:
        err = aac_decode_frame_int(avctx, out, got_frame_ptr, &gb, avpkt);
    }
    if (err < 0)
        return err;

    return muxlength;
}

static av_cold int latm_decode_init(AVCodecContext *avctx)
{
    struct LATMContext *latmctx = avctx->priv_data;
    int ret = aac_decode_init(avctx);

    if (avctx->extradata_size > 0)
        latmctx->initialized = !ret;

    return ret;
}

static void aacdec_init(AACContext *c)
{
    c->imdct_and_windowing                      = imdct_and_windowing;
    c->apply_ltp                                = apply_ltp;
    c->apply_tns                                = apply_tns;
    c->windowing_and_mdct_ltp                   = windowing_and_mdct_ltp;
    c->update_ltp                               = update_ltp;

    if(ARCH_MIPS)
        ff_aacdec_init_mips(c);
}
/**
 * AVOptions for Japanese DTV specific extensions (ADTS only)
 */
#define AACDEC_FLAGS AV_OPT_FLAG_DECODING_PARAM | AV_OPT_FLAG_AUDIO_PARAM
static const AVOption options[] = {
    {"dual_mono_mode", "Select the channel to decode for dual mono",
     offsetof(AACContext, force_dmono_mode), AV_OPT_TYPE_INT, {.i64=-1}, -1, 2,
     AACDEC_FLAGS, "dual_mono_mode"},

    {"auto", "autoselection",            0, AV_OPT_TYPE_CONST, {.i64=-1}, INT_MIN, INT_MAX, AACDEC_FLAGS, "dual_mono_mode"},
    {"main", "Select Main/Left channel", 0, AV_OPT_TYPE_CONST, {.i64= 1}, INT_MIN, INT_MAX, AACDEC_FLAGS, "dual_mono_mode"},
    {"sub" , "Select Sub/Right channel", 0, AV_OPT_TYPE_CONST, {.i64= 2}, INT_MIN, INT_MAX, AACDEC_FLAGS, "dual_mono_mode"},
    {"both", "Select both channels",     0, AV_OPT_TYPE_CONST, {.i64= 0}, INT_MIN, INT_MAX, AACDEC_FLAGS, "dual_mono_mode"},

    {NULL},
};

static const AVClass aac_decoder_class = {
    .class_name = "AAC decoder",
    .item_name  = av_default_item_name,
    .option     = options,
    .version    = LIBAVUTIL_VERSION_INT,
};

static const AVProfile profiles[] = {
    { FF_PROFILE_AAC_MAIN,  "Main"     },
    { FF_PROFILE_AAC_LOW,   "LC"       },
    { FF_PROFILE_AAC_SSR,   "SSR"      },
    { FF_PROFILE_AAC_LTP,   "LTP"      },
    { FF_PROFILE_AAC_HE,    "HE-AAC"   },
    { FF_PROFILE_AAC_HE_V2, "HE-AACv2" },
    { FF_PROFILE_AAC_LD,    "LD"       },
    { FF_PROFILE_AAC_ELD,   "ELD"      },
    { FF_PROFILE_UNKNOWN },
};

AVCodec ff_aac_decoder = {
    .name            = "aac",
    .long_name       = NULL_IF_CONFIG_SMALL("AAC (Advanced Audio Coding)"),
    .type            = AVMEDIA_TYPE_AUDIO,
    .id              = AV_CODEC_ID_AAC,
    .priv_data_size  = sizeof(AACContext),
    .init            = aac_decode_init,
    .close           = aac_decode_close,
    .decode          = aac_decode_frame,
    .sample_fmts     = (const enum AVSampleFormat[]) {
        AV_SAMPLE_FMT_FLTP, AV_SAMPLE_FMT_NONE
    },
    .capabilities    = CODEC_CAP_CHANNEL_CONF | CODEC_CAP_DR1,
    .channel_layouts = aac_channel_layout,
    .flush = flush,
    .priv_class      = &aac_decoder_class,
    .profiles        = profiles,
};

/*
    Note: This decoder filter is intended to decode LATM streams transferred
    in MPEG transport streams which only contain one program.
    To do a more complex LATM demuxing a separate LATM demuxer should be used.
*/
AVCodec ff_aac_latm_decoder = {
    .name            = "aac_latm",
    .long_name       = NULL_IF_CONFIG_SMALL("AAC LATM (Advanced Audio Coding LATM syntax)"),
    .type            = AVMEDIA_TYPE_AUDIO,
    .id              = AV_CODEC_ID_AAC_LATM,
    .priv_data_size  = sizeof(struct LATMContext),
    .init            = latm_decode_init,
    .close           = aac_decode_close,
    .decode          = latm_decode_frame,
    .sample_fmts     = (const enum AVSampleFormat[]) {
        AV_SAMPLE_FMT_FLTP, AV_SAMPLE_FMT_NONE
    },
    .capabilities    = CODEC_CAP_CHANNEL_CONF | CODEC_CAP_DR1,
    .channel_layouts = aac_channel_layout,
    .flush = flush,
    .profiles        = profiles,
};<|MERGE_RESOLUTION|>--- conflicted
+++ resolved
@@ -493,13 +493,8 @@
         }
     }
 
-<<<<<<< HEAD
-    memcpy(ac->tag_che_map, ac->che, 4 * MAX_ELEM_ID * sizeof(ac->che[0][0]));
     if (layout) avctx->channel_layout = layout;
                             ac->oc[1].channel_layout = layout;
-=======
-    avctx->channel_layout = ac->oc[1].channel_layout = layout;
->>>>>>> 0289f812
     avctx->channels       = ac->oc[1].channels       = channels;
     ac->oc[1].status = oc_type;
 
