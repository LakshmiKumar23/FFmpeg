--- conflicted
+++ resolved
@@ -45,16 +45,11 @@
     { NULL }
 };
 
-<<<<<<< HEAD
 static const AVClass amrwb_class = {
-    "libvo_amrwbenc", av_default_item_name, options, LIBAVUTIL_VERSION_INT
-=======
-static const AVClass class = {
     .class_name = "libvo_amrwbenc",
     .item_name  = av_default_item_name,
     .option     = options,
     .version    = LIBAVUTIL_VERSION_INT,
->>>>>>> 97cfe1d8
 };
 
 static int get_wb_bitrate_mode(int bitrate, void *log_ctx)
