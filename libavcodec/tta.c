--- conflicted
+++ resolved
@@ -410,24 +410,23 @@
         return -1;
     skip_bits(&s->gb, 32); // frame crc
 
-<<<<<<< HEAD
         // convert to output buffer
         switch(s->bps) {
             case 1: {
-                uint8_t *samples = data;
+                uint8_t *samples = (int16_t *)s->frame.data[0];
                 for (p = s->decode_buffer; p < s->decode_buffer + (framelen * s->channels); p++)
                     *samples++ = *p + 0x80;
                 break;
             }
             case 2: {
-                uint16_t *samples = data;
+                uint16_t *samples = (int16_t *)s->frame.data[0];
                 for (p = s->decode_buffer; p < s->decode_buffer + (framelen * s->channels); p++)
                     *samples++ = *p;
                 break;
             }
             case 3: {
                 // shift samples for 24-bit sample format
-                int32_t *samples = data;
+                int32_t *samples = (int16_t *)s->frame.data[0];
                 for (p = s->decode_buffer; p < s->decode_buffer + (framelen * s->channels); p++)
                     *samples++ <<= 8;
                 // reset decode buffer
@@ -437,21 +436,6 @@
             default:
                 av_log(s->avctx, AV_LOG_ERROR, "Error, only 16bit samples supported!\n");
         }
-=======
-    // convert to output buffer
-    if (s->bps == 2) {
-        int16_t *samples = (int16_t *)s->frame.data[0];
-        for (p = s->decode_buffer; p < s->decode_buffer + (framelen * s->channels); p++)
-            *samples++ = *p;
-    } else {
-        // shift samples for 24-bit sample format
-        int32_t *samples = (int32_t *)s->frame.data[0];
-        for (i = 0; i < framelen * s->channels; i++)
-            *samples++ <<= 8;
-        // reset decode buffer
-        s->decode_buffer = NULL;
-    }
->>>>>>> d268b79e
 
     *got_frame_ptr   = 1;
     *(AVFrame *)data = s->frame;
