/*
 * VC3/DNxHD decoder.
 * Copyright (c) 2007 SmartJog S.A., Baptiste Coudurier <baptiste dot coudurier at smartjog dot com>
 * Copyright (c) 2011 MirriAd Ltd
 *
 * 10 bit support added by MirriAd Ltd, Joseph Artsimovich <joseph@mirriad.com>
 *
 * This file is part of FFmpeg.
 *
 * FFmpeg is free software; you can redistribute it and/or
 * modify it under the terms of the GNU Lesser General Public
 * License as published by the Free Software Foundation; either
 * version 2.1 of the License, or (at your option) any later version.
 *
 * FFmpeg is distributed in the hope that it will be useful,
 * but WITHOUT ANY WARRANTY; without even the implied warranty of
 * MERCHANTABILITY or FITNESS FOR A PARTICULAR PURPOSE.  See the GNU
 * Lesser General Public License for more details.
 *
 * You should have received a copy of the GNU Lesser General Public
 * License along with FFmpeg; if not, write to the Free Software
 * Foundation, Inc., 51 Franklin Street, Fifth Floor, Boston, MA 02110-1301 USA
 */

#include "libavutil/imgutils.h"
#include "libavutil/timer.h"
#include "avcodec.h"
#include "blockdsp.h"
#include "get_bits.h"
#include "dnxhddata.h"
#include "idctdsp.h"
#include "internal.h"
#include "thread.h"

typedef struct DNXHDContext {
    AVCodecContext *avctx;
    GetBitContext gb;
    BlockDSPContext bdsp;
    int64_t cid;                        ///< compression id
    unsigned int width, height;
    enum AVPixelFormat pix_fmt;
    unsigned int mb_width, mb_height;
    uint32_t mb_scan_index[68];         /* max for 1080p */
    int cur_field;                      ///< current interlaced field
    VLC ac_vlc, dc_vlc, run_vlc;
    int last_dc[3];
    IDCTDSPContext idsp;
    DECLARE_ALIGNED(16, int16_t, blocks)[12][64];
    ScanTable scantable;
    const CIDEntry *cid_table;
    int bit_depth; // 8, 10 or 0 if not initialized at all.
    int is_444;
    void (*decode_dct_block)(struct DNXHDContext *ctx, int16_t *block,
                             int n, int qscale);
    int last_qscale;
    int luma_scale[64];
    int chroma_scale[64];
} DNXHDContext;

#define DNXHD_VLC_BITS 9
#define DNXHD_DC_VLC_BITS 7

static void dnxhd_decode_dct_block_8(DNXHDContext *ctx, int16_t *block,
                                     int n, int qscale);
static void dnxhd_decode_dct_block_10(DNXHDContext *ctx, int16_t *block,
                                      int n, int qscale);
static void dnxhd_decode_dct_block_10_444(DNXHDContext *ctx, int16_t *block,
                                          int n, int qscale);

static av_cold int dnxhd_decode_init(AVCodecContext *avctx)
{
    DNXHDContext *ctx = avctx->priv_data;

    ctx->avctx = avctx;
    ctx->cid = -1;
    return 0;
}

static int dnxhd_init_vlc(DNXHDContext *ctx, uint32_t cid)
{
    if (cid != ctx->cid) {
        int index;

        if ((index = ff_dnxhd_get_cid_table(cid)) < 0) {
            av_log(ctx->avctx, AV_LOG_ERROR, "unsupported cid %d\n", cid);
            return AVERROR(ENOSYS);
        }
        if (ff_dnxhd_cid_table[index].bit_depth != ctx->bit_depth) {
            av_log(ctx->avctx, AV_LOG_ERROR, "bit depth mismatches %d %d\n", ff_dnxhd_cid_table[index].bit_depth, ctx->bit_depth);
            return AVERROR_INVALIDDATA;
        }
        ctx->cid_table = &ff_dnxhd_cid_table[index];

        ff_free_vlc(&ctx->ac_vlc);
        ff_free_vlc(&ctx->dc_vlc);
        ff_free_vlc(&ctx->run_vlc);

        init_vlc(&ctx->ac_vlc, DNXHD_VLC_BITS, 257,
                 ctx->cid_table->ac_bits, 1, 1,
                 ctx->cid_table->ac_codes, 2, 2, 0);
        init_vlc(&ctx->dc_vlc, DNXHD_DC_VLC_BITS, ctx->bit_depth + 4,
                 ctx->cid_table->dc_bits, 1, 1,
                 ctx->cid_table->dc_codes, 1, 1, 0);
        init_vlc(&ctx->run_vlc, DNXHD_VLC_BITS, 62,
                 ctx->cid_table->run_bits, 1, 1,
                 ctx->cid_table->run_codes, 2, 2, 0);

        ff_init_scantable(ctx->idsp.idct_permutation, &ctx->scantable,
                          ff_zigzag_direct);
        ctx->cid = cid;
    }
    return 0;
}

static int dnxhd_decode_header(DNXHDContext *ctx, AVFrame *frame,
                               const uint8_t *buf, int buf_size,
                               int first_field)
{
    static const uint8_t header_prefix[]    = { 0x00, 0x00, 0x02, 0x80, 0x01 };
    static const uint8_t header_prefix444[] = { 0x00, 0x00, 0x02, 0x80, 0x02 };
    int i, cid, ret;

    if (buf_size < 0x280) {
        av_log(ctx->avctx, AV_LOG_ERROR, "buffer too small (%d < 640).\n",
               buf_size);
        return AVERROR_INVALIDDATA;
    }

    if (memcmp(buf, header_prefix, 5) && memcmp(buf, header_prefix444, 5)) {
        av_log(ctx->avctx, AV_LOG_ERROR, "error in header\n");
        return AVERROR_INVALIDDATA;
    }
    if (buf[5] & 2) { /* interlaced */
        ctx->cur_field = buf[5] & 1;
        frame->interlaced_frame = 1;
        frame->top_field_first  = first_field ^ ctx->cur_field;
        av_log(ctx->avctx, AV_LOG_DEBUG,
               "interlaced %d, cur field %d\n", buf[5] & 3, ctx->cur_field);
    }

    ctx->height = AV_RB16(buf + 0x18);
    ctx->width  = AV_RB16(buf + 0x1a);

    av_dlog(ctx->avctx, "width %d, height %d\n", ctx->width, ctx->height);

<<<<<<< HEAD
    ctx->is_444 = 0;
    if (buf[0x4] == 0x2) {
        ctx->pix_fmt = AV_PIX_FMT_YUV444P10;
        ctx->avctx->bits_per_raw_sample = 10;
        if (ctx->bit_depth != 10) {
            ff_blockdsp_init(&ctx->bdsp, ctx->avctx);
            ff_idctdsp_init(&ctx->idsp, ctx->avctx);
            ctx->bit_depth = 10;
            ctx->decode_dct_block = dnxhd_decode_dct_block_10_444;
        }
        ctx->is_444 = 1;
    } else if (buf[0x21] & 0x40) {
        ctx->pix_fmt = AV_PIX_FMT_YUV422P10;
        ctx->avctx->bits_per_raw_sample = 10;
        if (ctx->bit_depth != 10) {
            ff_blockdsp_init(&ctx->bdsp, ctx->avctx);
            ff_idctdsp_init(&ctx->idsp, ctx->avctx);
            ctx->bit_depth = 10;
=======
    if (!ctx->bit_depth) {
        ff_blockdsp_init(&ctx->bdsp, ctx->avctx);
        ff_idctdsp_init(&ctx->idsp, ctx->avctx);
    }
    if (buf[0x21] == 0x58) { /* 10 bit */
        ctx->bit_depth = ctx->avctx->bits_per_raw_sample = 10;

        if (buf[0x4] == 0x2) {
            ctx->decode_dct_block = dnxhd_decode_dct_block_10_444;
            ctx->avctx->pix_fmt = AV_PIX_FMT_YUV444P10;
            ctx->is_444 = 1;
        } else {
>>>>>>> 598f7d04
            ctx->decode_dct_block = dnxhd_decode_dct_block_10;
            ctx->avctx->pix_fmt = AV_PIX_FMT_YUV422P10;
        }
<<<<<<< HEAD
    } else {
        ctx->pix_fmt = AV_PIX_FMT_YUV422P;
        ctx->avctx->bits_per_raw_sample = 8;
        if (ctx->bit_depth != 8) {
            ff_blockdsp_init(&ctx->bdsp, ctx->avctx);
            ff_idctdsp_init(&ctx->idsp, ctx->avctx);
            ctx->bit_depth = 8;
            ctx->decode_dct_block = dnxhd_decode_dct_block_8;
        }
=======
    } else if (buf[0x21] == 0x38) { /* 8 bit */
        ctx->bit_depth = ctx->avctx->bits_per_raw_sample = 8;

        ctx->avctx->pix_fmt = AV_PIX_FMT_YUV422P;
        ctx->decode_dct_block = dnxhd_decode_dct_block_8;
    } else {
        av_log(ctx->avctx, AV_LOG_ERROR, "invalid bit depth value (%d).\n",
               buf[0x21]);
        return AVERROR_INVALIDDATA;
>>>>>>> 598f7d04
    }

    cid = AV_RB32(buf + 0x28);
    av_dlog(ctx->avctx, "compression id %d\n", cid);

    if ((ret = dnxhd_init_vlc(ctx, cid)) < 0)
        return ret;

    if (buf_size < ctx->cid_table->coding_unit_size) {
        av_log(ctx->avctx, AV_LOG_ERROR, "incorrect frame size (%d < %d).\n",
               buf_size, ctx->cid_table->coding_unit_size);
        return AVERROR_INVALIDDATA;
    }

    ctx->mb_width  = ctx->width >> 4;
    ctx->mb_height = buf[0x16d];

    av_dlog(ctx->avctx,
            "mb width %d, mb height %d\n", ctx->mb_width, ctx->mb_height);

    if ((ctx->height + 15) >> 4 == ctx->mb_height && frame->interlaced_frame)
        ctx->height <<= 1;

    if (ctx->mb_height > 68 ||
        (ctx->mb_height << frame->interlaced_frame) > (ctx->height + 15) >> 4) {
        av_log(ctx->avctx, AV_LOG_ERROR,
               "mb height too big: %d\n", ctx->mb_height);
        return AVERROR_INVALIDDATA;
    }

    for (i = 0; i < ctx->mb_height; i++) {
        ctx->mb_scan_index[i] = AV_RB32(buf + 0x170 + (i << 2));
        av_dlog(ctx->avctx, "mb scan index %d\n", ctx->mb_scan_index[i]);
        if (buf_size < ctx->mb_scan_index[i] + 0x280LL) {
            av_log(ctx->avctx, AV_LOG_ERROR,
                   "invalid mb scan index (%d < %d).\n",
                   buf_size, ctx->mb_scan_index[i] + 0x280);
            return AVERROR_INVALIDDATA;
        }
    }

    return 0;
}

static av_always_inline void dnxhd_decode_dct_block(DNXHDContext *ctx,
                                                    int16_t *block, int n,
                                                    int qscale,
                                                    int index_bits,
                                                    int level_bias,
                                                    int level_shift)
{
    int i, j, index1, index2, len, flags;
    int level, component, sign;
    const int *scale;
    const uint8_t *weight_matrix;
    const uint8_t *ac_level = ctx->cid_table->ac_level;
    const uint8_t *ac_flags = ctx->cid_table->ac_flags;
    const int eob_index     = ctx->cid_table->eob_index;
    OPEN_READER(bs, &ctx->gb);

    if (!ctx->is_444) {
        if (n & 2) {
            component     = 1 + (n & 1);
            scale = ctx->chroma_scale;
            weight_matrix = ctx->cid_table->chroma_weight;
        } else {
            component     = 0;
            scale = ctx->luma_scale;
            weight_matrix = ctx->cid_table->luma_weight;
        }
    } else {
        component = (n >> 1) % 3;
        if (component) {
            scale = ctx->chroma_scale;
            weight_matrix = ctx->cid_table->chroma_weight;
        } else {
            scale = ctx->luma_scale;
            weight_matrix = ctx->cid_table->luma_weight;
        }
    }

    UPDATE_CACHE(bs, &ctx->gb);
    GET_VLC(len, bs, &ctx->gb, ctx->dc_vlc.table, DNXHD_DC_VLC_BITS, 1);
    if (len) {
        level = GET_CACHE(bs, &ctx->gb);
        LAST_SKIP_BITS(bs, &ctx->gb, len);
        sign  = ~level >> 31;
        level = (NEG_USR32(sign ^ level, len) ^ sign) - sign;
        ctx->last_dc[component] += level;
    }
    block[0] = ctx->last_dc[component];

    i = 0;

    UPDATE_CACHE(bs, &ctx->gb);
    GET_VLC(index1, bs, &ctx->gb, ctx->ac_vlc.table,
            DNXHD_VLC_BITS, 2);

    while (index1 != eob_index) {
        level = ac_level[index1];
        flags = ac_flags[index1];

        sign = SHOW_SBITS(bs, &ctx->gb, 1);
        SKIP_BITS(bs, &ctx->gb, 1);

        if (flags & 1) {
            level += SHOW_UBITS(bs, &ctx->gb, index_bits) << 7;
            SKIP_BITS(bs, &ctx->gb, index_bits);
        }

        if (flags & 2) {
            UPDATE_CACHE(bs, &ctx->gb);
            GET_VLC(index2, bs, &ctx->gb, ctx->run_vlc.table,
                    DNXHD_VLC_BITS, 2);
            i += ctx->cid_table->run[index2];
        }

        if (++i > 63) {
            av_log(ctx->avctx, AV_LOG_ERROR, "ac tex damaged %d, %d\n", n, i);
            break;
        }

        j     = ctx->scantable.permutated[i];
        level *= scale[i];
        if (level_bias < 32 || weight_matrix[i] != level_bias)
            level += level_bias;
        level >>= level_shift;

        block[j] = (level ^ sign) - sign;

        UPDATE_CACHE(bs, &ctx->gb);
        GET_VLC(index1, bs, &ctx->gb, ctx->ac_vlc.table,
                DNXHD_VLC_BITS, 2);
    }

    CLOSE_READER(bs, &ctx->gb);
}

static void dnxhd_decode_dct_block_8(DNXHDContext *ctx, int16_t *block,
                                     int n, int qscale)
{
    dnxhd_decode_dct_block(ctx, block, n, qscale, 4, 32, 6);
}

static void dnxhd_decode_dct_block_10(DNXHDContext *ctx, int16_t *block,
                                      int n, int qscale)
{
    dnxhd_decode_dct_block(ctx, block, n, qscale, 6, 8, 4);
}

static void dnxhd_decode_dct_block_10_444(DNXHDContext *ctx, int16_t *block,
                                          int n, int qscale)
{
    dnxhd_decode_dct_block(ctx, block, n, qscale, 6, 32, 6);
}

static int dnxhd_decode_macroblock(DNXHDContext *ctx, AVFrame *frame,
                                   int x, int y)
{
    int shift1 = ctx->bit_depth == 10;
    int dct_linesize_luma   = frame->linesize[0];
    int dct_linesize_chroma = frame->linesize[1];
    uint8_t *dest_y, *dest_u, *dest_v;
    int dct_y_offset, dct_x_offset;
    int qscale, i;

    qscale = get_bits(&ctx->gb, 11);
    skip_bits1(&ctx->gb);

    if (qscale != ctx->last_qscale) {
        for (i = 0; i < 64; i++) {
            ctx->luma_scale[i]   = qscale * ctx->cid_table->luma_weight[i];
            ctx->chroma_scale[i] = qscale * ctx->cid_table->chroma_weight[i];
        }
        ctx->last_qscale = qscale;
    }

    for (i = 0; i < 8; i++) {
        ctx->bdsp.clear_block(ctx->blocks[i]);
        ctx->decode_dct_block(ctx, ctx->blocks[i], i, qscale);
    }
    if (ctx->is_444) {
        for (; i < 12; i++) {
            ctx->bdsp.clear_block(ctx->blocks[i]);
            ctx->decode_dct_block(ctx, ctx->blocks[i], i, qscale);
        }
    }

    if (frame->interlaced_frame) {
        dct_linesize_luma   <<= 1;
        dct_linesize_chroma <<= 1;
    }

    dest_y = frame->data[0] + ((y * dct_linesize_luma)   << 4) + (x << (4 + shift1));
    dest_u = frame->data[1] + ((y * dct_linesize_chroma) << 4) + (x << (3 + shift1 + ctx->is_444));
    dest_v = frame->data[2] + ((y * dct_linesize_chroma) << 4) + (x << (3 + shift1 + ctx->is_444));

    if (ctx->cur_field) {
        dest_y += frame->linesize[0];
        dest_u += frame->linesize[1];
        dest_v += frame->linesize[2];
    }

    dct_y_offset = dct_linesize_luma << 3;
    dct_x_offset = 8 << shift1;
    if (!ctx->is_444) {
        ctx->idsp.idct_put(dest_y,                               dct_linesize_luma, ctx->blocks[0]);
        ctx->idsp.idct_put(dest_y + dct_x_offset,                dct_linesize_luma, ctx->blocks[1]);
        ctx->idsp.idct_put(dest_y + dct_y_offset,                dct_linesize_luma, ctx->blocks[4]);
        ctx->idsp.idct_put(dest_y + dct_y_offset + dct_x_offset, dct_linesize_luma, ctx->blocks[5]);

        if (!(ctx->avctx->flags & CODEC_FLAG_GRAY)) {
            dct_y_offset = dct_linesize_chroma << 3;
            ctx->idsp.idct_put(dest_u,                dct_linesize_chroma, ctx->blocks[2]);
            ctx->idsp.idct_put(dest_v,                dct_linesize_chroma, ctx->blocks[3]);
            ctx->idsp.idct_put(dest_u + dct_y_offset, dct_linesize_chroma, ctx->blocks[6]);
            ctx->idsp.idct_put(dest_v + dct_y_offset, dct_linesize_chroma, ctx->blocks[7]);
        }
    } else {
        ctx->idsp.idct_put(dest_y,                               dct_linesize_luma, ctx->blocks[0]);
        ctx->idsp.idct_put(dest_y + dct_x_offset,                dct_linesize_luma, ctx->blocks[1]);
        ctx->idsp.idct_put(dest_y + dct_y_offset,                dct_linesize_luma, ctx->blocks[6]);
        ctx->idsp.idct_put(dest_y + dct_y_offset + dct_x_offset, dct_linesize_luma, ctx->blocks[7]);

        if (!(ctx->avctx->flags & CODEC_FLAG_GRAY)) {
            dct_y_offset = dct_linesize_chroma << 3;
            ctx->idsp.idct_put(dest_u,                               dct_linesize_chroma, ctx->blocks[2]);
            ctx->idsp.idct_put(dest_u + dct_x_offset,                dct_linesize_chroma, ctx->blocks[3]);
            ctx->idsp.idct_put(dest_u + dct_y_offset,                dct_linesize_chroma, ctx->blocks[8]);
            ctx->idsp.idct_put(dest_u + dct_y_offset + dct_x_offset, dct_linesize_chroma, ctx->blocks[9]);
            ctx->idsp.idct_put(dest_v,                               dct_linesize_chroma, ctx->blocks[4]);
            ctx->idsp.idct_put(dest_v + dct_x_offset,                dct_linesize_chroma, ctx->blocks[5]);
            ctx->idsp.idct_put(dest_v + dct_y_offset,                dct_linesize_chroma, ctx->blocks[10]);
            ctx->idsp.idct_put(dest_v + dct_y_offset + dct_x_offset, dct_linesize_chroma, ctx->blocks[11]);
        }
    }

    return 0;
}

static int dnxhd_decode_macroblocks(DNXHDContext *ctx, AVFrame *frame,
                                    const uint8_t *buf, int buf_size)
{
    int x, y;
    for (y = 0; y < ctx->mb_height; y++) {
        ctx->last_dc[0] =
        ctx->last_dc[1] =
        ctx->last_dc[2] = 1 << (ctx->bit_depth + 2); // for levels +2^(bitdepth-1)
        init_get_bits(&ctx->gb, buf + ctx->mb_scan_index[y], (buf_size - ctx->mb_scan_index[y]) << 3);
        for (x = 0; x < ctx->mb_width; x++) {
            //START_TIMER;
            dnxhd_decode_macroblock(ctx, frame, x, y);
            //STOP_TIMER("decode macroblock");
        }
    }
    return 0;
}

static int dnxhd_decode_frame(AVCodecContext *avctx, void *data,
                              int *got_frame, AVPacket *avpkt)
{
    const uint8_t *buf = avpkt->data;
    int buf_size = avpkt->size;
    DNXHDContext *ctx = avctx->priv_data;
    ThreadFrame frame = { .f = data };
    AVFrame *picture = data;
    int first_field = 1;
    int ret;

    av_dlog(avctx, "frame size %d\n", buf_size);

decode_coding_unit:
    if ((ret = dnxhd_decode_header(ctx, picture, buf, buf_size, first_field)) < 0)
        return ret;

    if ((avctx->width || avctx->height) &&
        (ctx->width != avctx->width || ctx->height != avctx->height)) {
        av_log(avctx, AV_LOG_WARNING, "frame size changed: %dx%d -> %dx%d\n",
               avctx->width, avctx->height, ctx->width, ctx->height);
        first_field = 1;
    }
    if (avctx->pix_fmt != AV_PIX_FMT_NONE && avctx->pix_fmt != ctx->pix_fmt) {
        av_log(avctx, AV_LOG_WARNING, "pix_fmt changed: %s -> %s\n",
               av_get_pix_fmt_name(avctx->pix_fmt), av_get_pix_fmt_name(ctx->pix_fmt));
        first_field = 1;
    }

    avctx->pix_fmt = ctx->pix_fmt;
    ret = ff_set_dimensions(avctx, ctx->width, ctx->height);
    if (ret < 0)
        return ret;

    if (first_field) {
        if ((ret = ff_thread_get_buffer(avctx, &frame, 0)) < 0)
            return ret;
        picture->pict_type = AV_PICTURE_TYPE_I;
        picture->key_frame = 1;
    }

    dnxhd_decode_macroblocks(ctx, picture, buf + 0x280, buf_size - 0x280);

    if (first_field && picture->interlaced_frame) {
        buf      += ctx->cid_table->coding_unit_size;
        buf_size -= ctx->cid_table->coding_unit_size;
        first_field = 0;
        goto decode_coding_unit;
    }

    *got_frame = 1;
    return avpkt->size;
}

static av_cold int dnxhd_decode_close(AVCodecContext *avctx)
{
    DNXHDContext *ctx = avctx->priv_data;

    ff_free_vlc(&ctx->ac_vlc);
    ff_free_vlc(&ctx->dc_vlc);
    ff_free_vlc(&ctx->run_vlc);
    return 0;
}

AVCodec ff_dnxhd_decoder = {
    .name           = "dnxhd",
    .long_name      = NULL_IF_CONFIG_SMALL("VC3/DNxHD"),
    .type           = AVMEDIA_TYPE_VIDEO,
    .id             = AV_CODEC_ID_DNXHD,
    .priv_data_size = sizeof(DNXHDContext),
    .init           = dnxhd_decode_init,
    .close          = dnxhd_decode_close,
    .decode         = dnxhd_decode_frame,
    .capabilities   = CODEC_CAP_DR1 | CODEC_CAP_FRAME_THREADS,
};<|MERGE_RESOLUTION|>--- conflicted
+++ resolved
@@ -143,26 +143,6 @@
 
     av_dlog(ctx->avctx, "width %d, height %d\n", ctx->width, ctx->height);
 
-<<<<<<< HEAD
-    ctx->is_444 = 0;
-    if (buf[0x4] == 0x2) {
-        ctx->pix_fmt = AV_PIX_FMT_YUV444P10;
-        ctx->avctx->bits_per_raw_sample = 10;
-        if (ctx->bit_depth != 10) {
-            ff_blockdsp_init(&ctx->bdsp, ctx->avctx);
-            ff_idctdsp_init(&ctx->idsp, ctx->avctx);
-            ctx->bit_depth = 10;
-            ctx->decode_dct_block = dnxhd_decode_dct_block_10_444;
-        }
-        ctx->is_444 = 1;
-    } else if (buf[0x21] & 0x40) {
-        ctx->pix_fmt = AV_PIX_FMT_YUV422P10;
-        ctx->avctx->bits_per_raw_sample = 10;
-        if (ctx->bit_depth != 10) {
-            ff_blockdsp_init(&ctx->bdsp, ctx->avctx);
-            ff_idctdsp_init(&ctx->idsp, ctx->avctx);
-            ctx->bit_depth = 10;
-=======
     if (!ctx->bit_depth) {
         ff_blockdsp_init(&ctx->bdsp, ctx->avctx);
         ff_idctdsp_init(&ctx->idsp, ctx->avctx);
@@ -172,34 +152,21 @@
 
         if (buf[0x4] == 0x2) {
             ctx->decode_dct_block = dnxhd_decode_dct_block_10_444;
-            ctx->avctx->pix_fmt = AV_PIX_FMT_YUV444P10;
+            ctx->pix_fmt = AV_PIX_FMT_YUV444P10;
             ctx->is_444 = 1;
         } else {
->>>>>>> 598f7d04
             ctx->decode_dct_block = dnxhd_decode_dct_block_10;
-            ctx->avctx->pix_fmt = AV_PIX_FMT_YUV422P10;
-        }
-<<<<<<< HEAD
-    } else {
-        ctx->pix_fmt = AV_PIX_FMT_YUV422P;
-        ctx->avctx->bits_per_raw_sample = 8;
-        if (ctx->bit_depth != 8) {
-            ff_blockdsp_init(&ctx->bdsp, ctx->avctx);
-            ff_idctdsp_init(&ctx->idsp, ctx->avctx);
-            ctx->bit_depth = 8;
-            ctx->decode_dct_block = dnxhd_decode_dct_block_8;
-        }
-=======
+            ctx->pix_fmt = AV_PIX_FMT_YUV422P10;
+        }
     } else if (buf[0x21] == 0x38) { /* 8 bit */
         ctx->bit_depth = ctx->avctx->bits_per_raw_sample = 8;
 
-        ctx->avctx->pix_fmt = AV_PIX_FMT_YUV422P;
+        ctx->pix_fmt = AV_PIX_FMT_YUV422P;
         ctx->decode_dct_block = dnxhd_decode_dct_block_8;
     } else {
         av_log(ctx->avctx, AV_LOG_ERROR, "invalid bit depth value (%d).\n",
                buf[0x21]);
         return AVERROR_INVALIDDATA;
->>>>>>> 598f7d04
     }
 
     cid = AV_RB32(buf + 0x28);
