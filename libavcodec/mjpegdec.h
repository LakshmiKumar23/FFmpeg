/*
 * MJPEG decoder
 * Copyright (c) 2000, 2001 Fabrice Bellard
 * Copyright (c) 2003 Alex Beregszaszi
 * Copyright (c) 2003-2004 Michael Niedermayer
 *
 * This file is part of FFmpeg.
 *
 * FFmpeg is free software; you can redistribute it and/or
 * modify it under the terms of the GNU Lesser General Public
 * License as published by the Free Software Foundation; either
 * version 2.1 of the License, or (at your option) any later version.
 *
 * FFmpeg is distributed in the hope that it will be useful,
 * but WITHOUT ANY WARRANTY; without even the implied warranty of
 * MERCHANTABILITY or FITNESS FOR A PARTICULAR PURPOSE.  See the GNU
 * Lesser General Public License for more details.
 *
 * You should have received a copy of the GNU Lesser General Public
 * License along with FFmpeg; if not, write to the Free Software
 * Foundation, Inc., 51 Franklin Street, Fifth Floor, Boston, MA 02110-1301 USA
 */

/**
 * @file
 * MJPEG decoder.
 */

#ifndef AVCODEC_MJPEGDEC_H
#define AVCODEC_MJPEGDEC_H

#include "libavutil/log.h"
#include "libavutil/pixdesc.h"

#include "avcodec.h"
#include "get_bits.h"
#include "dsputil.h"
#include "hpeldsp.h"

#define MAX_COMPONENTS 4

typedef struct MJpegDecodeContext {
    AVClass *class;
    AVCodecContext *avctx;
    GetBitContext gb;

    int start_code; /* current start code */
    int buffer_size;
    uint8_t *buffer;

    int16_t quant_matrixes[4][64];
    VLC vlcs[3][4];
    int qscale[4];      ///< quantizer scale calculated from quant_matrixes

    int org_height;  /* size given at codec init */
    int first_picture;    /* true if decoding first picture */
    int interlaced;     /* true if interlaced */
    int bottom_field;   /* true if bottom field */
    int lossless;
    int ls;
    int progressive;
    int rgb;
    int upscale_h;
    int chroma_height;
    int upscale_v;
    int rct;            /* standard rct */
    int pegasus_rct;    /* pegasus reversible colorspace transform */
    int bits;           /* bits per component */
    int colr;
    int xfrm;

    int maxval;
    int near;         ///< near lossless bound (si 0 for lossless)
    int t1,t2,t3;
    int reset;        ///< context halfing interval ?rename

    int width, height;
    int mb_width, mb_height;
    int nb_components;
    int block_stride[MAX_COMPONENTS];
    int component_id[MAX_COMPONENTS];
    int h_count[MAX_COMPONENTS]; /* horizontal and vertical count for each component */
    int v_count[MAX_COMPONENTS];
    int comp_index[MAX_COMPONENTS];
    int dc_index[MAX_COMPONENTS];
    int ac_index[MAX_COMPONENTS];
    int nb_blocks[MAX_COMPONENTS];
    int h_scount[MAX_COMPONENTS];
    int v_scount[MAX_COMPONENTS];
    int quant_sindex[MAX_COMPONENTS];
    int h_max, v_max; /* maximum h and v counts */
    int quant_index[4];   /* quant table index for each component */
    int last_dc[MAX_COMPONENTS]; /* last DEQUANTIZED dc (XXX: am I right to do that ?) */
    AVFrame *picture; /* picture structure */
    AVFrame *picture_ptr; /* pointer to picture structure */
    int got_picture;                                ///< we found a SOF and picture is valid, too.
    int linesize[MAX_COMPONENTS];                   ///< linesize << interlaced
    int8_t *qscale_table;
    DECLARE_ALIGNED(16, int16_t, block)[64];
    int16_t (*blocks[MAX_COMPONENTS])[64]; ///< intermediate sums (progressive mode)
    uint8_t *last_nnz[MAX_COMPONENTS];
    uint64_t coefs_finished[MAX_COMPONENTS]; ///< bitmask of which coefs have been completely decoded (progressive mode)
    ScanTable scantable;
    DSPContext dsp;
    HpelDSPContext hdsp;

    int restart_interval;
    int restart_count;

    int buggy_avid;
    int cs_itu601;
    int interlace_polarity;

    int mjpb_skiptosod;

    int cur_scan; /* current scan, used by JPEG-LS */
    int flipped; /* true if picture is flipped */

    uint16_t (*ljpeg_buffer)[4];
    unsigned int ljpeg_buffer_size;

    int extern_huff;
<<<<<<< HEAD
    AVDictionary *exif_metadata;
=======

    const AVPixFmtDescriptor *pix_desc;
>>>>>>> d48132b7
} MJpegDecodeContext;

int ff_mjpeg_decode_init(AVCodecContext *avctx);
int ff_mjpeg_decode_end(AVCodecContext *avctx);
int ff_mjpeg_decode_frame(AVCodecContext *avctx,
                          void *data, int *got_frame,
                          AVPacket *avpkt);
int ff_mjpeg_decode_dqt(MJpegDecodeContext *s);
int ff_mjpeg_decode_dht(MJpegDecodeContext *s);
int ff_mjpeg_decode_sof(MJpegDecodeContext *s);
int ff_mjpeg_decode_sos(MJpegDecodeContext *s,
                        const uint8_t *mb_bitmask, const AVFrame *reference);
int ff_mjpeg_find_marker(MJpegDecodeContext *s,
                         const uint8_t **buf_ptr, const uint8_t *buf_end,
                         const uint8_t **unescaped_buf_ptr, int *unescaped_buf_size);

#endif /* AVCODEC_MJPEGDEC_H */<|MERGE_RESOLUTION|>--- conflicted
+++ resolved
@@ -120,12 +120,9 @@
     unsigned int ljpeg_buffer_size;
 
     int extern_huff;
-<<<<<<< HEAD
     AVDictionary *exif_metadata;
-=======
 
     const AVPixFmtDescriptor *pix_desc;
->>>>>>> d48132b7
 } MJpegDecodeContext;
 
 int ff_mjpeg_decode_init(AVCodecContext *avctx);
