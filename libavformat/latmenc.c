--- conflicted
+++ resolved
@@ -124,15 +124,11 @@
             avpriv_copy_bits(bs, par->extradata, ctx->off + 3);
 
             if (!ctx->channel_conf) {
-<<<<<<< HEAD
                 GetBitContext gb;
                 int ret = init_get_bits8(&gb, par->extradata, par->extradata_size);
                 av_assert0(ret >= 0); // extradata size has been checked already, so this should not fail
                 skip_bits_long(&gb, ctx->off + 3);
-                avpriv_copy_pce_data(bs, &gb);
-=======
                 ff_copy_pce_data(bs, &gb);
->>>>>>> 831018b0
             }
         }
 
