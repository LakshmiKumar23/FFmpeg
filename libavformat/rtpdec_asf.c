--- conflicted
+++ resolved
@@ -106,14 +106,10 @@
         AVDictionary *opts = NULL;
         int len = strlen(p) * 6 / 8;
         char *buf = av_mallocz(len);
-<<<<<<< HEAD
         AVInputFormat *iformat;
-
-=======
 
         if (!buf)
             return AVERROR(ENOMEM);
->>>>>>> 4733a12d
         av_base64_decode(buf, p, len);
 
         if (rtp_asf_fix_header(buf, len) < 0)
@@ -123,15 +119,13 @@
         if (rt->asf_ctx) {
             avformat_close_input(&rt->asf_ctx);
         }
-<<<<<<< HEAD
+
         if (!(iformat = av_find_input_format("asf")))
             return AVERROR_DEMUXER_NOT_FOUND;
-        if (!(rt->asf_ctx = avformat_alloc_context()))
-=======
+
         rt->asf_ctx = avformat_alloc_context();
         if (!rt->asf_ctx) {
             av_free(buf);
->>>>>>> 4733a12d
             return AVERROR(ENOMEM);
         }
         rt->asf_ctx->pb      = &pb;
