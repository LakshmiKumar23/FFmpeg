--- conflicted
+++ resolved
@@ -1177,7 +1177,7 @@
         if (!st->nb_frames) {
             av_log(s, AV_LOG_ERROR, "H.264 bitstream malformed, "
                    "no startcode found, use the h264_mp4toannexb bitstream filter (-bsf h264_mp4toannexb)\n");
-            return AVERROR(EINVAL);
+            return AVERROR_INVALIDDATA;
         }
         av_log(s, AV_LOG_WARNING, "H.264 bitstream error, startcode missing\n");
     }
@@ -1216,11 +1216,7 @@
     }
 
     if (ts_st->first_pts_check && pts == AV_NOPTS_VALUE) {
-<<<<<<< HEAD
         av_log(s, AV_LOG_ERROR, "first pts value must be set\n");
-=======
-        av_log(s, AV_LOG_ERROR, "first pts value must set\n");
->>>>>>> 8dca0877
         return AVERROR_INVALIDDATA;
     }
     ts_st->first_pts_check = 0;
@@ -1228,18 +1224,9 @@
     if (st->codec->codec_id == AV_CODEC_ID_H264) {
         const uint8_t *p = buf, *buf_end = p + size;
         uint32_t state = -1;
-<<<<<<< HEAD
         int ret = ff_check_h264_startcode(s, st, pkt);
         if (ret < 0)
             return ret;
-=======
-
-        if (pkt->size < 5 || AV_RB32(pkt->data) != 0x0000001) {
-            av_log(s, AV_LOG_ERROR, "H.264 bitstream malformed, "
-                   "no startcode found, use -bsf h264_mp4toannexb\n");
-            return AVERROR_INVALIDDATA;
-        }
->>>>>>> 8dca0877
 
         do {
             p = avpriv_find_start_code(p, buf_end, &state);
