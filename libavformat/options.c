/*
 * Copyright (c) 2000, 2001, 2002 Fabrice Bellard
 *
 * This file is part of FFmpeg.
 *
 * FFmpeg is free software; you can redistribute it and/or
 * modify it under the terms of the GNU Lesser General Public
 * License as published by the Free Software Foundation; either
 * version 2.1 of the License, or (at your option) any later version.
 *
 * FFmpeg is distributed in the hope that it will be useful,
 * but WITHOUT ANY WARRANTY; without even the implied warranty of
 * MERCHANTABILITY or FITNESS FOR A PARTICULAR PURPOSE.  See the GNU
 * Lesser General Public License for more details.
 *
 * You should have received a copy of the GNU Lesser General Public
 * License along with FFmpeg; if not, write to the Free Software
 * Foundation, Inc., 51 Franklin Street, Fifth Floor, Boston, MA 02110-1301 USA
 */
#include "avformat.h"
#include "avio_internal.h"
#include "libavutil/opt.h"

/**
 * @file
 * Options definition for AVFormatContext.
 */

static const char* format_to_name(void* ptr)
{
    AVFormatContext* fc = (AVFormatContext*) ptr;
    if(fc->iformat) return fc->iformat->name;
    else if(fc->oformat) return fc->oformat->name;
    else return "NULL";
}

static void *format_child_next(void *obj, void *prev)
{
    AVFormatContext *s = obj;
    if (!prev && s->priv_data &&
        ((s->iformat && s->iformat->priv_class) ||
          s->oformat && s->oformat->priv_class))
        return s->priv_data;
#if !FF_API_OLD_AVIO
    if (s->pb && s->pb->av_class && prev != s->pb)
        return s->pb;
#endif
    return NULL;
}

static const AVClass *format_child_class_next(const AVClass *prev)
{
    AVInputFormat  *ifmt = NULL;
    AVOutputFormat *ofmt = NULL;

<<<<<<< HEAD
    while (prev && (ifmt = av_iformat_next(ifmt)))
        if (ifmt->priv_class == prev){
            prev = NULL;
            break;
        }
    if (!prev)
=======
    if (!prev)
#if !FF_API_OLD_AVIO
        return &ffio_url_class;
#else
    prev = (void *)&ifmt; // Dummy pointer;
#endif

    while ((ifmt = av_iformat_next(ifmt)))
        if (ifmt->priv_class == prev)
            break;

    if (!ifmt)
        while ((ofmt = av_oformat_next(ofmt)))
            if (ofmt->priv_class == prev)
                break;
    if (!ofmt)
>>>>>>> 3f5d6a66
        while (ifmt = av_iformat_next(ifmt))
            if (ifmt->priv_class)
                return ifmt->priv_class;

<<<<<<< HEAD
    while (prev && (ofmt = av_oformat_next(ofmt)))
        if (ofmt->priv_class == prev){
            prev = NULL;
            break;
        }
    if (!prev)
        while (ofmt = av_oformat_next(ofmt))
            if (ofmt->priv_class)
                return ofmt->priv_class;

#if !FF_API_OLD_AVIO
    if (prev != &ffio_url_class)
        return &ffio_url_class;
#endif
=======
    while (ofmt = av_oformat_next(ofmt))
        if (ofmt->priv_class)
            return ofmt->priv_class;
>>>>>>> 3f5d6a66

    return NULL;
}

#define OFFSET(x) offsetof(AVFormatContext,x)
#define DEFAULT 0 //should be NAN but it does not work as it is not a constant in glibc as required by ANSI/ISO C
//these names are too long to be readable
#define E AV_OPT_FLAG_ENCODING_PARAM
#define D AV_OPT_FLAG_DECODING_PARAM

static const AVOption options[]={
{"probesize", "set probing size", OFFSET(probesize), AV_OPT_TYPE_INT, {.dbl = 5000000 }, 32, INT_MAX, D},
#if FF_API_MUXRATE
{"muxrate", "set mux rate", OFFSET(mux_rate), AV_OPT_TYPE_INT, {.dbl = DEFAULT }, 0, INT_MAX, E},
#endif
{"packetsize", "set packet size", OFFSET(packet_size), AV_OPT_TYPE_INT, {.dbl = DEFAULT }, 0, INT_MAX, E},
{"fflags", NULL, OFFSET(flags), AV_OPT_TYPE_FLAGS, {.dbl = DEFAULT }, INT_MIN, INT_MAX, D|E, "fflags"},
{"ignidx", "ignore index", 0, AV_OPT_TYPE_CONST, {.dbl = AVFMT_FLAG_IGNIDX }, INT_MIN, INT_MAX, D, "fflags"},
{"genpts", "generate pts", 0, AV_OPT_TYPE_CONST, {.dbl = AVFMT_FLAG_GENPTS }, INT_MIN, INT_MAX, D, "fflags"},
{"nofillin", "do not fill in missing values that can be exactly calculated", 0, AV_OPT_TYPE_CONST, {.dbl = AVFMT_FLAG_NOFILLIN }, INT_MIN, INT_MAX, D, "fflags"},
{"noparse", "disable AVParsers, this needs nofillin too", 0, AV_OPT_TYPE_CONST, {.dbl = AVFMT_FLAG_NOPARSE }, INT_MIN, INT_MAX, D, "fflags"},
{"igndts", "ignore dts", 0, AV_OPT_TYPE_CONST, {.dbl = AVFMT_FLAG_IGNDTS }, INT_MIN, INT_MAX, D, "fflags"},
#if FF_API_FLAG_RTP_HINT
{"rtphint", "add rtp hinting (deprecated, use the -movflags rtphint option instead)", 0, AV_OPT_TYPE_CONST, {.dbl = AVFMT_FLAG_RTP_HINT }, INT_MIN, INT_MAX, E, "fflags"},
#endif
{"discardcorrupt", "discard corrupted frames", 0, AV_OPT_TYPE_CONST, {.dbl = AVFMT_FLAG_DISCARD_CORRUPT }, INT_MIN, INT_MAX, D, "fflags"},
{"sortdts", "try to interleave outputted packets by dts", 0, AV_OPT_TYPE_CONST, {.dbl = AVFMT_FLAG_SORT_DTS }, INT_MIN, INT_MAX, D, "fflags"},
{"keepside", "dont merge side data", 0, AV_OPT_TYPE_CONST, {.dbl = AVFMT_FLAG_KEEP_SIDE_DATA }, INT_MIN, INT_MAX, D, "fflags"},
{"latm", "enable RTP MP4A-LATM payload", 0, AV_OPT_TYPE_CONST, {.dbl = AVFMT_FLAG_MP4A_LATM }, INT_MIN, INT_MAX, E, "fflags"},
{"analyzeduration", "how many microseconds are analyzed to estimate duration", OFFSET(max_analyze_duration), AV_OPT_TYPE_INT, {.dbl = 5*AV_TIME_BASE }, 0, INT_MAX, D},
{"cryptokey", "decryption key", OFFSET(key), AV_OPT_TYPE_BINARY, {.dbl = 0}, 0, 0, D},
{"indexmem", "max memory used for timestamp index (per stream)", OFFSET(max_index_size), AV_OPT_TYPE_INT, {.dbl = 1<<20 }, 0, INT_MAX, D},
{"rtbufsize", "max memory used for buffering real-time frames", OFFSET(max_picture_buffer), AV_OPT_TYPE_INT, {.dbl = 3041280 }, 0, INT_MAX, D}, /* defaults to 1s of 15fps 352x288 YUYV422 video */
{"fdebug", "print specific debug info", OFFSET(debug), AV_OPT_TYPE_FLAGS, {.dbl = DEFAULT }, 0, INT_MAX, E|D, "fdebug"},
{"ts", NULL, 0, AV_OPT_TYPE_CONST, {.dbl = FF_FDEBUG_TS }, INT_MIN, INT_MAX, E|D, "fdebug"},
{"max_delay", "maximum muxing or demuxing delay in microseconds", OFFSET(max_delay), AV_OPT_TYPE_INT, {.dbl = DEFAULT }, 0, INT_MAX, E|D},
{"fer", "set error detection aggressivity", OFFSET(error_recognition), AV_OPT_TYPE_INT, {.dbl = FF_ER_CAREFUL }, INT_MIN, INT_MAX, D, "fer"},
{"careful", NULL, 0, AV_OPT_TYPE_CONST, {.dbl = FF_ER_CAREFUL }, INT_MIN, INT_MAX, D, "fer"},
{"explode", "abort decoding on error recognition", 0, AV_OPT_TYPE_CONST, {.dbl = FF_ER_EXPLODE }, INT_MIN, INT_MAX, D, "fer"},
{"fpsprobesize", "number of frames used to probe fps", OFFSET(fps_probe_size), AV_OPT_TYPE_INT, {.dbl = -1}, -1, INT_MAX-1, D},
{NULL},
};

#undef E
#undef D
#undef DEFAULT

static const AVClass av_format_context_class = {
    .class_name     = "AVFormatContext",
    .item_name      = format_to_name,
    .option         = options,
    .version        = LIBAVUTIL_VERSION_INT,
    .child_next     = format_child_next,
    .child_class_next = format_child_class_next,
};

static void avformat_get_context_defaults(AVFormatContext *s)
{
    memset(s, 0, sizeof(AVFormatContext));

    s->av_class = &av_format_context_class;

    av_opt_set_defaults(s);
}

AVFormatContext *avformat_alloc_context(void)
{
    AVFormatContext *ic;
    ic = av_malloc(sizeof(AVFormatContext));
    if (!ic) return ic;
    avformat_get_context_defaults(ic);
    return ic;
}

const AVClass *avformat_get_class(void)
{
    return &av_format_context_class;
}<|MERGE_RESOLUTION|>--- conflicted
+++ resolved
@@ -53,14 +53,6 @@
     AVInputFormat  *ifmt = NULL;
     AVOutputFormat *ofmt = NULL;
 
-<<<<<<< HEAD
-    while (prev && (ifmt = av_iformat_next(ifmt)))
-        if (ifmt->priv_class == prev){
-            prev = NULL;
-            break;
-        }
-    if (!prev)
-=======
     if (!prev)
 #if !FF_API_OLD_AVIO
         return &ffio_url_class;
@@ -77,31 +69,13 @@
             if (ofmt->priv_class == prev)
                 break;
     if (!ofmt)
->>>>>>> 3f5d6a66
         while (ifmt = av_iformat_next(ifmt))
             if (ifmt->priv_class)
                 return ifmt->priv_class;
 
-<<<<<<< HEAD
-    while (prev && (ofmt = av_oformat_next(ofmt)))
-        if (ofmt->priv_class == prev){
-            prev = NULL;
-            break;
-        }
-    if (!prev)
-        while (ofmt = av_oformat_next(ofmt))
-            if (ofmt->priv_class)
-                return ofmt->priv_class;
-
-#if !FF_API_OLD_AVIO
-    if (prev != &ffio_url_class)
-        return &ffio_url_class;
-#endif
-=======
     while (ofmt = av_oformat_next(ofmt))
         if (ofmt->priv_class)
             return ofmt->priv_class;
->>>>>>> 3f5d6a66
 
     return NULL;
 }
