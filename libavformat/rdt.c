/*
 * Realmedia RTSP protocol (RDT) support.
 * Copyright (c) 2007 Ronald S. Bultje
 *
 * This file is part of FFmpeg.
 *
 * FFmpeg is free software; you can redistribute it and/or
 * modify it under the terms of the GNU Lesser General Public
 * License as published by the Free Software Foundation; either
 * version 2.1 of the License, or (at your option) any later version.
 *
 * FFmpeg is distributed in the hope that it will be useful,
 * but WITHOUT ANY WARRANTY; without even the implied warranty of
 * MERCHANTABILITY or FITNESS FOR A PARTICULAR PURPOSE.  See the GNU
 * Lesser General Public License for more details.
 *
 * You should have received a copy of the GNU Lesser General Public
 * License along with FFmpeg; if not, write to the Free Software
 * Foundation, Inc., 51 Franklin Street, Fifth Floor, Boston, MA 02110-1301 USA
 */

/**
 * @file
 * @brief Realmedia RTSP protocol (RDT) support
 * @author Ronald S. Bultje <rbultje@ronald.bitfreak.net>
 */

#include "avformat.h"
#include "libavutil/avstring.h"
#include "rtpdec.h"
#include "rdt.h"
#include "libavutil/base64.h"
#include "libavutil/md5.h"
#include "rm.h"
#include "internal.h"
#include "avio_internal.h"
#include "libavcodec/get_bits.h"

struct RDTDemuxContext {
    AVFormatContext *ic; /**< the containing (RTSP) demux context */
    /** Each RDT stream-set (represented by one RTSPStream) can contain
     * multiple streams (of the same content, but with possibly different
     * codecs/bitrates). Each such stream is represented by one AVStream
     * in the AVFormatContext, and this variable points to the offset in
     * that array such that the first is the first stream of this set. */
    AVStream **streams;
    int n_streams; /**< streams with identifical content in this set */
    void *dynamic_protocol_context;
    DynamicPayloadPacketHandlerProc parse_packet;
    uint32_t prev_timestamp;
    int prev_set_id, prev_stream_id;
};

RDTDemuxContext *
ff_rdt_parse_open(AVFormatContext *ic, int first_stream_of_set_idx,
                  void *priv_data, RTPDynamicProtocolHandler *handler)
{
    RDTDemuxContext *s = av_mallocz(sizeof(RDTDemuxContext));
    if (!s)
        return NULL;

    s->ic = ic;
    s->streams = &ic->streams[first_stream_of_set_idx];
    do {
        s->n_streams++;
    } while (first_stream_of_set_idx + s->n_streams < ic->nb_streams &&
             s->streams[s->n_streams]->id == s->streams[0]->id);
    s->prev_set_id    = -1;
    s->prev_stream_id = -1;
    s->prev_timestamp = -1;
    s->parse_packet = handler ? handler->parse_packet : NULL;
    s->dynamic_protocol_context = priv_data;

    return s;
}

void
ff_rdt_parse_close(RDTDemuxContext *s)
{
    av_free(s);
}

struct PayloadContext {
    AVFormatContext *rmctx;
    int nb_rmst;
    RMStream **rmst;
    uint8_t *mlti_data;
    unsigned int mlti_data_size;
    char buffer[RTP_MAX_PACKET_LENGTH + FF_INPUT_BUFFER_PADDING_SIZE];
    int audio_pkt_cnt; /**< remaining audio packets in rmdec */
};

void
ff_rdt_calc_response_and_checksum(char response[41], char chksum[9],
                                  const char *challenge)
{
    int ch_len = strlen (challenge), i;
    unsigned char zres[16],
        buf[64] = { 0xa1, 0xe9, 0x14, 0x9d, 0x0e, 0x6b, 0x3b, 0x59 };
#define XOR_TABLE_SIZE 37
    static const unsigned char xor_table[XOR_TABLE_SIZE] = {
        0x05, 0x18, 0x74, 0xd0, 0x0d, 0x09, 0x02, 0x53,
        0xc0, 0x01, 0x05, 0x05, 0x67, 0x03, 0x19, 0x70,
        0x08, 0x27, 0x66, 0x10, 0x10, 0x72, 0x08, 0x09,
        0x63, 0x11, 0x03, 0x71, 0x08, 0x08, 0x70, 0x02,
        0x10, 0x57, 0x05, 0x18, 0x54 };

    /* some (length) checks */
    if (ch_len == 40) /* what a hack... */
        ch_len = 32;
    else if (ch_len > 56)
        ch_len = 56;
    memcpy(buf + 8, challenge, ch_len);

    /* xor challenge bytewise with xor_table */
    for (i = 0; i < XOR_TABLE_SIZE; i++)
        buf[8 + i] ^= xor_table[i];

    av_md5_sum(zres, buf, 64);
    ff_data_to_hex(response, zres, 16, 1);

    /* add tail */
    strcpy (response + 32, "01d0a8e3");

    /* calculate checksum */
    for (i = 0; i < 8; i++)
        chksum[i] = response[i * 4];
    chksum[8] = 0;
}

static int
rdt_load_mdpr (PayloadContext *rdt, AVStream *st, int rule_nr)
{
    AVIOContext pb;
    unsigned int size;
    uint32_t tag;

    /**
     * Layout of the MLTI chunk:
     * 4: MLTI
     * 2: number of streams
     * Then for each stream ([number_of_streams] times):
     *     2: mdpr index
     * 2: number of mdpr chunks
     * Then for each mdpr chunk ([number_of_mdpr_chunks] times):
     *     4: size
     *     [size]: data
     * we skip MDPR chunks until we reach the one of the stream
     * we're interested in, and forward that ([size]+[data]) to
     * the RM demuxer to parse the stream-specific header data.
     */
    if (!rdt->mlti_data)
        return -1;
    ffio_init_context(&pb, rdt->mlti_data, rdt->mlti_data_size, 0,
                  NULL, NULL, NULL, NULL);
    tag = avio_rl32(&pb);
    if (tag == MKTAG('M', 'L', 'T', 'I')) {
        int num, chunk_nr;

        /* read index of MDPR chunk numbers */
        num = avio_rb16(&pb);
        if (rule_nr < 0 || rule_nr >= num)
            return -1;
        avio_skip(&pb, rule_nr * 2);
        chunk_nr = avio_rb16(&pb);
        avio_skip(&pb, (num - 1 - rule_nr) * 2);

        /* read MDPR chunks */
        num = avio_rb16(&pb);
        if (chunk_nr >= num)
            return -1;
        while (chunk_nr--)
            avio_skip(&pb, avio_rb32(&pb));
        size = avio_rb32(&pb);
    } else {
        size = rdt->mlti_data_size;
        avio_seek(&pb, 0, SEEK_SET);
    }
    if (ff_rm_read_mdpr_codecdata(rdt->rmctx, &pb, st, rdt->rmst[st->index], size, NULL) < 0)
        return -1;

    return 0;
}

/**
 * Actual data handling.
 */

int
ff_rdt_parse_header(const uint8_t *buf, int len,
                    int *pset_id, int *pseq_no, int *pstream_id,
                    int *pis_keyframe, uint32_t *ptimestamp)
{
    GetBitContext gb;
    int consumed = 0, set_id, seq_no, stream_id, is_keyframe,
        len_included, need_reliable;
    uint32_t timestamp;

    /* skip status packets */
    while (len >= 5 && buf[1] == 0xFF /* status packet */) {
        int pkt_len;

        if (!(buf[0] & 0x80))
            return -1; /* not followed by a data packet */

        pkt_len = AV_RB16(buf+3);
        buf += pkt_len;
        len -= pkt_len;
        consumed += pkt_len;
    }
    if (len < 16)
        return -1;
    /**
     * Layout of the header (in bits):
     * 1:  len_included
     *     Flag indicating whether this header includes a length field;
     *     this can be used to concatenate multiple RDT packets in a
     *     single UDP/TCP data frame and is used to precede RDT data
     *     by stream status packets
     * 1:  need_reliable
     *     Flag indicating whether this header includes a "reliable
     *     sequence number"; these are apparently sequence numbers of
     *     data packets alone. For data packets, this flag is always
     *     set, according to the Real documentation [1]
     * 5:  set_id
     *     ID of a set of streams of identical content, possibly with
     *     different codecs or bitrates
     * 1:  is_reliable
     *     Flag set for certain streams deemed less tolerable for packet
     *     loss
     * 16: seq_no
     *     Packet sequence number; if >=0xFF00, this is a non-data packet
     *     containing stream status info, the second byte indicates the
     *     type of status packet (see wireshark docs / source code [2])
     * if (len_included) {
     *     16: packet_len
     * } else {
     *     packet_len = remainder of UDP/TCP frame
     * }
     * 1:  is_back_to_back
     *     Back-to-Back flag; used for timing, set for one in every 10
     *     packets, according to the Real documentation [1]
     * 1:  is_slow_data
     *     Slow-data flag; currently unused, according to Real docs [1]
     * 5:  stream_id
     *     ID of the stream within this particular set of streams
     * 1:  is_no_keyframe
     *     Non-keyframe flag (unset if packet belongs to a keyframe)
     * 32: timestamp (PTS)
     * if (set_id == 0x1F) {
     *     16: set_id (extended set-of-streams ID; see set_id)
     * }
     * if (need_reliable) {
     *     16: reliable_seq_no
     *         Reliable sequence number (see need_reliable)
     * }
     * if (stream_id == 0x3F) {
     *     16: stream_id (extended stream ID; see stream_id)
     * }
     * [1] https://protocol.helixcommunity.org/files/2005/devdocs/RDT_Feature_Level_20.txt
     * [2] http://www.wireshark.org/docs/dfref/r/rdt.html and
     *     http://anonsvn.wireshark.org/viewvc/trunk/epan/dissectors/packet-rdt.c
     */
    init_get_bits(&gb, buf, len << 3);
    len_included  = get_bits1(&gb);
    need_reliable = get_bits1(&gb);
    set_id        = get_bits(&gb, 5);
    skip_bits(&gb, 1);
    seq_no        = get_bits(&gb, 16);
    if (len_included)
        skip_bits(&gb, 16);
    skip_bits(&gb, 2);
    stream_id     = get_bits(&gb, 5);
    is_keyframe   = !get_bits1(&gb);
    timestamp     = get_bits_long(&gb, 32);
    if (set_id == 0x1f)
        set_id    = get_bits(&gb, 16);
    if (need_reliable)
        skip_bits(&gb, 16);
    if (stream_id == 0x1f)
        stream_id = get_bits(&gb, 16);

    if (pset_id)      *pset_id      = set_id;
    if (pseq_no)      *pseq_no      = seq_no;
    if (pstream_id)   *pstream_id   = stream_id;
    if (pis_keyframe) *pis_keyframe = is_keyframe;
    if (ptimestamp)   *ptimestamp   = timestamp;

    return consumed + (get_bits_count(&gb) >> 3);
}

/**< return 0 on packet, no more left, 1 on packet, 1 on partial packet... */
static int
rdt_parse_packet (AVFormatContext *ctx, PayloadContext *rdt, AVStream *st,
                  AVPacket *pkt, uint32_t *timestamp,
                  const uint8_t *buf, int len, uint16_t rtp_seq, int flags)
{
    int seq = 1, res;
    AVIOContext pb;

    if (!rdt->rmctx)
        return AVERROR(EINVAL);

    if (rdt->audio_pkt_cnt == 0) {
        int pos;

        ffio_init_context(&pb, (uint8_t *)buf, len, 0, NULL, NULL, NULL, NULL);
        flags = (flags & RTP_FLAG_KEY) ? 2 : 0;
        res = ff_rm_parse_packet (rdt->rmctx, &pb, st, rdt->rmst[st->index], len, pkt,
                                  &seq, flags, *timestamp);
        pos = avio_tell(&pb);
        if (res < 0)
            return res;
        if (res > 0) {
            if (st->codec->codec_id == AV_CODEC_ID_AAC) {
                memcpy (rdt->buffer, buf + pos, len - pos);
                rdt->rmctx->pb = avio_alloc_context (rdt->buffer, len - pos, 0,
                                                    NULL, NULL, NULL, NULL);
            }
            goto get_cache;
        }
    } else {
get_cache:
        rdt->audio_pkt_cnt =
            ff_rm_retrieve_cache (rdt->rmctx, rdt->rmctx->pb,
                                  st, rdt->rmst[st->index], pkt);
        if (rdt->audio_pkt_cnt == 0 &&
            st->codec->codec_id == AV_CODEC_ID_AAC)
            av_freep(&rdt->rmctx->pb);
    }
    pkt->stream_index = st->index;
    pkt->pts = *timestamp;

    return rdt->audio_pkt_cnt > 0;
}

int
ff_rdt_parse_packet(RDTDemuxContext *s, AVPacket *pkt,
                    uint8_t **bufptr, int len)
{
    uint8_t *buf = bufptr ? *bufptr : NULL;
    int seq_no, flags = 0, stream_id, set_id, is_keyframe;
    uint32_t timestamp;
    int rv= 0;

    if (!s->parse_packet)
        return -1;

    if (!buf && s->prev_stream_id != -1) {
        /* return the next packets, if any */
        timestamp= 0; ///< Should not be used if buf is NULL, but should be set to the timestamp of the packet returned....
        rv= s->parse_packet(s->ic, s->dynamic_protocol_context,
                            s->streams[s->prev_stream_id],
                            pkt, &timestamp, NULL, 0, 0, flags);
        return rv;
    }

    if (len < 12)
        return -1;
    rv = ff_rdt_parse_header(buf, len, &set_id, &seq_no, &stream_id, &is_keyframe, &timestamp);
    if (rv < 0)
        return rv;
    if (is_keyframe &&
        (set_id != s->prev_set_id || timestamp != s->prev_timestamp ||
         stream_id != s->prev_stream_id)) {
        flags |= RTP_FLAG_KEY;
        s->prev_set_id    = set_id;
        s->prev_timestamp = timestamp;
    }
    s->prev_stream_id = stream_id;
    buf += rv;
    len -= rv;

     if (s->prev_stream_id >= s->n_streams) {
         s->prev_stream_id = -1;
         return -1;
     }

    rv = s->parse_packet(s->ic, s->dynamic_protocol_context,
                         s->streams[s->prev_stream_id],
                         pkt, &timestamp, buf, len, 0, flags);

    return rv;
}

void
ff_rdt_subscribe_rule (char *cmd, int size,
                       int stream_nr, int rule_nr)
{
    av_strlcatf(cmd, size, "stream=%d;rule=%d,stream=%d;rule=%d",
                stream_nr, rule_nr * 2, stream_nr, rule_nr * 2 + 1);
}

static unsigned char *
rdt_parse_b64buf (unsigned int *target_len, const char *p)
{
    unsigned char *target;
    int len = strlen(p);
    if (*p == '\"') {
        p++;
        len -= 2; /* skip embracing " at start/end */
    }
    *target_len = len * 3 / 4;
    target = av_mallocz(*target_len + FF_INPUT_BUFFER_PADDING_SIZE);
    if (!target)
        return NULL;
    av_base64_decode(target, p, *target_len);
    return target;
}

static int
rdt_parse_sdp_line (AVFormatContext *s, int st_index,
                    PayloadContext *rdt, const char *line)
{
    AVStream *stream = s->streams[st_index];
    const char *p = line;

    if (av_strstart(p, "OpaqueData:buffer;", &p)) {
        rdt->mlti_data = rdt_parse_b64buf(&rdt->mlti_data_size, p);
    } else if (av_strstart(p, "StartTime:integer;", &p))
        stream->first_dts = atoi(p);
    else if (av_strstart(p, "ASMRuleBook:string;", &p)) {
        int n, first = -1;

        for (n = 0; n < s->nb_streams; n++)
            if (s->streams[n]->id == stream->id) {
                int count = s->streams[n]->index + 1, err;
                if (first == -1) first = n;
                if (rdt->nb_rmst < count) {
                    if ((err = av_reallocp(&rdt->rmst,
                                           count * sizeof(*rdt->rmst))) < 0) {
                        rdt->nb_rmst = 0;
                        return err;
                    }
                    memset(rdt->rmst + rdt->nb_rmst, 0,
                           (count - rdt->nb_rmst) * sizeof(*rdt->rmst));
                    rdt->nb_rmst = count;
                }
                rdt->rmst[s->streams[n]->index] = ff_rm_alloc_rmstream();
                if (!rdt->rmst[s->streams[n]->index])
                    return AVERROR(ENOMEM);
                rdt_load_mdpr(rdt, s->streams[n], (n - first) * 2);
           }
    }

    return 0;
}

static void
real_parse_asm_rule(AVStream *st, const char *p, const char *end)
{
    do {
        /* can be either averagebandwidth= or AverageBandwidth= */
        if (sscanf(p, " %*1[Aa]verage%*1[Bb]andwidth=%d", &st->codec->bit_rate) == 1)
            break;
        if (!(p = strchr(p, ',')) || p > end)
            p = end;
        p++;
    } while (p < end);
}

static AVStream *
add_dstream(AVFormatContext *s, AVStream *orig_st)
{
    AVStream *st;

    if (!(st = avformat_new_stream(s, NULL)))
        return NULL;
    st->id = orig_st->id;
    st->codec->codec_type = orig_st->codec->codec_type;
    st->first_dts         = orig_st->first_dts;

    return st;
}

static void
real_parse_asm_rulebook(AVFormatContext *s, AVStream *orig_st,
                        const char *p)
{
    const char *end;
    int n_rules = 0, odd = 0;
    AVStream *st;

    /**
     * The ASMRuleBook contains a list of comma-separated strings per rule,
     * and each rule is separated by a ;. The last one also has a ; at the
     * end so we can use it as delimiter.
     * Every rule occurs twice, once for when the RTSP packet header marker
     * is set and once for if it isn't. We only read the first because we
     * don't care much (that's what the "odd" variable is for).
     * Each rule contains a set of one or more statements, optionally
     * preceded by a single condition. If there's a condition, the rule
     * starts with a '#'. Multiple conditions are merged between brackets,
     * so there are never multiple conditions spread out over separate
     * statements. Generally, these conditions are bitrate limits (min/max)
     * for multi-bitrate streams.
     */
    if (*p == '\"') p++;
    while (1) {
        if (!(end = strchr(p, ';')))
            break;
        if (!odd && end != p) {
            if (n_rules > 0)
                st = add_dstream(s, orig_st);
            else
                st = orig_st;
            if (!st)
                break;
            real_parse_asm_rule(st, p, end);
            n_rules++;
        }
        p = end + 1;
        odd ^= 1;
    }
}

void
ff_real_parse_sdp_a_line (AVFormatContext *s, int stream_index,
                          const char *line)
{
    const char *p = line;

    if (av_strstart(p, "ASMRuleBook:string;", &p))
        real_parse_asm_rulebook(s, s->streams[stream_index], p);
}

static av_cold int rdt_init(AVFormatContext *s, int st_index, PayloadContext *rdt)
{
<<<<<<< HEAD
    PayloadContext *rdt = av_mallocz(sizeof(PayloadContext));
    if (!rdt)
        return NULL;

    rdt->rmctx = avformat_alloc_context();
    if (!rdt->rmctx)
        av_freep(&rdt);

    return rdt;
=======
    return avformat_open_input(&rdt->rmctx, "", &ff_rdt_demuxer, NULL);
>>>>>>> 78791c08
}

static int
rdt_init_context (AVFormatContext *s, int st_index, PayloadContext *rdt)
{
    int ret;

    if ((ret = ff_copy_whitelists(rdt->rmctx, s)) < 0)
        return ret;

    return avformat_open_input(&rdt->rmctx, "", &ff_rdt_demuxer, NULL);
}

static void
rdt_free_context (PayloadContext *rdt)
{
    int i;

    for (i = 0; i < rdt->nb_rmst; i++)
        if (rdt->rmst[i]) {
            ff_rm_free_rmstream(rdt->rmst[i]);
            av_freep(&rdt->rmst[i]);
        }
    if (rdt->rmctx)
        avformat_close_input(&rdt->rmctx);
    av_freep(&rdt->mlti_data);
    av_freep(&rdt->rmst);
    av_free(rdt);
}

#define RDT_HANDLER(n, s, t) \
static RTPDynamicProtocolHandler rdt_ ## n ## _handler = { \
    .enc_name         = s, \
    .codec_type       = t, \
    .codec_id         = AV_CODEC_ID_NONE, \
    .priv_data_size   = sizeof(PayloadContext), \
    .init             = rdt_init, \
    .parse_sdp_a_line = rdt_parse_sdp_line, \
<<<<<<< HEAD
    .alloc            = rdt_new_context, \
    .init             = rdt_init_context, \
=======
>>>>>>> 78791c08
    .free             = rdt_free_context, \
    .parse_packet     = rdt_parse_packet \
}

RDT_HANDLER(live_video, "x-pn-multirate-realvideo-live", AVMEDIA_TYPE_VIDEO);
RDT_HANDLER(live_audio, "x-pn-multirate-realaudio-live", AVMEDIA_TYPE_AUDIO);
RDT_HANDLER(video,      "x-pn-realvideo",                AVMEDIA_TYPE_VIDEO);
RDT_HANDLER(audio,      "x-pn-realaudio",                AVMEDIA_TYPE_AUDIO);

void ff_register_rdt_dynamic_payload_handlers(void)
{
    ff_register_dynamic_payload_handler(&rdt_video_handler);
    ff_register_dynamic_payload_handler(&rdt_audio_handler);
    ff_register_dynamic_payload_handler(&rdt_live_video_handler);
    ff_register_dynamic_payload_handler(&rdt_live_audio_handler);
}<|MERGE_RESOLUTION|>--- conflicted
+++ resolved
@@ -524,27 +524,15 @@
         real_parse_asm_rulebook(s, s->streams[stream_index], p);
 }
 
+
+
 static av_cold int rdt_init(AVFormatContext *s, int st_index, PayloadContext *rdt)
 {
-<<<<<<< HEAD
-    PayloadContext *rdt = av_mallocz(sizeof(PayloadContext));
-    if (!rdt)
-        return NULL;
+    int ret;
 
     rdt->rmctx = avformat_alloc_context();
     if (!rdt->rmctx)
-        av_freep(&rdt);
-
-    return rdt;
-=======
-    return avformat_open_input(&rdt->rmctx, "", &ff_rdt_demuxer, NULL);
->>>>>>> 78791c08
-}
-
-static int
-rdt_init_context (AVFormatContext *s, int st_index, PayloadContext *rdt)
-{
-    int ret;
+        return AVERROR(ENOMEM);
 
     if ((ret = ff_copy_whitelists(rdt->rmctx, s)) < 0)
         return ret;
@@ -577,11 +565,6 @@
     .priv_data_size   = sizeof(PayloadContext), \
     .init             = rdt_init, \
     .parse_sdp_a_line = rdt_parse_sdp_line, \
-<<<<<<< HEAD
-    .alloc            = rdt_new_context, \
-    .init             = rdt_init_context, \
-=======
->>>>>>> 78791c08
     .free             = rdt_free_context, \
     .parse_packet     = rdt_parse_packet \
 }
