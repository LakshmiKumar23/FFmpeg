--- conflicted
+++ resolved
@@ -528,14 +528,9 @@
 
     // establish tcp connection.
     ff_url_join(tcpname, sizeof(tcpname), "tcp", NULL, mmst->host, port, NULL);
-<<<<<<< HEAD
     err = ffurl_open_whitelist(&mms->mms_hd, tcpname, AVIO_FLAG_READ_WRITE,
                                &h->interrupt_callback, NULL,
-                               h->protocol_whitelist, h->protocol_blacklist);
-=======
-    err = ffurl_open(&mms->mms_hd, tcpname, AVIO_FLAG_READ_WRITE,
-                     &h->interrupt_callback, NULL, h->protocols, h);
->>>>>>> fab8156b
+                               h->protocol_whitelist, h->protocol_blacklist, h);
     if (err)
         goto fail;
 
