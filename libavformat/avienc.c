--- conflicted
+++ resolved
@@ -493,32 +493,8 @@
             }
         }
 
-<<<<<<< HEAD
-        if (pb->seekable) {
+        if (pb->seekable & AVIO_SEEKABLE_NORMAL) {
             write_odml_master(s, i);
-=======
-        if (pb->seekable & AVIO_SEEKABLE_NORMAL) {
-            unsigned char tag[5];
-            int j;
-
-            /* Starting to lay out AVI OpenDML master index.
-             * We want to make it JUNK entry for now, since we'd
-             * like to get away without making AVI an OpenDML one
-             * for compatibility reasons. */
-            avist->indexes.entry      = avist->indexes.ents_allocated = 0;
-            avist->indexes.indx_start = ff_start_tag(pb, "JUNK");
-            avio_wl16(pb, 4);   /* wLongsPerEntry */
-            avio_w8(pb, 0);     /* bIndexSubType (0 == frame index) */
-            avio_w8(pb, 0);     /* bIndexType (0 == AVI_INDEX_OF_INDEXES) */
-            avio_wl32(pb, 0);   /* nEntriesInUse (will fill out later on) */
-            ffio_wfourcc(pb, avi_stream2fourcc(tag, i, par->codec_type));
-                                /* dwChunkId */
-            avio_wl64(pb, 0);   /* dwReserved[3] */
-            // avio_wl32(pb, 0);   /* Must be 0.    */
-            for (j = 0; j < AVI_MASTER_INDEX_SIZE * 2; j++)
-                avio_wl64(pb, 0);
-            ff_end_tag(pb, avist->indexes.indx_start);
->>>>>>> 83548fe8
         }
 
         if (par->codec_type == AVMEDIA_TYPE_VIDEO   &&
@@ -635,11 +611,7 @@
     char ix_tag[] = "ix00";
     int i, j;
 
-<<<<<<< HEAD
-    av_assert0(pb->seekable);
-=======
-    assert(pb->seekable & AVIO_SEEKABLE_NORMAL);
->>>>>>> 83548fe8
+    av_assert0(pb->seekable & AVIO_SEEKABLE_NORMAL);
 
     for (i = 0; i < s->nb_streams; i++) {
         AVIStream *avist = s->streams[i]->priv_data;
@@ -811,7 +783,7 @@
 
                 av_assert0(par->bits_per_coded_sample >= 0 && par->bits_per_coded_sample <= 8);
 
-                if (pb->seekable && avist->pal_offset) {
+                if ((pb->seekable & AVIO_SEEKABLE_NORMAL) && avist->pal_offset) {
                     int64_t cur_offset = avio_tell(pb);
                     avio_seek(pb, avist->pal_offset, SEEK_SET);
                     for (i = 0; i < pal_size; i++) {
@@ -826,7 +798,7 @@
                     unsigned char tag[5];
                     avi_stream2fourcc(tag, stream_index, par->codec_type);
                     tag[2] = 'p'; tag[3] = 'c';
-                    if (s->pb->seekable) {
+                    if (s->pb->seekable & AVIO_SEEKABLE_NORMAL) {
                         if (avist->strh_flags_offset) {
                             int64_t cur_offset = avio_tell(pb);
                             avio_seek(pb, avist->strh_flags_offset, SEEK_SET);
@@ -900,37 +872,11 @@
     if (par->codec_type == AVMEDIA_TYPE_AUDIO)
         avist->audio_strm_length += size;
 
-<<<<<<< HEAD
-    if (s->pb->seekable) {
+    if (s->pb->seekable & AVIO_SEEKABLE_NORMAL) {
         int ret;
         ret = avi_add_ientry(s, stream_index, NULL, flags, size);
         if (ret < 0)
             return ret;
-=======
-    if (s->pb->seekable & AVIO_SEEKABLE_NORMAL) {
-        int err;
-        AVIIndex *idx = &avist->indexes;
-        int cl = idx->entry / AVI_INDEX_CLUSTER_SIZE;
-        int id = idx->entry % AVI_INDEX_CLUSTER_SIZE;
-        if (idx->ents_allocated <= idx->entry) {
-            if ((err = av_reallocp(&idx->cluster,
-                                   (cl + 1) * sizeof(*idx->cluster))) < 0) {
-                idx->ents_allocated = 0;
-                idx->entry          = 0;
-                return err;
-            }
-            idx->cluster[cl] =
-                av_malloc(AVI_INDEX_CLUSTER_SIZE * sizeof(AVIIentry));
-            if (!idx->cluster[cl])
-                return -1;
-            idx->ents_allocated += AVI_INDEX_CLUSTER_SIZE;
-        }
-
-        idx->cluster[cl][id].flags = flags;
-        idx->cluster[cl][id].pos   = avio_tell(pb) - avi->movi_list;
-        idx->cluster[cl][id].len   = size;
-        idx->entry++;
->>>>>>> 83548fe8
     }
 
     avio_write(pb, tag, 4);
@@ -950,16 +896,12 @@
     int i, j, n, nb_frames;
     int64_t file_size;
 
-<<<<<<< HEAD
     for (i = 0; i < s->nb_streams; i++) {
         AVIStream *avist = s->streams[i]->priv_data;
         write_skip_frames(s, i, avist->last_dts);
     }
 
-    if (pb->seekable) {
-=======
     if (pb->seekable & AVIO_SEEKABLE_NORMAL) {
->>>>>>> 83548fe8
         if (avi->riff_id == 1) {
             ff_end_tag(pb, avi->movi_list);
             res = avi_write_idx1(s);
@@ -1008,7 +950,7 @@
             av_freep(&avist->indexes.cluster[j]);
         av_freep(&avist->indexes.cluster);
         avist->indexes.ents_allocated = avist->indexes.entry = 0;
-        if (pb->seekable) {
+        if (pb->seekable & AVIO_SEEKABLE_NORMAL) {
             avio_seek(pb, avist->frames_hdr_strm + 4, SEEK_SET);
             avio_wl32(pb, avist->max_size);
         }
