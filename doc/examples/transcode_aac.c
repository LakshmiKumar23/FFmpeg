/*
 * This file is part of FFmpeg.
 *
 * FFmpeg is free software; you can redistribute it and/or
 * modify it under the terms of the GNU Lesser General Public
 * License as published by the Free Software Foundation; either
 * version 2.1 of the License, or (at your option) any later version.
 *
 * FFmpeg is distributed in the hope that it will be useful,
 * but WITHOUT ANY WARRANTY; without even the implied warranty of
 * MERCHANTABILITY or FITNESS FOR A PARTICULAR PURPOSE.  See the GNU
 * Lesser General Public License for more details.
 *
 * You should have received a copy of the GNU Lesser General Public
 * License along with FFmpeg; if not, write to the Free Software
 * Foundation, Inc., 51 Franklin Street, Fifth Floor, Boston, MA 02110-1301 USA
 */

/**
 * @file
 * simple audio converter
 *
 * @example transcode_aac.c
 * Convert an input audio file to AAC in an MP4 container using FFmpeg.
 * @author Andreas Unterweger (dustsigns@gmail.com)
 */

#include <stdio.h>

#include "libavformat/avformat.h"
#include "libavformat/avio.h"

#include "libavcodec/avcodec.h"

#include "libavutil/audio_fifo.h"
#include "libavutil/avassert.h"
#include "libavutil/avstring.h"
#include "libavutil/frame.h"
#include "libavutil/opt.h"

#include "libswresample/swresample.h"

/** The output bit rate in kbit/s */
#define OUTPUT_BIT_RATE 96000
/** The number of output channels */
#define OUTPUT_CHANNELS 2

/**
 * Convert an error code into a text message.
 * @param error Error code to be converted
 * @return Corresponding error text (not thread-safe)
 */
static const char *get_error_text(const int error)
{
    static char error_buffer[255];
    av_strerror(error, error_buffer, sizeof(error_buffer));
    return error_buffer;
}

/** Open an input file and the required decoder. */
static int open_input_file(const char *filename,
                           AVFormatContext **input_format_context,
                           AVCodecContext **input_codec_context)
{
    AVCodecContext *avctx;
    AVCodec *input_codec;
    int error;

    /** Open the input file to read from it. */
    if ((error = avformat_open_input(input_format_context, filename, NULL,
                                     NULL)) < 0) {
        fprintf(stderr, "Could not open input file '%s' (error '%s')\n",
                filename, get_error_text(error));
        *input_format_context = NULL;
        return error;
    }

    /** Get information on the input file (number of streams etc.). */
    if ((error = avformat_find_stream_info(*input_format_context, NULL)) < 0) {
        fprintf(stderr, "Could not open find stream info (error '%s')\n",
                get_error_text(error));
        avformat_close_input(input_format_context);
        return error;
    }

    /** Make sure that there is only one stream in the input file. */
    if ((*input_format_context)->nb_streams != 1) {
        fprintf(stderr, "Expected one audio input stream, but found %d\n",
                (*input_format_context)->nb_streams);
        avformat_close_input(input_format_context);
        return AVERROR_EXIT;
    }

    /** Find a decoder for the audio stream. */
    if (!(input_codec = avcodec_find_decoder((*input_format_context)->streams[0]->codecpar->codec_id))) {
        fprintf(stderr, "Could not find input codec\n");
        avformat_close_input(input_format_context);
        return AVERROR_EXIT;
    }

    /** allocate a new decoding context */
    avctx = avcodec_alloc_context3(input_codec);
    if (!avctx) {
        fprintf(stderr, "Could not allocate a decoding context\n");
        avformat_close_input(input_format_context);
        return AVERROR(ENOMEM);
    }

    /** initialize the stream parameters with demuxer information */
    error = avcodec_parameters_to_context(avctx, (*input_format_context)->streams[0]->codecpar);
    if (error < 0) {
        avformat_close_input(input_format_context);
        avcodec_free_context(&avctx);
        return error;
    }

    /** Open the decoder for the audio stream to use it later. */
    if ((error = avcodec_open2(avctx, input_codec, NULL)) < 0) {
        fprintf(stderr, "Could not open input codec (error '%s')\n",
                get_error_text(error));
        avcodec_free_context(&avctx);
        avformat_close_input(input_format_context);
        return error;
    }

    /** Save the decoder context for easier access later. */
    *input_codec_context = avctx;

    return 0;
}

/**
 * Open an output file and the required encoder.
 * Also set some basic encoder parameters.
 * Some of these parameters are based on the input file's parameters.
 */
static int open_output_file(const char *filename,
                            AVCodecContext *input_codec_context,
                            AVFormatContext **output_format_context,
                            AVCodecContext **output_codec_context)
{
    AVCodecContext *avctx          = NULL;
    AVIOContext *output_io_context = NULL;
    AVStream *stream               = NULL;
    AVCodec *output_codec          = NULL;
    int error;

    /** Open the output file to write to it. */
    if ((error = avio_open(&output_io_context, filename,
                           AVIO_FLAG_WRITE)) < 0) {
        fprintf(stderr, "Could not open output file '%s' (error '%s')\n",
                filename, get_error_text(error));
        return error;
    }

    /** Create a new format context for the output container format. */
    if (!(*output_format_context = avformat_alloc_context())) {
        fprintf(stderr, "Could not allocate output format context\n");
        return AVERROR(ENOMEM);
    }

    /** Associate the output file (pointer) with the container format context. */
    (*output_format_context)->pb = output_io_context;

    /** Guess the desired container format based on the file extension. */
    if (!((*output_format_context)->oformat = av_guess_format(NULL, filename,
                                                              NULL))) {
        fprintf(stderr, "Could not find output file format\n");
        goto cleanup;
    }

    av_strlcpy((*output_format_context)->filename, filename,
               sizeof((*output_format_context)->filename));

    /** Find the encoder to be used by its name. */
    if (!(output_codec = avcodec_find_encoder(AV_CODEC_ID_AAC))) {
        fprintf(stderr, "Could not find an AAC encoder.\n");
        goto cleanup;
    }

    /** Create a new audio stream in the output file container. */
    if (!(stream = avformat_new_stream(*output_format_context, NULL))) {
        fprintf(stderr, "Could not create new stream\n");
        error = AVERROR(ENOMEM);
        goto cleanup;
    }

    avctx = avcodec_alloc_context3(output_codec);
    if (!avctx) {
        fprintf(stderr, "Could not allocate an encoding context\n");
        error = AVERROR(ENOMEM);
        goto cleanup;
    }

    /**
     * Set the basic encoder parameters.
     * The input file's sample rate is used to avoid a sample rate conversion.
     */
    avctx->channels       = OUTPUT_CHANNELS;
    avctx->channel_layout = av_get_default_channel_layout(OUTPUT_CHANNELS);
    avctx->sample_rate    = input_codec_context->sample_rate;
    avctx->sample_fmt     = output_codec->sample_fmts[0];
    avctx->bit_rate       = OUTPUT_BIT_RATE;

    /** Allow the use of the experimental AAC encoder */
    avctx->strict_std_compliance = FF_COMPLIANCE_EXPERIMENTAL;

    /** Set the sample rate for the container. */
    stream->time_base.den = input_codec_context->sample_rate;
    stream->time_base.num = 1;

    /**
     * Some container formats (like MP4) require global headers to be present
     * Mark the encoder so that it behaves accordingly.
     */
    if ((*output_format_context)->oformat->flags & AVFMT_GLOBALHEADER)
        avctx->flags |= AV_CODEC_FLAG_GLOBAL_HEADER;

    /** Open the encoder for the audio stream to use it later. */
    if ((error = avcodec_open2(avctx, output_codec, NULL)) < 0) {
        fprintf(stderr, "Could not open output codec (error '%s')\n",
                get_error_text(error));
        goto cleanup;
    }

    error = avcodec_parameters_from_context(stream->codecpar, avctx);
    if (error < 0) {
        fprintf(stderr, "Could not initialize stream parameters\n");
        goto cleanup;
    }

    /** Save the encoder context for easier access later. */
    *output_codec_context = avctx;

    return 0;

cleanup:
<<<<<<< HEAD
    avio_closep(&(*output_format_context)->pb);
=======
    avcodec_free_context(&avctx);
    avio_close((*output_format_context)->pb);
>>>>>>> ac6d5358
    avformat_free_context(*output_format_context);
    *output_format_context = NULL;
    return error < 0 ? error : AVERROR_EXIT;
}

/** Initialize one data packet for reading or writing. */
static void init_packet(AVPacket *packet)
{
    av_init_packet(packet);
    /** Set the packet data and size so that it is recognized as being empty. */
    packet->data = NULL;
    packet->size = 0;
}

/** Initialize one audio frame for reading from the input file */
static int init_input_frame(AVFrame **frame)
{
    if (!(*frame = av_frame_alloc())) {
        fprintf(stderr, "Could not allocate input frame\n");
        return AVERROR(ENOMEM);
    }
    return 0;
}

/**
 * Initialize the audio resampler based on the input and output codec settings.
 * If the input and output sample formats differ, a conversion is required
 * libswresample takes care of this, but requires initialization.
 */
static int init_resampler(AVCodecContext *input_codec_context,
                          AVCodecContext *output_codec_context,
                          SwrContext **resample_context)
{
        int error;

        /**
         * Create a resampler context for the conversion.
         * Set the conversion parameters.
         * Default channel layouts based on the number of channels
         * are assumed for simplicity (they are sometimes not detected
         * properly by the demuxer and/or decoder).
         */
        *resample_context = swr_alloc_set_opts(NULL,
                                              av_get_default_channel_layout(output_codec_context->channels),
                                              output_codec_context->sample_fmt,
                                              output_codec_context->sample_rate,
                                              av_get_default_channel_layout(input_codec_context->channels),
                                              input_codec_context->sample_fmt,
                                              input_codec_context->sample_rate,
                                              0, NULL);
        if (!*resample_context) {
            fprintf(stderr, "Could not allocate resample context\n");
            return AVERROR(ENOMEM);
        }
        /**
        * Perform a sanity check so that the number of converted samples is
        * not greater than the number of samples to be converted.
        * If the sample rates differ, this case has to be handled differently
        */
        av_assert0(output_codec_context->sample_rate == input_codec_context->sample_rate);

        /** Open the resampler with the specified parameters. */
        if ((error = swr_init(*resample_context)) < 0) {
            fprintf(stderr, "Could not open resample context\n");
            swr_free(resample_context);
            return error;
        }
    return 0;
}

/** Initialize a FIFO buffer for the audio samples to be encoded. */
static int init_fifo(AVAudioFifo **fifo, AVCodecContext *output_codec_context)
{
    /** Create the FIFO buffer based on the specified output sample format. */
    if (!(*fifo = av_audio_fifo_alloc(output_codec_context->sample_fmt,
                                      output_codec_context->channels, 1))) {
        fprintf(stderr, "Could not allocate FIFO\n");
        return AVERROR(ENOMEM);
    }
    return 0;
}

/** Write the header of the output file container. */
static int write_output_file_header(AVFormatContext *output_format_context)
{
    int error;
    if ((error = avformat_write_header(output_format_context, NULL)) < 0) {
        fprintf(stderr, "Could not write output file header (error '%s')\n",
                get_error_text(error));
        return error;
    }
    return 0;
}

/** Decode one audio frame from the input file. */
static int decode_audio_frame(AVFrame *frame,
                              AVFormatContext *input_format_context,
                              AVCodecContext *input_codec_context,
                              int *data_present, int *finished)
{
    /** Packet used for temporary storage. */
    AVPacket input_packet;
    int error;
    init_packet(&input_packet);

    /** Read one audio frame from the input file into a temporary packet. */
    if ((error = av_read_frame(input_format_context, &input_packet)) < 0) {
        /** If we are at the end of the file, flush the decoder below. */
        if (error == AVERROR_EOF)
            *finished = 1;
        else {
            fprintf(stderr, "Could not read frame (error '%s')\n",
                    get_error_text(error));
            return error;
        }
    }

    /**
     * Decode the audio frame stored in the temporary packet.
     * The input audio stream decoder is used to do this.
     * If we are at the end of the file, pass an empty packet to the decoder
     * to flush it.
     */
    if ((error = avcodec_decode_audio4(input_codec_context, frame,
                                       data_present, &input_packet)) < 0) {
        fprintf(stderr, "Could not decode frame (error '%s')\n",
                get_error_text(error));
        av_packet_unref(&input_packet);
        return error;
    }

    /**
     * If the decoder has not been flushed completely, we are not finished,
     * so that this function has to be called again.
     */
    if (*finished && *data_present)
        *finished = 0;
    av_packet_unref(&input_packet);
    return 0;
}

/**
 * Initialize a temporary storage for the specified number of audio samples.
 * The conversion requires temporary storage due to the different format.
 * The number of audio samples to be allocated is specified in frame_size.
 */
static int init_converted_samples(uint8_t ***converted_input_samples,
                                  AVCodecContext *output_codec_context,
                                  int frame_size)
{
    int error;

    /**
     * Allocate as many pointers as there are audio channels.
     * Each pointer will later point to the audio samples of the corresponding
     * channels (although it may be NULL for interleaved formats).
     */
    if (!(*converted_input_samples = calloc(output_codec_context->channels,
                                            sizeof(**converted_input_samples)))) {
        fprintf(stderr, "Could not allocate converted input sample pointers\n");
        return AVERROR(ENOMEM);
    }

    /**
     * Allocate memory for the samples of all channels in one consecutive
     * block for convenience.
     */
    if ((error = av_samples_alloc(*converted_input_samples, NULL,
                                  output_codec_context->channels,
                                  frame_size,
                                  output_codec_context->sample_fmt, 0)) < 0) {
        fprintf(stderr,
                "Could not allocate converted input samples (error '%s')\n",
                get_error_text(error));
        av_freep(&(*converted_input_samples)[0]);
        free(*converted_input_samples);
        return error;
    }
    return 0;
}

/**
 * Convert the input audio samples into the output sample format.
 * The conversion happens on a per-frame basis, the size of which is specified
 * by frame_size.
 */
static int convert_samples(const uint8_t **input_data,
                           uint8_t **converted_data, const int frame_size,
                           SwrContext *resample_context)
{
    int error;

    /** Convert the samples using the resampler. */
    if ((error = swr_convert(resample_context,
                             converted_data, frame_size,
                             input_data    , frame_size)) < 0) {
        fprintf(stderr, "Could not convert input samples (error '%s')\n",
                get_error_text(error));
        return error;
    }

    return 0;
}

/** Add converted input audio samples to the FIFO buffer for later processing. */
static int add_samples_to_fifo(AVAudioFifo *fifo,
                               uint8_t **converted_input_samples,
                               const int frame_size)
{
    int error;

    /**
     * Make the FIFO as large as it needs to be to hold both,
     * the old and the new samples.
     */
    if ((error = av_audio_fifo_realloc(fifo, av_audio_fifo_size(fifo) + frame_size)) < 0) {
        fprintf(stderr, "Could not reallocate FIFO\n");
        return error;
    }

    /** Store the new samples in the FIFO buffer. */
    if (av_audio_fifo_write(fifo, (void **)converted_input_samples,
                            frame_size) < frame_size) {
        fprintf(stderr, "Could not write data to FIFO\n");
        return AVERROR_EXIT;
    }
    return 0;
}

/**
 * Read one audio frame from the input file, decodes, converts and stores
 * it in the FIFO buffer.
 */
static int read_decode_convert_and_store(AVAudioFifo *fifo,
                                         AVFormatContext *input_format_context,
                                         AVCodecContext *input_codec_context,
                                         AVCodecContext *output_codec_context,
                                         SwrContext *resampler_context,
                                         int *finished)
{
    /** Temporary storage of the input samples of the frame read from the file. */
    AVFrame *input_frame = NULL;
    /** Temporary storage for the converted input samples. */
    uint8_t **converted_input_samples = NULL;
    int data_present;
    int ret = AVERROR_EXIT;

    /** Initialize temporary storage for one input frame. */
    if (init_input_frame(&input_frame))
        goto cleanup;
    /** Decode one frame worth of audio samples. */
    if (decode_audio_frame(input_frame, input_format_context,
                           input_codec_context, &data_present, finished))
        goto cleanup;
    /**
     * If we are at the end of the file and there are no more samples
     * in the decoder which are delayed, we are actually finished.
     * This must not be treated as an error.
     */
    if (*finished && !data_present) {
        ret = 0;
        goto cleanup;
    }
    /** If there is decoded data, convert and store it */
    if (data_present) {
        /** Initialize the temporary storage for the converted input samples. */
        if (init_converted_samples(&converted_input_samples, output_codec_context,
                                   input_frame->nb_samples))
            goto cleanup;

        /**
         * Convert the input samples to the desired output sample format.
         * This requires a temporary storage provided by converted_input_samples.
         */
        if (convert_samples((const uint8_t**)input_frame->extended_data, converted_input_samples,
                            input_frame->nb_samples, resampler_context))
            goto cleanup;

        /** Add the converted input samples to the FIFO buffer for later processing. */
        if (add_samples_to_fifo(fifo, converted_input_samples,
                                input_frame->nb_samples))
            goto cleanup;
        ret = 0;
    }
    ret = 0;

cleanup:
    if (converted_input_samples) {
        av_freep(&converted_input_samples[0]);
        free(converted_input_samples);
    }
    av_frame_free(&input_frame);

    return ret;
}

/**
 * Initialize one input frame for writing to the output file.
 * The frame will be exactly frame_size samples large.
 */
static int init_output_frame(AVFrame **frame,
                             AVCodecContext *output_codec_context,
                             int frame_size)
{
    int error;

    /** Create a new frame to store the audio samples. */
    if (!(*frame = av_frame_alloc())) {
        fprintf(stderr, "Could not allocate output frame\n");
        return AVERROR_EXIT;
    }

    /**
     * Set the frame's parameters, especially its size and format.
     * av_frame_get_buffer needs this to allocate memory for the
     * audio samples of the frame.
     * Default channel layouts based on the number of channels
     * are assumed for simplicity.
     */
    (*frame)->nb_samples     = frame_size;
    (*frame)->channel_layout = output_codec_context->channel_layout;
    (*frame)->format         = output_codec_context->sample_fmt;
    (*frame)->sample_rate    = output_codec_context->sample_rate;

    /**
     * Allocate the samples of the created frame. This call will make
     * sure that the audio frame can hold as many samples as specified.
     */
    if ((error = av_frame_get_buffer(*frame, 0)) < 0) {
        fprintf(stderr, "Could allocate output frame samples (error '%s')\n",
                get_error_text(error));
        av_frame_free(frame);
        return error;
    }

    return 0;
}

/** Global timestamp for the audio frames */
static int64_t pts = 0;

/** Encode one frame worth of audio to the output file. */
static int encode_audio_frame(AVFrame *frame,
                              AVFormatContext *output_format_context,
                              AVCodecContext *output_codec_context,
                              int *data_present)
{
    /** Packet used for temporary storage. */
    AVPacket output_packet;
    int error;
    init_packet(&output_packet);

    /** Set a timestamp based on the sample rate for the container. */
    if (frame) {
        frame->pts = pts;
        pts += frame->nb_samples;
    }

    /**
     * Encode the audio frame and store it in the temporary packet.
     * The output audio stream encoder is used to do this.
     */
    if ((error = avcodec_encode_audio2(output_codec_context, &output_packet,
                                       frame, data_present)) < 0) {
        fprintf(stderr, "Could not encode frame (error '%s')\n",
                get_error_text(error));
        av_packet_unref(&output_packet);
        return error;
    }

    /** Write one audio frame from the temporary packet to the output file. */
    if (*data_present) {
        if ((error = av_write_frame(output_format_context, &output_packet)) < 0) {
            fprintf(stderr, "Could not write frame (error '%s')\n",
                    get_error_text(error));
            av_packet_unref(&output_packet);
            return error;
        }

        av_packet_unref(&output_packet);
    }

    return 0;
}

/**
 * Load one audio frame from the FIFO buffer, encode and write it to the
 * output file.
 */
static int load_encode_and_write(AVAudioFifo *fifo,
                                 AVFormatContext *output_format_context,
                                 AVCodecContext *output_codec_context)
{
    /** Temporary storage of the output samples of the frame written to the file. */
    AVFrame *output_frame;
    /**
     * Use the maximum number of possible samples per frame.
     * If there is less than the maximum possible frame size in the FIFO
     * buffer use this number. Otherwise, use the maximum possible frame size
     */
    const int frame_size = FFMIN(av_audio_fifo_size(fifo),
                                 output_codec_context->frame_size);
    int data_written;

    /** Initialize temporary storage for one output frame. */
    if (init_output_frame(&output_frame, output_codec_context, frame_size))
        return AVERROR_EXIT;

    /**
     * Read as many samples from the FIFO buffer as required to fill the frame.
     * The samples are stored in the frame temporarily.
     */
    if (av_audio_fifo_read(fifo, (void **)output_frame->data, frame_size) < frame_size) {
        fprintf(stderr, "Could not read data from FIFO\n");
        av_frame_free(&output_frame);
        return AVERROR_EXIT;
    }

    /** Encode one frame worth of audio samples. */
    if (encode_audio_frame(output_frame, output_format_context,
                           output_codec_context, &data_written)) {
        av_frame_free(&output_frame);
        return AVERROR_EXIT;
    }
    av_frame_free(&output_frame);
    return 0;
}

/** Write the trailer of the output file container. */
static int write_output_file_trailer(AVFormatContext *output_format_context)
{
    int error;
    if ((error = av_write_trailer(output_format_context)) < 0) {
        fprintf(stderr, "Could not write output file trailer (error '%s')\n",
                get_error_text(error));
        return error;
    }
    return 0;
}

/** Convert an audio file to an AAC file in an MP4 container. */
int main(int argc, char **argv)
{
    AVFormatContext *input_format_context = NULL, *output_format_context = NULL;
    AVCodecContext *input_codec_context = NULL, *output_codec_context = NULL;
    SwrContext *resample_context = NULL;
    AVAudioFifo *fifo = NULL;
    int ret = AVERROR_EXIT;

    if (argc < 3) {
        fprintf(stderr, "Usage: %s <input file> <output file>\n", argv[0]);
        exit(1);
    }

    /** Register all codecs and formats so that they can be used. */
    av_register_all();
    /** Open the input file for reading. */
    if (open_input_file(argv[1], &input_format_context,
                        &input_codec_context))
        goto cleanup;
    /** Open the output file for writing. */
    if (open_output_file(argv[2], input_codec_context,
                         &output_format_context, &output_codec_context))
        goto cleanup;
    /** Initialize the resampler to be able to convert audio sample formats. */
    if (init_resampler(input_codec_context, output_codec_context,
                       &resample_context))
        goto cleanup;
    /** Initialize the FIFO buffer to store audio samples to be encoded. */
    if (init_fifo(&fifo, output_codec_context))
        goto cleanup;
    /** Write the header of the output file container. */
    if (write_output_file_header(output_format_context))
        goto cleanup;

    /**
     * Loop as long as we have input samples to read or output samples
     * to write; abort as soon as we have neither.
     */
    while (1) {
        /** Use the encoder's desired frame size for processing. */
        const int output_frame_size = output_codec_context->frame_size;
        int finished                = 0;

        /**
         * Make sure that there is one frame worth of samples in the FIFO
         * buffer so that the encoder can do its work.
         * Since the decoder's and the encoder's frame size may differ, we
         * need to FIFO buffer to store as many frames worth of input samples
         * that they make up at least one frame worth of output samples.
         */
        while (av_audio_fifo_size(fifo) < output_frame_size) {
            /**
             * Decode one frame worth of audio samples, convert it to the
             * output sample format and put it into the FIFO buffer.
             */
            if (read_decode_convert_and_store(fifo, input_format_context,
                                              input_codec_context,
                                              output_codec_context,
                                              resample_context, &finished))
                goto cleanup;

            /**
             * If we are at the end of the input file, we continue
             * encoding the remaining audio samples to the output file.
             */
            if (finished)
                break;
        }

        /**
         * If we have enough samples for the encoder, we encode them.
         * At the end of the file, we pass the remaining samples to
         * the encoder.
         */
        while (av_audio_fifo_size(fifo) >= output_frame_size ||
               (finished && av_audio_fifo_size(fifo) > 0))
            /**
             * Take one frame worth of audio samples from the FIFO buffer,
             * encode it and write it to the output file.
             */
            if (load_encode_and_write(fifo, output_format_context,
                                      output_codec_context))
                goto cleanup;

        /**
         * If we are at the end of the input file and have encoded
         * all remaining samples, we can exit this loop and finish.
         */
        if (finished) {
            int data_written;
            /** Flush the encoder as it may have delayed frames. */
            do {
                if (encode_audio_frame(NULL, output_format_context,
                                       output_codec_context, &data_written))
                    goto cleanup;
            } while (data_written);
            break;
        }
    }

    /** Write the trailer of the output file container. */
    if (write_output_file_trailer(output_format_context))
        goto cleanup;
    ret = 0;

cleanup:
    if (fifo)
        av_audio_fifo_free(fifo);
    swr_free(&resample_context);
    if (output_codec_context)
        avcodec_free_context(&output_codec_context);
    if (output_format_context) {
        avio_closep(&output_format_context->pb);
        avformat_free_context(output_format_context);
    }
    if (input_codec_context)
        avcodec_free_context(&input_codec_context);
    if (input_format_context)
        avformat_close_input(&input_format_context);

    return ret;
}<|MERGE_RESOLUTION|>--- conflicted
+++ resolved
@@ -235,12 +235,8 @@
     return 0;
 
 cleanup:
-<<<<<<< HEAD
+    avcodec_free_context(&avctx);
     avio_closep(&(*output_format_context)->pb);
-=======
-    avcodec_free_context(&avctx);
-    avio_close((*output_format_context)->pb);
->>>>>>> ac6d5358
     avformat_free_context(*output_format_context);
     *output_format_context = NULL;
     return error < 0 ? error : AVERROR_EXIT;
