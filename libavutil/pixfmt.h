--- conflicted
+++ resolved
@@ -482,9 +482,6 @@
      */
     AV_PIX_FMT_AMF_SURFACE,
 
-<<<<<<< HEAD
-    AV_PIX_FMT_NB,         ///< number of pixel formats, DO NOT USE THIS if you want to link with shared libav* because the number of formats might differ between versions
-=======
     AV_PIX_FMT_GRAY32BE,    ///<         Y        , 32bpp, big-endian
     AV_PIX_FMT_GRAY32LE,    ///<         Y        , 32bpp, little-endian
 
@@ -498,7 +495,6 @@
     AV_PIX_FMT_GBRAP32LE,   ///< planar GBRA 4:4:4:4 128bpp, little-endian
 
     AV_PIX_FMT_NB         ///< number of pixel formats, DO NOT USE THIS if you want to link with shared libav* because the number of formats might differ between versions
->>>>>>> 46762c8b
 };
 
 #if AV_HAVE_BIGENDIAN
