/*
 * copyright (c) 2006 Michael Niedermayer <michaelni@gmx.at>
 *
 * This file is part of FFmpeg.
 *
 * FFmpeg is free software; you can redistribute it and/or
 * modify it under the terms of the GNU Lesser General Public
 * License as published by the Free Software Foundation; either
 * version 2.1 of the License, or (at your option) any later version.
 *
 * FFmpeg is distributed in the hope that it will be useful,
 * but WITHOUT ANY WARRANTY; without even the implied warranty of
 * MERCHANTABILITY or FITNESS FOR A PARTICULAR PURPOSE.  See the GNU
 * Lesser General Public License for more details.
 *
 * You should have received a copy of the GNU Lesser General Public
 * License along with FFmpeg; if not, write to the Free Software
 * Foundation, Inc., 51 Franklin Street, Fifth Floor, Boston, MA 02110-1301 USA
 */

#include "log.h"
#include "mem.h"
#include "tree.h"

typedef struct AVTreeNode {
    struct AVTreeNode *child[2];
    void *elem;
    int state;
} AVTreeNode;

const int av_tree_node_size = sizeof(AVTreeNode);

struct AVTreeNode *av_tree_node_alloc(void)
{
    return av_mallocz(sizeof(struct AVTreeNode));
}

void *av_tree_find(const AVTreeNode *t, void *key,
                   int (*cmp)(void *key, const void *b), void *next[2])
{
    if (t) {
        unsigned int v = cmp(key, t->elem);
        if (v) {
            if (next)
                next[v >> 31] = t->elem;
            return av_tree_find(t->child[(v >> 31) ^ 1], key, cmp, next);
        } else {
            if (next) {
                av_tree_find(t->child[0], key, cmp, next);
                av_tree_find(t->child[1], key, cmp, next);
            }
            return t->elem;
        }
    }
    return NULL;
}

void *av_tree_insert(AVTreeNode **tp, void *key,
                     int (*cmp)(void *key, const void *b), AVTreeNode **next)
{
    AVTreeNode *t = *tp;
    if (t) {
        unsigned int v = cmp(t->elem, key);
        void *ret;
        if (!v) {
            if (*next)
                return t->elem;
            else if (t->child[0] || t->child[1]) {
                int i = !t->child[0];
                void *next_elem[2];
                av_tree_find(t->child[i], key, cmp, next_elem);
                key = t->elem = next_elem[i];
                v   = -i;
            } else {
                *next = t;
                *tp   = NULL;
                return NULL;
            }
        }
        ret = av_tree_insert(&t->child[v >> 31], key, cmp, next);
        if (!ret) {
            int i              = (v >> 31) ^ !!*next;
            AVTreeNode **child = &t->child[i];
            t->state += 2 * i - 1;

            if (!(t->state & 1)) {
                if (t->state) {
                    /* The following code is equivalent to
                     * if ((*child)->state * 2 == -t->state)
                     *     rotate(child, i ^ 1);
                     * rotate(tp, i);
                     *
                     * with rotate():
                     * static void rotate(AVTreeNode **tp, int i)
                     * {
                     *     AVTreeNode *t= *tp;
                     *
                     *     *tp = t->child[i];
                     *     t->child[i] = t->child[i]->child[i ^ 1];
                     *     (*tp)->child[i ^ 1] = t;
                     *     i = 4 * t->state + 2 * (*tp)->state + 12;
                     *     t->state     = ((0x614586 >> i) & 3) - 1;
                     *     (*tp)->state = ((0x400EEA >> i) & 3) - 1 +
                     *                    ((*tp)->state >> 1);
                     * }
                     * but such a rotate function is both bigger and slower
                     */
                    if ((*child)->state * 2 == -t->state) {
                        *tp                    = (*child)->child[i ^ 1];
                        (*child)->child[i ^ 1] = (*tp)->child[i];
                        (*tp)->child[i]        = *child;
                        *child                 = (*tp)->child[i ^ 1];
                        (*tp)->child[i ^ 1]    = t;

                        (*tp)->child[0]->state = -((*tp)->state > 0);
                        (*tp)->child[1]->state = (*tp)->state < 0;
                        (*tp)->state           = 0;
                    } else {
                        *tp                 = *child;
                        *child              = (*child)->child[i ^ 1];
                        (*tp)->child[i ^ 1] = t;
                        if ((*tp)->state)
                            t->state = 0;
                        else
                            t->state >>= 1;
                        (*tp)->state = -t->state;
                    }
                }
            }
            if (!(*tp)->state ^ !!*next)
                return key;
        }
        return ret;
    } else {
        *tp   = *next;
        *next = NULL;
        if (*tp) {
            (*tp)->elem = key;
            return NULL;
        } else
            return key;
    }
}

void av_tree_destroy(AVTreeNode *t)
{
    if (t) {
        av_tree_destroy(t->child[0]);
        av_tree_destroy(t->child[1]);
        av_free(t);
    }
}

void av_tree_enumerate(AVTreeNode *t, void *opaque,
                       int (*cmp)(void *opaque, void *elem),
                       int (*enu)(void *opaque, void *elem))
{
    if (t) {
        int v = cmp ? cmp(opaque, t->elem) : 0;
        if (v >= 0)
            av_tree_enumerate(t->child[0], opaque, cmp, enu);
        if (v == 0)
            enu(opaque, t->elem);
        if (v <= 0)
            av_tree_enumerate(t->child[1], opaque, cmp, enu);
    }
}

#ifdef TEST

#include "common.h"
#include "lfg.h"

static int check(AVTreeNode *t)
{
    if (t) {
        int left  = check(t->child[0]);
        int right = check(t->child[1]);

        if (left > 999 || right > 999)
            return 1000;
        if (right - left != t->state)
            return 1000;
        if (t->state > 1 || t->state < -1)
            return 1000;
        return FFMAX(left, right) + 1;
    }
    return 0;
}

static void print(AVTreeNode *t, int depth)
{
    int i;
    for (i = 0; i < depth * 4; i++)
        av_log(NULL, AV_LOG_ERROR, " ");
    if (t) {
        av_log(NULL, AV_LOG_ERROR, "Node %p %2d %p\n", t, t->state, t->elem);
        print(t->child[0], depth + 1);
        print(t->child[1], depth + 1);
    } else
        av_log(NULL, AV_LOG_ERROR, "NULL\n");
}

static int cmp(void *a, const void *b)
{
    return (uint8_t *) a - (const uint8_t *) b;
}

int main(void)
{
    int i;
    void *k;
    AVTreeNode *root = NULL, *node = NULL;
    AVLFG prng;

    av_lfg_init(&prng, 1);

    for (i = 0; i < 10000; i++) {
        intptr_t j = av_lfg_get(&prng) % 86294;
        if (check(root) > 999) {
            av_log(NULL, AV_LOG_ERROR, "FATAL error %d\n", i);
            print(root, 0);
            return -1;
        }
        av_log(NULL, AV_LOG_ERROR, "inserting %4d\n", (int)j);
        if (!node)
            node = av_tree_node_alloc();
        av_tree_insert(&root, (void *)(j + 1), cmp, &node);

        j = av_lfg_get(&prng) % 86294;
        {
            AVTreeNode *node2 = NULL;
<<<<<<< HEAD
            av_log(NULL, AV_LOG_ERROR, "removing %4d\n", (int)j);
            av_tree_insert(&root, (void *) (j + 1), cmp, &node2);
            k = av_tree_find(root, (void *) (j + 1), cmp, NULL);
=======
            av_log(NULL, AV_LOG_ERROR, "removing %4d\n", j);
            av_tree_insert(&root, (void *)(j + 1), cmp, &node2);
            k = av_tree_find(root, (void *)(j + 1), cmp, NULL);
>>>>>>> 10db1a9b
            if (k)
                av_log(NULL, AV_LOG_ERROR, "removal failure %d\n", i);
        }
    }
    return 0;
}
#endif<|MERGE_RESOLUTION|>--- conflicted
+++ resolved
@@ -230,15 +230,9 @@
         j = av_lfg_get(&prng) % 86294;
         {
             AVTreeNode *node2 = NULL;
-<<<<<<< HEAD
             av_log(NULL, AV_LOG_ERROR, "removing %4d\n", (int)j);
-            av_tree_insert(&root, (void *) (j + 1), cmp, &node2);
-            k = av_tree_find(root, (void *) (j + 1), cmp, NULL);
-=======
-            av_log(NULL, AV_LOG_ERROR, "removing %4d\n", j);
             av_tree_insert(&root, (void *)(j + 1), cmp, &node2);
             k = av_tree_find(root, (void *)(j + 1), cmp, NULL);
->>>>>>> 10db1a9b
             if (k)
                 av_log(NULL, AV_LOG_ERROR, "removal failure %d\n", i);
         }
