--- conflicted
+++ resolved
@@ -1515,17 +1515,12 @@
     $ARCH_EXT_LIST_ARM
     $ARCH_EXT_LIST_PPC
     $ARCH_EXT_LIST_X86
-<<<<<<< HEAD
-    altivec
-    ppc4xx
     mipsfpu
     mips32r2
     mipsdspr1
     mipsdspr2
-=======
     loongson
     vis
->>>>>>> 7a650caf
 "
 
 ARCH_FEATURES="
@@ -1543,6 +1538,7 @@
     MemoryBarrier
     mm_empty
     rdtsc
+    sarestart
     sync_val_compare_and_swap
 "
 HAVE_LIST_CMDLINE="
@@ -1562,8 +1558,10 @@
     alsa_asoundlib_h
     altivec_h
     arpa_inet_h
+    asm_types_h
     cdio_paranoia_h
     cdio_paranoia_paranoia_h
+    CL_cl_h
     dev_bktr_ioctl_bt848_h
     dev_bktr_ioctl_meteor_h
     dev_ic_bt8xx_h
@@ -1572,12 +1570,15 @@
     direct_h
     dlfcn_h
     dxva_h
+    ES2_gl_h
     gsm_h
     io_h
     mach_mach_time_h
     machine_ioctl_bt848_h
     machine_ioctl_meteor_h
     malloc_h
+    openjpeg_1_5_openjpeg_h
+    OpenGL_gl3_h
     poll_h
     sndio_h
     soundcard_h
@@ -1589,6 +1590,7 @@
     sys_time_h
     sys_un_h
     sys_videoio_h
+    termios_h
     unistd_h
     windows_h
     winsock2_h
@@ -1622,51 +1624,14 @@
     truncf
 "
 
-<<<<<<< HEAD
-HAVE_LIST="
-    $ARCH_EXT_LIST
-    $(add_suffix _external $ARCH_EXT_LIST)
-    $(add_suffix _inline   $ARCH_EXT_LIST)
-    $ATOMICS_LIST
-    $HAVE_LIST_CMDLINE
-    $HAVE_LIST_PUB
-    $MATH_FUNCS
-    $THREADS_LIST
+SYSTEM_FUNCS="
     access
     aligned_malloc
-    aligned_stack
-    alsa_asoundlib_h
-    altivec_h
-    arpa_inet_h
-    asm_mod_q
-    asm_types_h
-    atomic_cas_ptr
-    atomics_native
-    attribute_may_alias
-    attribute_packed
-    cdio_paranoia_h
-    cdio_paranoia_paranoia_h
-    CL_cl_h
     clock_gettime
-=======
-SYSTEM_FUNCS="
-    aligned_malloc
->>>>>>> 7a650caf
     closesocket
     CommandLineToArgvW
     CryptGenRandom
     dlopen
-<<<<<<< HEAD
-    dos_paths
-    dxva_h
-    ebp_available
-    ebx_available
-    ES2_gl_h
-    fast_64bit
-    fast_clz
-    fast_cmov
-=======
->>>>>>> 7a650caf
     fcntl
     flt_lim
     fork
@@ -1680,75 +1645,35 @@
     getservbyport
     GetSystemTimeAsFileTime
     gettimeofday
-<<<<<<< HEAD
     glob
     glXGetProcAddress
-    gnu_as
-    gnu_windres
-    gsm_h
-    ibm_asm
-=======
->>>>>>> 7a650caf
     inet_aton
     isatty
     jack_port_get_latency_range
-<<<<<<< HEAD
     kbhit
-    ldbrx
-    libc_msvcrt
-    libdc1394_1
-    libdc1394_2
-    local_aligned_16
-    local_aligned_8
     localtime_r
-    loongson
     lzo1x_999_compress
     mach_absolute_time
-    mach_mach_time_h
-    machine_ioctl_bt848_h
-    machine_ioctl_meteor_h
-    machine_rw_barrier
-    makeinfo
-    malloc_h
-=======
-    localtime_r
-    mach_absolute_time
->>>>>>> 7a650caf
     MapViewOfFile
     memalign
     mkstemp
     mmap
     mprotect
     nanosleep
-<<<<<<< HEAD
-    openjpeg_1_5_openjpeg_h
-    OpenGL_gl3_h
     PeekNamedPipe
-    perl
-    pod2man
-    poll_h
     posix_memalign
-    pragma_deprecated
     pthread_cancel
-    rdtsc
-    rsync_contimeout
-    sarestart
-=======
-    posix_memalign
->>>>>>> 7a650caf
     sched_getaffinity
     SetConsoleTextAttribute
     setmode
     setrlimit
     Sleep
     strerror_r
-<<<<<<< HEAD
-=======
-    strptime
     sysconf
     sysctl
     usleep
     VirtualAlloc
+    wglGetProcAddress
 "
 
 TOOLCHAIN_FEATURES="
@@ -1758,9 +1683,11 @@
     ebp_available
     ebx_available
     gnu_as
+    gnu_windres
     ibm_asm
     inline_asm_labels
     pragma_deprecated
+    rsync_contimeout
     symver_asm_label
     symver_gnu_asm
     vfp_args
@@ -1770,7 +1697,6 @@
 
 TYPES_LIST="
     socklen_t
->>>>>>> 7a650caf
     struct_addrinfo
     struct_group_source_req
     struct_ip_mreq_source
@@ -1783,23 +1709,6 @@
     struct_sockaddr_storage
     struct_stat_st_mtim_tv_nsec
     struct_v4l2_frmivalenum_discrete
-<<<<<<< HEAD
-    symver_asm_label
-    symver_gnu_asm
-    sync_val_compare_and_swap
-    sys_mman_h
-    sys_param_h
-    sys_resource_h
-    sys_select_h
-    sys_soundcard_h
-    sys_time_h
-    sys_un_h
-    sys_videoio_h
-    sysconf
-    sysctl
-    termios_h
-    texi2html
-=======
 "
 
 HAVE_LIST="
@@ -1822,19 +1731,13 @@
     libc_msvcrt
     libdc1394_1
     libdc1394_2
+    makeinfo
+    perl
+    pod2man
     sdl
->>>>>>> 7a650caf
+    texi2html
     threads
     vdpau_x11
-<<<<<<< HEAD
-    vfp_args
-    VirtualAlloc
-    wglGetProcAddress
-    windows_h
-    winsock2_h
-    xform_asm
-=======
->>>>>>> 7a650caf
     xlib
 "
 
