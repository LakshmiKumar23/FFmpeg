#!/bin/sh
#
# FFmpeg configure script
#
# Copyright (c) 2000-2002 Fabrice Bellard
# Copyright (c) 2005-2008 Diego Biurrun
# Copyright (c) 2005-2008 Mans Rullgard
#

# Prevent locale nonsense from breaking basic text processing.
LC_ALL=C
export LC_ALL

# make sure we are running under a compatible shell
# try to make this part work with most shells

try_exec(){
    echo "Trying shell $1"
    type "$1" > /dev/null 2>&1 && exec "$@"
}

unset foo
(: ${foo%%bar}) 2> /dev/null
E1="$?"

(: ${foo?}) 2> /dev/null
E2="$?"

if test "$E1" != 0 || test "$E2" = 0; then
    echo "Broken shell detected.  Trying alternatives."
    export FF_CONF_EXEC
    if test "0$FF_CONF_EXEC" -lt 1; then
        FF_CONF_EXEC=1
        try_exec bash "$0" "$@"
    fi
    if test "0$FF_CONF_EXEC" -lt 2; then
        FF_CONF_EXEC=2
        try_exec ksh "$0" "$@"
    fi
    if test "0$FF_CONF_EXEC" -lt 3; then
        FF_CONF_EXEC=3
        try_exec /usr/xpg4/bin/sh "$0" "$@"
    fi
    echo "No compatible shell script interpreter found."
    echo "This configure script requires a POSIX-compatible shell"
    echo "such as bash or ksh."
    echo "THIS IS NOT A BUG IN FFMPEG, DO NOT REPORT IT AS SUCH."
    echo "Instead, install a working POSIX-compatible shell."
    echo "Disabling this configure test will create a broken FFmpeg."
    if test "$BASH_VERSION" = '2.04.0(1)-release'; then
        echo "This bash version ($BASH_VERSION) is broken on your platform."
        echo "Upgrade to a later version if available."
    fi
    exit 1
fi

test -d /usr/xpg4/bin && PATH=/usr/xpg4/bin:$PATH

show_help(){
    cat <<EOF
Usage: configure [options]
Options: [defaults in brackets after descriptions]

Help options:
  --help                   print this message
  --list-decoders          show all available decoders
  --list-encoders          show all available encoders
  --list-hwaccels          show all available hardware accelerators
  --list-demuxers          show all available demuxers
  --list-muxers            show all available muxers
  --list-parsers           show all available parsers
  --list-protocols         show all available protocols
  --list-bsfs              show all available bitstream filters
  --list-indevs            show all available input devices
  --list-outdevs           show all available output devices
  --list-filters           show all available filters

Standard options:
  --logfile=FILE           log tests and output to FILE [config.log]
  --disable-logging        do not log configure debug information
  --fatal-warnings         fail if any configure warning is generated
  --prefix=PREFIX          install in PREFIX [$prefix]
  --bindir=DIR             install binaries in DIR [PREFIX/bin]
  --datadir=DIR            install data files in DIR [PREFIX/share/ffmpeg]
  --docdir=DIR             install documentation in DIR [PREFIX/share/doc/ffmpeg]
  --libdir=DIR             install libs in DIR [PREFIX/lib]
  --shlibdir=DIR           install shared libs in DIR [PREFIX/lib]
  --incdir=DIR             install includes in DIR [PREFIX/include]
  --mandir=DIR             install man page in DIR [PREFIX/share/man]
  --enable-rpath           use rpath to allow installing libraries in paths
                           not part of the dynamic linker search path

Licensing options:
  --enable-gpl             allow use of GPL code, the resulting libs
                           and binaries will be under GPL [no]
  --enable-version3        upgrade (L)GPL to version 3 [no]
  --enable-nonfree         allow use of nonfree code, the resulting libs
                           and binaries will be unredistributable [no]

Configuration options:
  --disable-static         do not build static libraries [no]
  --enable-shared          build shared libraries [no]
  --enable-small           optimize for size instead of speed
  --disable-runtime-cpudetect disable detecting cpu capabilities at runtime (smaller binary)
  --enable-gray            enable full grayscale support (slower color)
  --disable-swscale-alpha  disable alpha channel support in swscale
  --disable-all            disable building components, libraries and programs
  --enable-incompatible-libav-abi enable incompatible Libav fork ABI [no]
  --enable-raise-major     increase major version numbers in sonames [no]

Program options:
  --disable-programs       do not build command line programs
  --disable-ffmpeg         disable ffmpeg build
  --disable-ffplay         disable ffplay build
  --disable-ffprobe        disable ffprobe build
  --disable-ffserver       disable ffserver build

Documentation options:
  --disable-doc            do not build documentation
  --disable-htmlpages      do not build HTML documentation pages
  --disable-manpages       do not build man documentation pages
  --disable-podpages       do not build POD documentation pages
  --disable-txtpages       do not build text documentation pages

Component options:
  --disable-avdevice       disable libavdevice build
  --disable-avcodec        disable libavcodec build
  --disable-avformat       disable libavformat build
  --disable-avutil         disable libavutil build
  --disable-swresample     disable libswresample build
  --disable-swscale        disable libswscale build
  --disable-postproc       disable libpostproc build
  --disable-avfilter       disable libavfilter build
  --enable-avresample      enable libavresample build [no]
  --disable-pthreads       disable pthreads [auto]
  --disable-w32threads     disable Win32 threads [auto]
  --disable-os2threads     disable OS/2 threads [auto]
  --disable-network        disable network support [no]
  --disable-dct            disable DCT code
  --disable-dwt            disable DWT code
  --disable-error-resilience disable error resilience code
  --disable-lsp            disable LSP code
  --disable-lzo            disable LZO decoder code
  --disable-mdct           disable MDCT code
  --disable-rdft           disable RDFT code
  --disable-fft            disable FFT code

Hardware accelerators:
  --disable-dxva2          disable DXVA2 code [autodetect]
  --disable-vaapi          disable VAAPI code [autodetect]
  --disable-vda            disable VDA code [autodetect]
  --disable-vdpau          disable VDPAU code [autodetect]

Individual component options:
  --disable-everything     disable all components listed below
  --disable-encoder=NAME   disable encoder NAME
  --enable-encoder=NAME    enable encoder NAME
  --disable-encoders       disable all encoders
  --disable-decoder=NAME   disable decoder NAME
  --enable-decoder=NAME    enable decoder NAME
  --disable-decoders       disable all decoders
  --disable-hwaccel=NAME   disable hwaccel NAME
  --enable-hwaccel=NAME    enable hwaccel NAME
  --disable-hwaccels       disable all hwaccels
  --disable-muxer=NAME     disable muxer NAME
  --enable-muxer=NAME      enable muxer NAME
  --disable-muxers         disable all muxers
  --disable-demuxer=NAME   disable demuxer NAME
  --enable-demuxer=NAME    enable demuxer NAME
  --disable-demuxers       disable all demuxers
  --enable-parser=NAME     enable parser NAME
  --disable-parser=NAME    disable parser NAME
  --disable-parsers        disable all parsers
  --enable-bsf=NAME        enable bitstream filter NAME
  --disable-bsf=NAME       disable bitstream filter NAME
  --disable-bsfs           disable all bitstream filters
  --enable-protocol=NAME   enable protocol NAME
  --disable-protocol=NAME  disable protocol NAME
  --disable-protocols      disable all protocols
  --enable-indev=NAME      enable input device NAME
  --disable-indev=NAME     disable input device NAME
  --disable-indevs         disable input devices
  --enable-outdev=NAME     enable output device NAME
  --disable-outdev=NAME    disable output device NAME
  --disable-outdevs        disable output devices
  --disable-devices        disable all devices
  --enable-filter=NAME     enable filter NAME
  --disable-filter=NAME    disable filter NAME
  --disable-filters        disable all filters

External library support:
  --enable-avisynth        enable reading of AviSynth script files [no]
  --disable-bzlib          disable bzlib [autodetect]
  --enable-fontconfig      enable fontconfig
  --enable-frei0r          enable frei0r video filtering
  --enable-gnutls          enable gnutls [no]
  --disable-iconv          disable iconv [autodetect]
  --enable-ladspa          enable LADSPA audio filtering
  --enable-libaacplus      enable AAC+ encoding via libaacplus [no]
  --enable-libass          enable libass subtitles rendering [no]
  --enable-libbluray       enable BluRay reading using libbluray [no]
  --enable-libcaca         enable textual display using libcaca
  --enable-libcelt         enable CELT decoding via libcelt [no]
  --enable-libcdio         enable audio CD grabbing with libcdio
  --enable-libdc1394       enable IIDC-1394 grabbing using libdc1394
                           and libraw1394 [no]
  --enable-libfaac         enable AAC encoding via libfaac [no]
  --enable-libfdk-aac      enable AAC de/encoding via libfdk-aac [no]
  --enable-libflite        enable flite (voice synthesis) support via libflite [no]
  --enable-libfreetype     enable libfreetype [no]
  --enable-libgme          enable Game Music Emu via libgme [no]
  --enable-libgsm          enable GSM de/encoding via libgsm [no]
  --enable-libiec61883     enable iec61883 via libiec61883 [no]
  --enable-libilbc         enable iLBC de/encoding via libilbc [no]
  --enable-libmodplug      enable ModPlug via libmodplug [no]
  --enable-libmp3lame      enable MP3 encoding via libmp3lame [no]
  --enable-libnut          enable NUT (de)muxing via libnut,
                           native (de)muxer exists [no]
  --enable-libopencore-amrnb enable AMR-NB de/encoding via libopencore-amrnb [no]
  --enable-libopencore-amrwb enable AMR-WB decoding via libopencore-amrwb [no]
  --enable-libopencv       enable video filtering via libopencv [no]
  --enable-libopenjpeg     enable JPEG 2000 de/encoding via OpenJPEG [no]
  --enable-libopus         enable Opus decoding via libopus [no]
  --enable-libpulse        enable Pulseaudio input via libpulse [no]
  --enable-libquvi         enable quvi input via libquvi [no]
  --enable-librtmp         enable RTMP[E] support via librtmp [no]
  --enable-libschroedinger enable Dirac de/encoding via libschroedinger [no]
  --enable-libshine        enable fixed-point MP3 encoding via libshine [no]
  --enable-libsoxr         enable Include libsoxr resampling [no]
  --enable-libspeex        enable Speex de/encoding via libspeex [no]
  --enable-libssh          enable SFTP protocol via libssh [no]
  --enable-libstagefright-h264  enable H.264 decoding via libstagefright [no]
  --enable-libtheora       enable Theora encoding via libtheora [no]
  --enable-libtwolame      enable MP2 encoding via libtwolame [no]
  --enable-libutvideo      enable Ut Video encoding and decoding via libutvideo [no]
  --enable-libv4l2         enable libv4l2/v4l-utils [no]
  --enable-libvidstab      enable video stabilization using vid.stab [no]
  --enable-libvo-aacenc    enable AAC encoding via libvo-aacenc [no]
  --enable-libvo-amrwbenc  enable AMR-WB encoding via libvo-amrwbenc [no]
  --enable-libvorbis       enable Vorbis en/decoding via libvorbis,
                           native implementation exists [no]
  --enable-libvpx          enable VP8 and VP9 de/encoding via libvpx [no]
  --enable-libwavpack      enable wavpack encoding via libwavpack [no]
  --enable-libwebp         enable WebP encoding via libwebp [no]
  --enable-libx264         enable H.264 encoding via x264 [no]
  --enable-libx265         enable HEVC encoding via x265 [no]
  --enable-libxavs         enable AVS encoding via xavs [no]
  --enable-libxvid         enable Xvid encoding via xvidcore,
                           native MPEG-4/Xvid encoder exists [no]
  --enable-libzmq          enable message passing via libzmq [no]
  --enable-libzvbi         enable teletext support via libzvbi [no]
  --enable-decklink        enable Blackmagick DeckLink output [no]
  --enable-openal          enable OpenAL 1.1 capture support [no]
  --enable-opencl          enable OpenCL code
  --enable-opengl          enable OpenGL rendering [no]
  --enable-openssl         enable openssl [no]
  --enable-x11grab         enable X11 grabbing [no]
  --disable-xlib           disable xlib [autodetect]
  --disable-zlib           disable zlib [autodetect]

Toolchain options:
  --arch=ARCH              select architecture [$arch]
  --cpu=CPU                select the minimum required CPU (affects
                           instruction selection, may crash on older CPUs)
  --cross-prefix=PREFIX    use PREFIX for compilation tools [$cross_prefix]
  --progs-suffix=SUFFIX    program name suffix []
  --enable-cross-compile   assume a cross-compiler is used
  --sysroot=PATH           root of cross-build tree
  --sysinclude=PATH        location of cross-build system headers
  --target-os=OS           compiler targets OS [$target_os]
  --target-exec=CMD        command to run executables on target
  --target-path=DIR        path to view of build directory on target
  --target-samples=DIR     path to samples directory on target
  --tempprefix=PATH        force fixed dir/prefix instead of mktemp for checks
  --toolchain=NAME         set tool defaults according to NAME
  --pkg-config=PKGCONFIG   use pkg-config tool PKGCONFIG [$pkg_config_default]
  --nm=NM                  use nm tool NM [$nm_default]
  --ar=AR                  use archive tool AR [$ar_default]
  --as=AS                  use assembler AS [$as_default]
  --windres=WINDRES        use windows resource compiler WINDRES [$windres_default]
  --yasmexe=EXE            use yasm-compatible assembler EXE [$yasmexe_default]
  --cc=CC                  use C compiler CC [$cc_default]
  --cxx=CXX                use C compiler CXX [$cxx_default]
  --dep-cc=DEPCC           use dependency generator DEPCC [$cc_default]
  --ld=LD                  use linker LD [$ld_default]
  --pkg-config=PKGCONF     use pkg-config PKGCONF [$pkg_config_default]
  --pkg-config-flags=FLAGS pass additional flags to pkgconf []
  --ranlib=RANLIB          use ranlib RANLIB [$ranlib_default]
  --host-cc=HOSTCC         use host C compiler HOSTCC
  --host-cflags=HCFLAGS    use HCFLAGS when compiling for host
  --host-cppflags=HCPPFLAGS use HCPPFLAGS when compiling for host
  --host-ld=HOSTLD         use host linker HOSTLD
  --host-ldflags=HLDFLAGS  use HLDFLAGS when linking for host
  --host-libs=HLIBS        use libs HLIBS when linking for host
  --host-os=OS             compiler host OS [$target_os]
  --extra-cflags=ECFLAGS   add ECFLAGS to CFLAGS [$CFLAGS]
  --extra-cxxflags=ECFLAGS add ECFLAGS to CXXFLAGS [$CXXFLAGS]
  --extra-ldflags=ELDFLAGS add ELDFLAGS to LDFLAGS [$LDFLAGS]
  --extra-libs=ELIBS       add ELIBS [$ELIBS]
  --extra-version=STRING   version string suffix []
  --optflags=OPTFLAGS      override optimization-related compiler flags
  --build-suffix=SUFFIX    library name suffix []
  --enable-pic             build position-independent code
  --enable-thumb           compile for Thumb instruction set
  --enable-lto             use link-time optimization

Advanced options (experts only):
  --malloc-prefix=PREFIX   prefix malloc and related names with PREFIX
  --disable-symver         disable symbol versioning
  --enable-hardcoded-tables use hardcoded tables instead of runtime generation
  --disable-safe-bitstream-reader
                           disable buffer boundary checking in bitreaders
                           (faster, but may crash)
  --enable-memalign-hack   emulate memalign, interferes with memory debuggers
  --enable-sram            allow use of on-chip SRAM

Optimization options (experts only):
  --disable-asm            disable all assembler optimizations
  --disable-altivec        disable AltiVec optimizations
  --disable-amd3dnow       disable 3DNow! optimizations
  --disable-amd3dnowext    disable 3DNow! extended optimizations
  --disable-mmx            disable MMX optimizations
  --disable-mmxext         disable MMXEXT optimizations
  --disable-sse            disable SSE optimizations
  --disable-sse2           disable SSE2 optimizations
  --disable-sse3           disable SSE3 optimizations
  --disable-ssse3          disable SSSE3 optimizations
  --disable-sse4           disable SSE4 optimizations
  --disable-sse42          disable SSE4.2 optimizations
  --disable-avx            disable AVX optimizations
  --disable-xop            disable XOP optimizations
  --disable-fma3           disable FMA3 optimizations
  --disable-fma4           disable FMA4 optimizations
  --disable-avx2           disable AVX2 optimizations
  --disable-armv5te        disable armv5te optimizations
  --disable-armv6          disable armv6 optimizations
  --disable-armv6t2        disable armv6t2 optimizations
  --disable-vfp            disable VFP optimizations
  --disable-neon           disable NEON optimizations
  --disable-inline-asm     disable use of inline assembler
  --disable-yasm           disable use of yasm assembler
  --disable-mips32r2       disable MIPS32R2 optimizations
  --disable-mipsdspr1      disable MIPS DSP ASE R1 optimizations
  --disable-mipsdspr2      disable MIPS DSP ASE R2 optimizations
  --disable-mipsfpu        disable floating point MIPS optimizations
  --disable-fast-unaligned consider unaligned accesses slow

Developer options (useful when working on FFmpeg itself):
  --disable-debug          disable debugging symbols
  --enable-debug=LEVEL     set the debug level [$debuglevel]
  --disable-optimizations  disable compiler optimizations
  --enable-extra-warnings  enable more compiler warnings
  --disable-stripping      disable stripping of executables and shared libraries
  --assert-level=level     0(default), 1 or 2, amount of assertion testing,
                           2 causes a slowdown at runtime.
  --enable-memory-poisoning fill heap uninitialized allocated space with arbitrary data
  --valgrind=VALGRIND      run "make fate" tests through valgrind to detect memory
                           leaks and errors, using the specified valgrind binary.
                           Cannot be combined with --target-exec
  --enable-ftrapv          Trap arithmetic overflows
  --samples=PATH           location of test samples for FATE, if not set use
                           \$FATE_SAMPLES at make invocation time.
  --enable-neon-clobber-test check NEON registers for clobbering (should be
                           used only for debugging purposes)
  --enable-xmm-clobber-test check XMM registers for clobbering (Win64-only;
                           should be used only for debugging purposes)
  --enable-random          randomly enable/disable components
  --disable-random
  --enable-random=LIST     randomly enable/disable specific components or
  --disable-random=LIST    component groups. LIST is a comma-separated list
                           of NAME[:PROB] entries where NAME is a component
                           (group) and PROB the probability associated with
                           NAME (default 0.5).
  --random-seed=VALUE      seed value for --enable/disable-random

NOTE: Object files are built at the place where configure is launched.
EOF
  exit 0
}

quotes='""'

log(){
    echo "$@" >> $logfile
}

log_file(){
    log BEGIN $1
    pr -n -t $1 >> $logfile
    log END $1
}

echolog(){
    log "$@"
    echo "$@"
}

warn(){
    log "WARNING: $*"
    WARNINGS="${WARNINGS}WARNING: $*\n"
}

die(){
    echolog "$@"
    cat <<EOF

If you think configure made a mistake, make sure you are using the latest
version from Git.  If the latest version fails, report the problem to the
ffmpeg-user@ffmpeg.org mailing list or IRC #ffmpeg on irc.freenode.net.
EOF
    if disabled logging; then
        cat <<EOF
Rerun configure with logging enabled (do not use --disable-logging), and
include the log this produces with your report.
EOF
    else
        cat <<EOF
Include the log file "$logfile" produced by configure as this will help
solving the problem.
EOF
    fi
    exit 1
}

# Avoid locale weirdness, besides we really just want to translate ASCII.
toupper(){
    echo "$@" | tr abcdefghijklmnopqrstuvwxyz ABCDEFGHIJKLMNOPQRSTUVWXYZ
}

tolower(){
    echo "$@" | tr ABCDEFGHIJKLMNOPQRSTUVWXYZ abcdefghijklmnopqrstuvwxyz
}

c_escape(){
    echo "$*" | sed 's/["\\]/\\\0/g'
}

sh_quote(){
    v=$(echo "$1" | sed "s/'/'\\\\''/g")
    test "x$v" = "x${v#*[!A-Za-z0-9_/.+-]}" || v="'$v'"
    echo "$v"
}

cleanws(){
    echo "$@" | sed 's/^ *//;s/  */ /g;s/ *$//;s/\r//g'
}

filter(){
    pat=$1
    shift
    for v; do
        eval "case $v in $pat) echo $v ;; esac"
    done
}

filter_out(){
    pat=$1
    shift
    for v; do
        eval "case $v in $pat) ;; *) echo $v ;; esac"
    done
}

map(){
    m=$1
    shift
    for v; do eval $m; done
}

add_suffix(){
    suffix=$1
    shift
    for v; do echo ${v}${suffix}; done
}

set_all(){
    value=$1
    shift
    for var in $*; do
        eval $var=$value
    done
}

set_weak(){
    value=$1
    shift
    for var; do
        eval : \${$var:=$value}
    done
}

sanitize_var_name(){
    echo $@ | sed 's/[^A-Za-z0-9_]/_/g'
}

set_safe(){
    var=$1
    shift
    eval $(sanitize_var_name "$var")='$*'
}

get_safe(){
    eval echo \$$(sanitize_var_name "$1")
}

pushvar(){
    for pvar in $*; do
        eval level=\${${pvar}_level:=0}
        eval ${pvar}_${level}="\$$pvar"
        eval ${pvar}_level=$(($level+1))
    done
}

popvar(){
    for pvar in $*; do
        eval level=\${${pvar}_level:-0}
        test $level = 0 && continue
        eval level=$(($level-1))
        eval $pvar="\${${pvar}_${level}}"
        eval ${pvar}_level=$level
        eval unset ${pvar}_${level}
    done
}

enable(){
    set_all yes $*
}

disable(){
    set_all no $*
}

enable_weak(){
    set_weak yes $*
}

disable_weak(){
    set_weak no $*
}

enable_safe(){
    for var; do
        enable $(echo "$var" | sed 's/[^A-Za-z0-9_]/_/g')
    done
}

disable_safe(){
    for var; do
        disable $(echo "$var" | sed 's/[^A-Za-z0-9_]/_/g')
    done
}

do_enable_deep(){
    for var; do
        enabled $var && continue
        eval sel="\$${var}_select"
        eval sgs="\$${var}_suggest"
        pushvar var sgs
        enable_deep $sel
        popvar sgs
        enable_deep_weak $sgs
        popvar var
    done
}

enable_deep(){
    do_enable_deep $*
    enable $*
}

enable_deep_weak(){
    for var; do
        disabled $var && continue
        pushvar var
        do_enable_deep $var
        popvar var
        enable_weak $var
    done
}

enabled(){
    test "${1#!}" = "$1" && op== || op=!=
    eval test "x\$${1#!}" $op "xyes"
}

disabled(){
    test "${1#!}" = "$1" && op== || op=!=
    eval test "x\$${1#!}" $op "xno"
}

enabled_all(){
    for opt; do
        enabled $opt || return 1
    done
}

disabled_all(){
    for opt; do
        disabled $opt || return 1
    done
}

enabled_any(){
    for opt; do
        enabled $opt && return 0
    done
}

disabled_any(){
    for opt; do
        disabled $opt && return 0
    done
    return 1
}

set_default(){
    for opt; do
        eval : \${$opt:=\$${opt}_default}
    done
}

is_in(){
    value=$1
    shift
    for var in $*; do
        [ $var = $value ] && return 0
    done
    return 1
}

do_check_deps(){
    for cfg; do
        cfg="${cfg#!}"
        enabled ${cfg}_checking && die "Circular dependency for $cfg."
        disabled ${cfg}_checking && continue
        enable ${cfg}_checking
        append allopts $cfg

        eval dep_all="\$${cfg}_deps"
        eval dep_any="\$${cfg}_deps_any"
        eval dep_sel="\$${cfg}_select"
        eval dep_sgs="\$${cfg}_suggest"
        eval dep_ifa="\$${cfg}_if"
        eval dep_ifn="\$${cfg}_if_any"

        pushvar cfg dep_all dep_any dep_sel dep_sgs dep_ifa dep_ifn
        do_check_deps $dep_all $dep_any $dep_sel $dep_sgs $dep_ifa $dep_ifn
        popvar cfg dep_all dep_any dep_sel dep_sgs dep_ifa dep_ifn

        [ -n "$dep_ifa" ] && { enabled_all $dep_ifa && enable_weak $cfg; }
        [ -n "$dep_ifn" ] && { enabled_any $dep_ifn && enable_weak $cfg; }
        enabled_all  $dep_all || disable $cfg
        enabled_any  $dep_any || disable $cfg
        disabled_any $dep_sel && disable $cfg

        if enabled $cfg; then
            enable_deep $dep_sel
            enable_deep_weak $dep_sgs
        fi

        disable ${cfg}_checking
    done
}

check_deps(){
    unset allopts

    do_check_deps "$@"

    for cfg in $allopts; do
        enabled $cfg || continue
        eval dep_extralibs="\$${cfg}_extralibs"
        test -n "$dep_extralibs" && add_extralibs $dep_extralibs
    done
}

print_config(){
    pfx=$1
    files=$2
    shift 2
    map 'eval echo "$v \${$v:-no}"' "$@" |
    awk "BEGIN { split(\"$files\", files) }
        {
            c = \"$pfx\" toupper(\$1);
            v = \$2;
            sub(/yes/, 1, v);
            sub(/no/,  0, v);
            for (f in files) {
                file = files[f];
                if (file ~ /\\.h\$/) {
                    printf(\"#define %s %d\\n\", c, v) >>file;
                } else if (file ~ /\\.asm\$/) {
                    printf(\"%%define %s %d\\n\", c, v) >>file;
                } else if (file ~ /\\.mak\$/) {
                    n = -v ? \"\" : \"!\";
                    printf(\"%s%s=yes\\n\", n, c) >>file;
                } else if (file ~ /\\.texi\$/) {
                    pre = -v ? \"\" : \"@c \";
                    yesno = \$2;
                    c2 = tolower(c);
                    gsub(/_/, \"-\", c2);
                    printf(\"%s@set %s %s\\n\", pre, c2, yesno) >>file;
                }
            }
        }"
}

print_enabled(){
    suf=$1
    shift
    for v; do
        enabled $v && printf "%s\n" ${v%$suf};
    done
}

append(){
    var=$1
    shift
    eval "$var=\"\$$var $*\""
}

prepend(){
    var=$1
    shift
    eval "$var=\"$* \$$var\""
}

add_cppflags(){
    append CPPFLAGS "$@"
}

add_cflags(){
    append CFLAGS $($cflags_filter "$@")
}

add_cxxflags(){
    append CXXFLAGS $($cflags_filter "$@")
}

add_asflags(){
    append ASFLAGS $($asflags_filter "$@")
}

add_ldflags(){
    append LDFLAGS $($ldflags_filter "$@")
}

add_stripflags(){
    append ASMSTRIPFLAGS "$@"
}

add_extralibs(){
    prepend extralibs $($ldflags_filter "$@")
}

add_host_cppflags(){
    append host_cppflags "$@"
}

add_host_cflags(){
    append host_cflags $($host_cflags_filter "$@")
}

add_host_ldflags(){
    append host_ldflags $($host_ldflags_filter "$@")
}

add_compat(){
    append compat_objs $1
    shift
    map 'add_cppflags -D$v' "$@"
}

check_cmd(){
    log "$@"
    "$@" >> $logfile 2>&1
}

check_stat(){
    log check_stat "$@"
    stat "$1" >> $logfile 2>&1
}

cc_o(){
    eval printf '%s\\n' $CC_O
}

cc_e(){
    eval printf '%s\\n' $CC_E
}

check_cc(){
    log check_cc "$@"
    cat > $TMPC
    log_file $TMPC
    check_cmd $cc $CPPFLAGS $CFLAGS "$@" $CC_C $(cc_o $TMPO) $TMPC
}

check_cxx(){
    log check_cxx "$@"
    cat > $TMPCPP
    log_file $TMPCPP
    check_cmd $cxx $CPPFLAGS $CFLAGS $CXXFLAGS "$@" $CXX_C -o $TMPO $TMPCPP
}

check_oc(){
    log check_oc "$@"
    cat > $TMPM
    log_file $TMPM
    check_cmd $cc -Werror=missing-prototypes $CPPFLAGS $CFLAGS "$@" $CC_C $(cc_o $TMPO) $TMPM
}

check_cpp(){
    log check_cpp "$@"
    cat > $TMPC
    log_file $TMPC
    check_cmd $cc $CPPFLAGS $CFLAGS "$@" $(cc_e $TMPO) $TMPC
}

as_o(){
    eval printf '%s\\n' $AS_O
}

check_as(){
    log check_as "$@"
    cat > $TMPS
    log_file $TMPS
    check_cmd $as $CPPFLAGS $ASFLAGS "$@" $AS_C $(as_o $TMPO) $TMPS
}

check_inline_asm(){
    log check_inline_asm "$@"
    name="$1"
    code="$2"
    shift 2
    disable $name
    check_cc "$@" <<EOF && enable $name
void foo(void){ __asm__ volatile($code); }
EOF
}

check_insn(){
    log check_insn "$@"
    check_inline_asm ${1}_inline "\"$2\""
    echo "$2" | check_as && enable ${1}_external || disable ${1}_external
}

check_yasm(){
    log check_yasm "$@"
    echo "$1" > $TMPS
    log_file $TMPS
    shift 1
    check_cmd $yasmexe $YASMFLAGS -Werror "$@" -o $TMPO $TMPS
}

ld_o(){
    eval printf '%s\\n' $LD_O
}

check_ld(){
    log check_ld "$@"
    type=$1
    shift 1
    flags=$(filter_out '-l*|*.so' $@)
    libs=$(filter '-l*|*.so' $@)
    check_$type $($cflags_filter $flags) || return
    flags=$($ldflags_filter $flags)
    libs=$($ldflags_filter $libs)
    check_cmd $ld $LDFLAGS $flags $(ld_o $TMPE) $TMPO $libs $extralibs
}

print_include(){
    hdr=$1
    test "${hdr%.h}" = "${hdr}" &&
        echo "#include $hdr"    ||
        echo "#include <$hdr>"
}

check_code(){
    log check_code "$@"
    check=$1
    headers=$2
    code=$3
    shift 3
    {
        for hdr in $headers; do
            print_include $hdr
        done
        echo "int main(void) { $code; return 0; }"
    } | check_$check "$@"
}

check_cppflags(){
    log check_cppflags "$@"
    check_cc "$@" <<EOF && append CPPFLAGS "$@"
int x;
EOF
}

test_cflags(){
    log test_cflags "$@"
    set -- $($cflags_filter "$@")
    check_cc "$@" <<EOF
int x;
EOF
}

check_cflags(){
    log check_cflags "$@"
    test_cflags "$@" && add_cflags "$@"
}

check_cxxflags(){
    log check_cxxflags "$@"
    set -- $($cflags_filter "$@")
    check_cxx "$@" <<EOF && append CXXFLAGS "$@"
int x;
EOF
}

test_ldflags(){
    log test_ldflags "$@"
    check_ld "cc" "$@" <<EOF
int main(void){ return 0; }
EOF
}

check_ldflags(){
    log check_ldflags "$@"
    test_ldflags "$@" && add_ldflags "$@"
}

test_stripflags(){
    log test_stripflags "$@"
    # call check_cc to get a fresh TMPO
    check_cc <<EOF
int main(void) { return 0; }
EOF
    check_cmd $strip $ASMSTRIPFLAGS "$@" $TMPO
}

check_stripflags(){
    log check_stripflags "$@"
    test_stripflags "$@" && add_stripflags "$@"
}

check_header(){
    log check_header "$@"
    header=$1
    shift
    disable_safe $header
    check_cpp "$@" <<EOF && enable_safe $header
#include <$header>
int x;
EOF
}

check_header_oc(){
    log check_header_oc "$@"
    rm -f -- "$TMPO"
    header=$1
    shift
    disable_safe $header
    {
       echo "#include <$header>"
       echo "int main(void) { return 0; }"
    } | check_oc && check_stat "$TMPO" && enable_safe $headers
}

check_func(){
    log check_func "$@"
    func=$1
    shift
    disable $func
    check_ld "cc" "$@" <<EOF && enable $func
extern int $func();
int main(void){ $func(); }
EOF
}

check_mathfunc(){
    log check_mathfunc "$@"
    func=$1
    narg=$2
    shift 2
    test $narg = 2 && args="f, g" || args="f"
    disable $func
    check_ld "cc" "$@" <<EOF && enable $func
#include <math.h>
float foo(float f, float g) { return $func($args); }
int main(void){ return (int) foo; }
EOF
}

check_func_headers(){
    log check_func_headers "$@"
    headers=$1
    funcs=$2
    shift 2
    {
        for hdr in $headers; do
            print_include $hdr
        done
        for func in $funcs; do
            echo "long check_$func(void) { return (long) $func; }"
        done
        echo "int main(void) { return 0; }"
    } | check_ld "cc" "$@" && enable $funcs && enable_safe $headers
}

check_class_headers_cpp(){
    log check_class_headers_cpp "$@"
    headers=$1
    classes=$2
    shift 2
    {
        for hdr in $headers; do
            echo "#include <$hdr>"
        done
        echo "int main(void) { "
        i=1
        for class in $classes; do
            echo "$class obj$i;"
            i=$(expr $i + 1)
        done
        echo "return 0; }"
    } | check_ld "cxx" "$@" && enable $funcs && enable_safe $headers
}

check_cpp_condition(){
    log check_cpp_condition "$@"
    header=$1
    condition=$2
    shift 2
    check_cpp "$@" <<EOF
#include <$header>
#if !($condition)
#error "unsatisfied condition: $condition"
#endif
EOF
}

check_lib(){
    log check_lib "$@"
    header="$1"
    func="$2"
    shift 2
    check_header $header && check_func $func "$@" && add_extralibs "$@"
}

check_lib2(){
    log check_lib2 "$@"
    headers="$1"
    funcs="$2"
    shift 2
    check_func_headers "$headers" "$funcs" "$@" && add_extralibs "$@"
}

check_lib_cpp(){
    log check_lib_cpp "$@"
    headers="$1"
    classes="$2"
    shift 2
    check_class_headers_cpp "$headers" "$classes" "$@" && add_extralibs "$@"
}

check_pkg_config(){
    log check_pkg_config "$@"
    pkgandversion="$1"
    pkg="${1%% *}"
    headers="$2"
    funcs="$3"
    shift 3
    check_cmd $pkg_config --exists --print-errors $pkgandversion || return
    pkg_cflags=$($pkg_config --cflags $pkg_config_flags $pkg)
    pkg_libs=$($pkg_config --libs $pkg_config_flags $pkg)
    check_func_headers "$headers" "$funcs" $pkg_cflags $pkg_libs "$@" &&
        set_safe ${pkg}_cflags $pkg_cflags   &&
        set_safe ${pkg}_libs   $pkg_libs
}

check_exec(){
    check_ld "cc" "$@" && { enabled cross_compile || $TMPE >> $logfile 2>&1; }
}

check_exec_crash(){
    code=$(cat)

    # exit() is not async signal safe.  _Exit (C99) and _exit (POSIX)
    # are safe but may not be available everywhere.  Thus we use
    # raise(SIGTERM) instead.  The check is run in a subshell so we
    # can redirect the "Terminated" message from the shell.  SIGBUS
    # is not defined by standard C so it is used conditionally.

    (check_exec "$@") >> $logfile 2>&1 <<EOF
#include <signal.h>
static void sighandler(int sig){
    raise(SIGTERM);
}
int foo(void){
    $code
}
int (*func_ptr)(void) = foo;
int main(void){
    signal(SIGILL, sighandler);
    signal(SIGFPE, sighandler);
    signal(SIGSEGV, sighandler);
#ifdef SIGBUS
    signal(SIGBUS, sighandler);
#endif
    return func_ptr();
}
EOF
}

check_type(){
    log check_type "$@"
    headers=$1
    type=$2
    shift 2
    disable_safe "$type"
    check_code cc "$headers" "$type v" "$@" && enable_safe "$type"
}

check_struct(){
    log check_struct "$@"
    headers=$1
    struct=$2
    member=$3
    shift 3
    disable_safe "${struct}_${member}"
    check_code cc "$headers" "const void *p = &(($struct *)0)->$member" "$@" &&
        enable_safe "${struct}_${member}"
}

check_builtin(){
    log check_builtin "$@"
    name=$1
    headers=$2
    builtin=$3
    shift 3
    disable "$name"
    check_code ld "$headers" "$builtin" "cc" "$@" && enable "$name"
}

check_compile_assert(){
    log check_compile_assert "$@"
    name=$1
    headers=$2
    condition=$3
    shift 3
    disable "$name"
    check_code cc "$headers" "char c[2 * !!($condition) - 1]" "$@" && enable "$name"
}

require(){
    name="$1"
    header="$2"
    func="$3"
    shift 3
    check_lib $header $func "$@" || die "ERROR: $name not found"
}

require2(){
    name="$1"
    headers="$2"
    func="$3"
    shift 3
    check_lib2 "$headers" $func "$@" || die "ERROR: $name not found"
}

require_cpp(){
    name="$1"
    headers="$2"
    classes="$3"
    shift 3
    check_lib_cpp "$headers" "$classes" "$@" || die "ERROR: $name not found"
}

require_pkg_config(){
    pkg="$1"
    check_pkg_config "$@" || die "ERROR: $pkg not found"
    add_cflags    $(get_safe ${pkg}_cflags)
    add_extralibs $(get_safe ${pkg}_libs)
}

require_libfreetype(){
    log require_libfreetype "$@"
    pkg="freetype2"
    check_cmd $pkg_config --exists --print-errors $pkg \
      || die "ERROR: $pkg not found"
    pkg_cflags=$($pkg_config --cflags $pkg)
    pkg_libs=$($pkg_config --libs $pkg)
    {
        echo "#include <ft2build.h>"
        echo "#include FT_FREETYPE_H"
        echo "long check_func(void) { return (long) FT_Init_FreeType; }"
        echo "int main(void) { return 0; }"
    } | check_ld "cc" $pkg_cflags $pkg_libs \
      && set_safe ${pkg}_cflags $pkg_cflags \
      && set_safe ${pkg}_libs   $pkg_libs \
      || die "ERROR: $pkg not found"
    add_cflags    $(get_safe ${pkg}_cflags)
    add_extralibs $(get_safe ${pkg}_libs)
}

hostcc_e(){
    eval printf '%s\\n' $HOSTCC_E
}

hostcc_o(){
    eval printf '%s\\n' $HOSTCC_O
}

check_host_cc(){
    log check_host_cc "$@"
    cat > $TMPC
    log_file $TMPC
    check_cmd $host_cc $host_cflags "$@" $HOSTCC_C $(hostcc_o $TMPO) $TMPC
}

check_host_cpp(){
    log check_host_cpp "$@"
    cat > $TMPC
    log_file $TMPC
    check_cmd $host_cc $HOSTCPPFLAGS $HOSTCFLAGS "$@" $(hostcc_e $TMPO) $TMPC
}

check_host_cppflags(){
    log check_host_cppflags "$@"
    check_host_cc "$@" <<EOF && append host_cppflags "$@"
int x;
EOF
}

check_host_cflags(){
    log check_host_cflags "$@"
    set -- $($host_cflags_filter "$@")
    check_host_cc "$@" <<EOF && append host_cflags "$@"
int x;
EOF
}

check_host_cpp_condition(){
    log check_host_cpp_condition "$@"
    header=$1
    condition=$2
    shift 2
    check_host_cpp "$@" <<EOF
#include <$header>
#if !($condition)
#error "unsatisfied condition: $condition"
#endif
EOF
}

apply(){
    file=$1
    shift
    "$@" < "$file" > "$file.tmp" && mv "$file.tmp" "$file" || rm "$file.tmp"
}

cp_if_changed(){
    cmp -s "$1" "$2" && echo "$2 is unchanged" && return
    mkdir -p "$(dirname $2)"
    $cp_f "$1" "$2"
}

# CONFIG_LIST contains configurable options, while HAVE_LIST is for
# system-dependent things.

COMPONENT_LIST="
    bsfs
    decoders
    demuxers
    encoders
    filters
    hwaccels
    indevs
    muxers
    outdevs
    parsers
    protocols
"

EXAMPLE_LIST="
    avio_reading_example
    decoding_encoding_example
    demuxing_decoding_example
    filter_audio_example
    filtering_audio_example
    filtering_video_example
    metadata_example
    muxing_example
    remuxing_example
    resampling_audio_example
    scaling_video_example
    transcode_aac_example
    transcoding_example
"

EXTERNAL_LIBRARY_LIST="
    avisynth
    bzlib
    crystalhd
    decklink
    frei0r
    gnutls
    iconv
    ladspa
    libaacplus
    libass
    libbluray
    libcaca
    libcdio
    libcelt
    libdc1394
    libfaac
    libfdk_aac
    libflite
    libfontconfig
    libfreetype
    libgme
    libgsm
    libiec61883
    libilbc
    libmodplug
    libmp3lame
    libnut
    libopencore_amrnb
    libopencore_amrwb
    libopencv
    libopenjpeg
    libopus
    libpulse
    libquvi
    librtmp
    libschroedinger
    libshine
    libsoxr
    libspeex
    libssh
    libstagefright_h264
    libtheora
    libtwolame
    libutvideo
    libv4l2
    libvidstab
    libvo_aacenc
    libvo_amrwbenc
    libvorbis
    libvpx
    libwavpack
    libwebp
    libx264
    libx265
    libxavs
    libxvid
    libzmq
    libzvbi
    openal
    opencl
    opengl
    openssl
    x11grab
    xlib
    zlib
"

DOCUMENT_LIST="
    doc
    htmlpages
    manpages
    podpages
    txtpages
"

FEATURE_LIST="
    ftrapv
    gray
    hardcoded_tables
    runtime_cpudetect
    safe_bitstream_reader
    shared
    small
    sram
    static
    swscale_alpha
"

HWACCEL_LIST="
    dxva2
    vaapi
    vda
    vdpau
    xvmc
"

LIBRARY_LIST="
    avcodec
    avdevice
    avfilter
    avformat
    avresample
    avutil
    postproc
    swresample
    swscale
"

LICENSE_LIST="
    gpl
    nonfree
    version3
"

PROGRAM_LIST="
    ffplay
    ffprobe
    ffserver
    ffmpeg
"

SUBSYSTEM_LIST="
    dct
    dwt
    error_resilience
    fast_unaligned
    fft
    lsp
    lzo
    mdct
    network
    rdft
"

CONFIG_LIST="
    $COMPONENT_LIST
    $DOCUMENT_LIST
    $EXAMPLE_LIST
    $EXTERNAL_LIBRARY_LIST
    $FEATURE_LIST
    $HWACCEL_LIST
    $LICENSE_LIST
    $LIBRARY_LIST
    $PROGRAM_LIST
    $SUBSYSTEM_LIST
    fontconfig
    incompatible_libav_abi
    memalign_hack
    memory_poisoning
    neon_clobber_test
    pic
    pod2man
    raise_major
    thumb
    xmm_clobber_test
"

THREADS_LIST="
    pthreads
    os2threads
    w32threads
"

ATOMICS_LIST="
    atomics_gcc
    atomics_suncc
    atomics_win32
"

ARCH_LIST="
    aarch64
    alpha
    arm
    avr32
    avr32_ap
    avr32_uc
    bfin
    ia64
    m68k
    mips
    mips64
    parisc
    ppc
    ppc64
    s390
    sh4
    sparc
    sparc64
    tilegx
    tilepro
    tomi
    x86
    x86_32
    x86_64
"

ARCH_EXT_LIST_ARM="
    armv5te
    armv6
    armv6t2
    armv8
    neon
    vfp
    vfpv3
"

ARCH_EXT_LIST_MIPS="
    mipsfpu
    mips32r2
    mipsdspr1
    mipsdspr2
"

ARCH_EXT_LIST_X86_SIMD="
    amd3dnow
    amd3dnowext
    avx
    avx2
    fma3
    fma4
    mmx
    mmxext
    sse
    sse2
    sse3
    sse4
    sse42
    ssse3
    xop
"

ARCH_EXT_LIST_PPC="
    altivec
    dcbzl
    ldbrx
    ppc4xx
"

ARCH_EXT_LIST_X86="
    $ARCH_EXT_LIST_X86_SIMD
    cpunop
    i686
"

ARCH_EXT_LIST="
    $ARCH_EXT_LIST_ARM
    $ARCH_EXT_LIST_PPC
    $ARCH_EXT_LIST_X86
    $ARCH_EXT_LIST_MIPS
    loongson
"

ARCH_FEATURES="
    aligned_stack
    fast_64bit
    fast_clz
    fast_cmov
    local_aligned_8
    local_aligned_16
    local_aligned_32
"

BUILTIN_LIST="
    atomic_cas_ptr
    machine_rw_barrier
    MemoryBarrier
    mm_empty
    rdtsc
    sarestart
    sync_val_compare_and_swap
"
HAVE_LIST_CMDLINE="
    inline_asm
    symver
    yasm
"

HAVE_LIST_PUB="
    bigendian
    fast_unaligned
    incompatible_libav_abi
"

HEADERS_LIST="
    alsa_asoundlib_h
    altivec_h
    arpa_inet_h
    asm_types_h
    cdio_paranoia_h
    cdio_paranoia_paranoia_h
    CL_cl_h
    dev_bktr_ioctl_bt848_h
    dev_bktr_ioctl_meteor_h
    dev_ic_bt8xx_h
    dev_video_bktr_ioctl_bt848_h
    dev_video_meteor_ioctl_meteor_h
    direct_h
    dlfcn_h
    dxva_h
    ES2_gl_h
    gsm_h
    io_h
    mach_mach_time_h
    machine_ioctl_bt848_h
    machine_ioctl_meteor_h
    malloc_h
    openjpeg_1_5_openjpeg_h
    OpenGL_gl3_h
    poll_h
    sndio_h
    soundcard_h
    sys_mman_h
    sys_param_h
    sys_resource_h
    sys_select_h
    sys_soundcard_h
    sys_time_h
    sys_un_h
    sys_videoio_h
    termios_h
    unistd_h
    windows_h
    winsock2_h
"

MATH_FUNCS="
    atanf
    atan2f
    cbrt
    cbrtf
    cosf
    exp2
    exp2f
    expf
    isinf
    isnan
    ldexpf
    llrint
    llrintf
    log2
    log2f
    log10f
    lrint
    lrintf
    powf
    rint
    round
    roundf
    sinf
    trunc
    truncf
"

SYSTEM_FUNCS="
    access
    aligned_malloc
    clock_gettime
    closesocket
    CommandLineToArgvW
    CryptGenRandom
    dlopen
    fcntl
    flt_lim
    fork
    getaddrinfo
    gethrtime
    getopt
    GetProcessAffinityMask
    GetProcessMemoryInfo
    GetProcessTimes
    getrusage
    getservbyport
    GetSystemTimeAsFileTime
    gettimeofday
    glob
    glXGetProcAddress
    inet_aton
    isatty
    jack_port_get_latency_range
    kbhit
    localtime_r
    lzo1x_999_compress
    mach_absolute_time
    MapViewOfFile
    memalign
    mkstemp
    mmap
    mprotect
    nanosleep
    PeekNamedPipe
    posix_memalign
    pthread_cancel
    sched_getaffinity
    SetConsoleTextAttribute
    setmode
    setrlimit
    Sleep
    strerror_r
    sysconf
    sysctl
    usleep
    VirtualAlloc
    wglGetProcAddress
"

TOOLCHAIN_FEATURES="
    asm_mod_q
    attribute_may_alias
    attribute_packed
    ebp_available
    ebx_available
    gnu_as
    gnu_windres
    ibm_asm
    inline_asm_labels
    inline_asm_nonlocal_labels
    inline_asm_direct_symbol_refs
    pragma_deprecated
    rsync_contimeout
    symver_asm_label
    symver_gnu_asm
    vfp_args
    xform_asm
    xmm_clobbers
"

TYPES_LIST="
    socklen_t
    struct_addrinfo
    struct_group_source_req
    struct_ip_mreq_source
    struct_ipv6_mreq
    struct_pollfd
    struct_rusage_ru_maxrss
    struct_sctp_event_subscribe
    struct_sockaddr_in6
    struct_sockaddr_sa_len
    struct_sockaddr_storage
    struct_stat_st_mtim_tv_nsec
    struct_v4l2_frmivalenum_discrete
"

HAVE_LIST="
    $ARCH_EXT_LIST
    $(add_suffix _external $ARCH_EXT_LIST)
    $(add_suffix _inline   $ARCH_EXT_LIST)
    $ARCH_FEATURES
    $ATOMICS_LIST
    $BUILTIN_LIST
    $HAVE_LIST_CMDLINE
    $HAVE_LIST_PUB
    $HEADERS_LIST
    $MATH_FUNCS
    $SYSTEM_FUNCS
    $THREADS_LIST
    $TOOLCHAIN_FEATURES
    $TYPES_LIST
    atomics_native
    dos_paths
    libc_msvcrt
    libdc1394_1
    libdc1394_2
    makeinfo
    perl
    pod2man
    sdl
    texi2html
    threads
    vdpau_x11
    xlib
"

# options emitted with CONFIG_ prefix but not available on the command line
CONFIG_EXTRA="
    aandcttables
    ac3dsp
    audio_frame_queue
    cabac
    dsputil
    exif
    frame_thread_encoder
    gcrypt
    golomb
    gplv3
    h263dsp
    h264chroma
    h264dsp
    h264pred
    h264qpel
    hpeldsp
    huffman
    intrax8
    lgplv3
    llviddsp
    lpc
    mpegaudio
    mpegaudiodsp
    mpegvideo
    mpegvideoenc
    nettle
    rangecoder
    riffdec
    riffenc
    rtpdec
    rtpenc_chain
    sinewin
    tpeldsp
    videodsp
    vp3dsp
"

CMDLINE_SELECT="
    $ARCH_EXT_LIST
    $CONFIG_LIST
    $HAVE_LIST_CMDLINE
    $THREADS_LIST
    asm
    cross_compile
    debug
    extra_warnings
    logging
    lto
    optimizations
    rpath
    stripping
"

PATHS_LIST="
    bindir
    datadir
    docdir
    incdir
    libdir
    mandir
    prefix
    shlibdir
"

CMDLINE_SET="
    $PATHS_LIST
    ar
    arch
    as
    assert_level
    build_suffix
    cc
    cpu
    cross_prefix
    cxx
    dep_cc
    extra_version
    gas
    host_cc
    host_cflags
    host_ld
    host_ldflags
    host_libs
    host_os
    install
    ld
    logfile
    malloc_prefix
    nm
    optflags
    pkg_config
    pkg_config_flags
    progs_suffix
    random_seed
    ranlib
    samples
    strip
    sysinclude
    sysroot
    target_exec
    target_os
    target_path
    target_samples
    tempprefix
    toolchain
    valgrind
    yasmexe
"

CMDLINE_APPEND="
    extra_cflags
    extra_cxxflags
    host_cppflags
"

# code dependency declarations

# architecture extensions

armv5te_deps="arm"
armv6_deps="arm"
armv6t2_deps="arm"
armv8_deps="aarch64"
neon_deps_any="aarch64 arm"
vfp_deps_any="aarch64 arm"
vfpv3_deps="vfp"

map 'eval ${v}_inline_deps=inline_asm' $ARCH_EXT_LIST_ARM

mipsfpu_deps="mips"
mips32r2_deps="mips"
mipsdspr1_deps="mips"
mipsdspr2_deps="mips"

altivec_deps="ppc"
ppc4xx_deps="ppc"

cpunop_deps="i686"
x86_64_select="i686"
x86_64_suggest="fast_cmov"

amd3dnow_deps="mmx"
amd3dnowext_deps="amd3dnow"
i686_deps="x86"
mmx_deps="x86"
mmxext_deps="mmx"
sse_deps="mmxext"
sse2_deps="sse"
sse3_deps="sse2"
ssse3_deps="sse3"
sse4_deps="ssse3"
sse42_deps="sse4"
avx_deps="sse42"
xop_deps="avx"
fma3_deps="avx"
fma4_deps="avx"
avx2_deps="avx"

mmx_external_deps="yasm"
mmx_inline_deps="inline_asm"
mmx_suggest="mmx_external mmx_inline"

for ext in $(filter_out mmx $ARCH_EXT_LIST_X86_SIMD); do
    eval dep=\$${ext}_deps
    eval ${ext}_external_deps='"${dep}_external"'
    eval ${ext}_inline_deps='"${dep}_inline"'
    eval ${ext}_suggest='"${ext}_external ${ext}_inline"'
done

aligned_stack_if_any="aarch64 ppc x86"
fast_64bit_if_any="aarch64 alpha ia64 mips64 parisc64 ppc64 sparc64 x86_64"
fast_clz_if_any="aarch64 alpha avr32 mips ppc x86"
fast_unaligned_if_any="aarch64 ppc x86"

need_memalign="altivec neon sse"

# system capabilities
log2_deps="!libc_msvcrt"

symver_if_any="symver_asm_label symver_gnu_asm"

# threading support
atomics_gcc_if="sync_val_compare_and_swap"
atomics_suncc_if="atomic_cas_ptr machine_rw_barrier"
atomics_win32_if="MemoryBarrier"
atomics_native_if_any="$ATOMICS_LIST"
w32threads_deps="atomics_native"
threads_if_any="$THREADS_LIST"

# subsystems
dct_select="rdft"
error_resilience_select="dsputil"
frame_thread_encoder_deps="encoders threads"
mdct_select="fft"
rdft_select="fft"
mpegaudio_select="mpegaudiodsp"
mpegaudiodsp_select="dct"
mpegvideo_select="dsputil h264chroma hpeldsp videodsp"
mpegvideoenc_select="dsputil mpegvideo"

# decoders / encoders
aac_decoder_select="mdct sinewin"
aac_encoder_select="audio_frame_queue mdct sinewin"
aac_latm_decoder_select="aac_decoder aac_latm_parser"
ac3_decoder_select="mdct ac3dsp ac3_parser dsputil"
ac3_fixed_decoder_select="mdct ac3dsp ac3_parser dsputil"
ac3_encoder_select="mdct ac3dsp dsputil"
ac3_fixed_encoder_select="mdct ac3dsp dsputil"
aic_decoder_select="dsputil golomb"
alac_encoder_select="lpc"
als_decoder_select="dsputil"
amrnb_decoder_select="lsp"
amrwb_decoder_select="lsp"
amv_decoder_select="sp5x_decoder exif"
amv_encoder_select="aandcttables"
ape_decoder_select="dsputil"
asv1_decoder_select="dsputil"
asv1_encoder_select="dsputil"
asv2_decoder_select="dsputil"
asv2_encoder_select="dsputil"
atrac1_decoder_select="mdct sinewin"
atrac3_decoder_select="mdct"
atrac3p_decoder_select="mdct sinewin"
avrn_decoder_select="exif"
bink_decoder_select="dsputil hpeldsp"
binkaudio_dct_decoder_select="mdct rdft dct sinewin"
binkaudio_rdft_decoder_select="mdct rdft sinewin"
cavs_decoder_select="dsputil golomb h264chroma videodsp"
cllc_decoder_select="dsputil"
comfortnoise_encoder_select="lpc"
cook_decoder_select="dsputil mdct sinewin"
cscd_decoder_select="lzo"
cscd_decoder_suggest="zlib"
dca_decoder_select="mdct"
dirac_decoder_select="dsputil dwt golomb videodsp"
dnxhd_decoder_select="dsputil"
dnxhd_encoder_select="aandcttables dsputil mpegvideoenc"
dvvideo_decoder_select="dsputil"
dvvideo_encoder_select="dsputil"
dxa_decoder_select="zlib"
eac3_decoder_select="ac3_decoder"
eac3_encoder_select="ac3_encoder"
eamad_decoder_select="aandcttables dsputil mpegvideo"
eatgq_decoder_select="aandcttables"
eatqi_decoder_select="aandcttables dsputil error_resilience mpegvideo"
exr_decoder_select="zlib"
ffv1_decoder_select="golomb rangecoder"
ffv1_encoder_select="rangecoder"
ffvhuff_decoder_select="huffyuv_decoder"
ffvhuff_encoder_select="huffyuv_encoder"
fic_decoder_select="golomb"
flac_decoder_select="golomb"
flac_encoder_select="dsputil golomb lpc"
flashsv_decoder_select="zlib"
flashsv_encoder_select="zlib"
flashsv2_encoder_select="zlib"
flashsv2_decoder_select="zlib"
flv_decoder_select="h263_decoder"
flv_encoder_select="h263_encoder"
fourxm_decoder_select="dsputil"
fraps_decoder_select="dsputil huffman"
g2m_decoder_select="dsputil zlib"
g729_decoder_select="dsputil"
h261_decoder_select="error_resilience mpegvideo"
h261_encoder_select="aandcttables mpegvideoenc"
h263_decoder_select="error_resilience h263_parser h263dsp mpegvideo"
h263_encoder_select="aandcttables h263dsp mpegvideoenc"
h263i_decoder_select="h263_decoder"
h263p_encoder_select="h263_encoder"
h264_decoder_select="cabac golomb h264chroma h264dsp h264pred h264qpel videodsp"
h264_decoder_suggest="error_resilience"
hevc_decoder_select="cabac dsputil golomb videodsp"
huffyuv_decoder_select="dsputil llviddsp"
huffyuv_encoder_select="dsputil huffman llviddsp"
iac_decoder_select="imc_decoder"
imc_decoder_select="dsputil fft mdct sinewin"
indeo3_decoder_select="hpeldsp"
interplay_video_decoder_select="hpeldsp"
jpegls_decoder_select="golomb mjpeg_decoder"
jpegls_encoder_select="golomb"
jv_decoder_select="dsputil"
lagarith_decoder_select="dsputil"
ljpeg_encoder_select="aandcttables mpegvideoenc"
loco_decoder_select="golomb"
mdec_decoder_select="dsputil error_resilience mpegvideo"
metasound_decoder_select="lsp mdct sinewin"
mimic_decoder_select="dsputil hpeldsp"
mjpeg_decoder_select="dsputil hpeldsp exif"
mjpeg_encoder_select="aandcttables mpegvideoenc"
mjpegb_decoder_select="mjpeg_decoder"
mlp_decoder_select="mlp_parser"
motionpixels_decoder_select="dsputil"
mp1_decoder_select="mpegaudio"
mp1float_decoder_select="mpegaudio"
mp2_decoder_select="mpegaudio"
mp2float_decoder_select="mpegaudio"
mp3_decoder_select="mpegaudio"
mp3adu_decoder_select="mpegaudio"
mp3adufloat_decoder_select="mpegaudio"
mp3float_decoder_select="mpegaudio"
mp3on4_decoder_select="mpegaudio"
mp3on4float_decoder_select="mpegaudio"
mpc7_decoder_select="dsputil mpegaudiodsp"
mpc8_decoder_select="mpegaudiodsp"
mpeg_xvmc_decoder_deps="X11_extensions_XvMClib_h"
mpeg_xvmc_decoder_select="mpeg2video_decoder"
mpeg1video_decoder_select="error_resilience mpegvideo"
mpeg1video_encoder_select="aandcttables mpegvideoenc h263dsp"
mpeg2video_decoder_select="error_resilience mpegvideo"
mpeg2video_encoder_select="aandcttables mpegvideoenc h263dsp"
mpeg4_decoder_select="h263_decoder mpeg4video_parser"
mpeg4_encoder_select="h263_encoder"
msmpeg4v1_decoder_select="h263_decoder"
msmpeg4v2_decoder_select="h263_decoder"
msmpeg4v2_encoder_select="h263_encoder"
msmpeg4v3_decoder_select="h263_decoder"
msmpeg4v3_encoder_select="h263_encoder"
mss2_decoder_select="error_resilience vc1_decoder"
mxpeg_decoder_select="mjpeg_decoder"
nellymoser_decoder_select="mdct sinewin"
nellymoser_encoder_select="audio_frame_queue mdct sinewin"
nuv_decoder_select="dsputil lzo"
on2avc_decoder_select="mdct"
png_decoder_select="zlib"
png_encoder_select="dsputil zlib"
prores_decoder_select="dsputil"
prores_encoder_select="dsputil"
qcelp_decoder_select="lsp"
qdm2_decoder_select="mdct rdft mpegaudiodsp"
ra_144_encoder_select="audio_frame_queue lpc"
ralf_decoder_select="golomb"
rawvideo_decoder_select="dsputil"
rtjpeg_decoder_select="dsputil"
rv10_decoder_select="error_resilience h263_decoder h263dsp"
rv10_encoder_select="h263_encoder"
rv20_decoder_select="error_resilience h263_decoder h263dsp"
rv20_encoder_select="h263_encoder"
rv30_decoder_select="error_resilience golomb h264chroma h264pred h264qpel mpegvideo videodsp"
rv40_decoder_select="error_resilience golomb h264chroma h264pred h264qpel mpegvideo videodsp"
shorten_decoder_select="golomb"
sipr_decoder_select="lsp"
snow_decoder_select="dsputil dwt h264qpel hpeldsp rangecoder"
snow_encoder_select="aandcttables dsputil dwt h264qpel hpeldsp mpegvideoenc rangecoder"
sonic_decoder_select="golomb rangecoder"
sonic_encoder_select="golomb rangecoder"
sonic_ls_encoder_select="golomb"
sp5x_decoder_select="mjpeg_decoder"
svq1_decoder_select="hpeldsp"
svq1_encoder_select="aandcttables dsputil hpeldsp mpegvideoenc"
svq3_decoder_select="h264_decoder hpeldsp tpeldsp"
svq3_decoder_suggest="zlib"
tak_decoder_select="dsputil"
theora_decoder_select="vp3_decoder"
thp_decoder_select="mjpeg_decoder"
tiff_decoder_suggest="zlib"
tiff_encoder_suggest="zlib"
truehd_decoder_select="mlp_parser"
truemotion2_decoder_select="dsputil"
truespeech_decoder_select="dsputil"
tscc_decoder_select="zlib"
twinvq_decoder_select="mdct lsp sinewin"
utvideo_decoder_select="dsputil"
utvideo_encoder_select="dsputil huffman"
vble_decoder_select="dsputil"
vc1_decoder_select="error_resilience h263_decoder h264chroma h264qpel intrax8"
vc1image_decoder_select="vc1_decoder"
vorbis_decoder_select="mdct"
vorbis_encoder_select="mdct"
vp3_decoder_select="hpeldsp vp3dsp videodsp"
vp5_decoder_select="h264chroma hpeldsp videodsp vp3dsp"
vp6_decoder_select="h264chroma hpeldsp huffman videodsp vp3dsp"
vp6a_decoder_select="vp6_decoder"
vp6f_decoder_select="vp6_decoder"
vp7_decoder_select="h264pred videodsp"
vp8_decoder_select="h264pred videodsp"
vp9_decoder_select="videodsp"
webp_decoder_select="vp8_decoder"
wmapro_decoder_select="mdct sinewin"
wmav1_decoder_select="mdct sinewin"
wmav1_encoder_select="mdct sinewin"
wmav2_decoder_select="mdct sinewin"
wmav2_encoder_select="mdct sinewin"
wmavoice_decoder_select="lsp rdft dct mdct sinewin"
wmv1_decoder_select="h263_decoder"
wmv1_encoder_select="h263_encoder"
wmv2_decoder_select="h263_decoder intrax8 videodsp"
wmv2_encoder_select="h263_encoder"
wmv3_decoder_select="vc1_decoder"
wmv3image_decoder_select="wmv3_decoder"
zerocodec_decoder_select="zlib"
zlib_decoder_select="zlib"
zlib_encoder_select="zlib"
zmbv_decoder_select="zlib"
zmbv_encoder_select="zlib"

# hardware accelerators
crystalhd_deps="libcrystalhd_libcrystalhd_if_h"
dxva2_deps="dxva2api_h"
vaapi_deps="va_va_h"
vda_deps="VideoDecodeAcceleration_VDADecoder_h pthreads"
vda_extralibs="-framework CoreFoundation -framework VideoDecodeAcceleration -framework QuartzCore"
vdpau_deps="vdpau_vdpau_h vdpau_vdpau_x11_h"
xvmc_deps="X11_extensions_XvMClib_h"

h263_vaapi_hwaccel_deps="vaapi"
h263_vaapi_hwaccel_select="h263_decoder"
h263_vdpau_hwaccel_deps="vdpau"
h263_vdpau_hwaccel_select="h263_decoder"
h264_crystalhd_decoder_select="crystalhd h264_mp4toannexb_bsf h264_parser"
h264_dxva2_hwaccel_deps="dxva2"
h264_dxva2_hwaccel_select="h264_decoder"
h264_vaapi_hwaccel_deps="vaapi"
h264_vaapi_hwaccel_select="h264_decoder"
h264_vda_decoder_deps="vda"
h264_vda_decoder_select="h264_decoder"
h264_vda_hwaccel_deps="vda"
h264_vda_hwaccel_select="h264_decoder"
h264_vdpau_decoder_deps="vdpau"
h264_vdpau_decoder_select="h264_decoder"
h264_vdpau_hwaccel_deps="vdpau"
h264_vdpau_hwaccel_select="h264_decoder"
mpeg_vdpau_decoder_deps="vdpau"
mpeg_vdpau_decoder_select="mpeg2video_decoder"
mpeg_xvmc_hwaccel_deps="xvmc"
mpeg_xvmc_hwaccel_select="mpeg2video_decoder"
mpeg1_vdpau_decoder_deps="vdpau"
mpeg1_vdpau_decoder_select="mpeg1video_decoder"
mpeg1_vdpau_hwaccel_deps="vdpau"
mpeg1_vdpau_hwaccel_select="mpeg1video_decoder"
mpeg1_xvmc_hwaccel_deps="xvmc"
mpeg1_xvmc_hwaccel_select="mpeg1video_decoder"
mpeg2_crystalhd_decoder_select="crystalhd"
mpeg2_dxva2_hwaccel_deps="dxva2"
mpeg2_dxva2_hwaccel_select="mpeg2video_decoder"
mpeg2_vaapi_hwaccel_deps="vaapi"
mpeg2_vaapi_hwaccel_select="mpeg2video_decoder"
mpeg2_vdpau_hwaccel_deps="vdpau"
mpeg2_vdpau_hwaccel_select="mpeg2video_decoder"
mpeg2_xvmc_hwaccel_deps="xvmc"
mpeg2_xvmc_hwaccel_select="mpeg2video_decoder"
mpeg4_crystalhd_decoder_select="crystalhd"
mpeg4_vaapi_hwaccel_deps="vaapi"
mpeg4_vaapi_hwaccel_select="mpeg4_decoder"
mpeg4_vdpau_decoder_deps="vdpau"
mpeg4_vdpau_decoder_select="mpeg4_decoder"
mpeg4_vdpau_hwaccel_deps="vdpau"
mpeg4_vdpau_hwaccel_select="mpeg4_decoder"
msmpeg4_crystalhd_decoder_select="crystalhd"
vc1_crystalhd_decoder_select="crystalhd"
vc1_dxva2_hwaccel_deps="dxva2"
vc1_dxva2_hwaccel_select="vc1_decoder"
vc1_vaapi_hwaccel_deps="vaapi"
vc1_vaapi_hwaccel_select="vc1_decoder"
vc1_vdpau_decoder_deps="vdpau"
vc1_vdpau_decoder_select="vc1_decoder"
vc1_vdpau_hwaccel_deps="vdpau"
vc1_vdpau_hwaccel_select="vc1_decoder"
wmv3_crystalhd_decoder_select="crystalhd"
wmv3_dxva2_hwaccel_select="vc1_dxva2_hwaccel"
wmv3_vaapi_hwaccel_select="vc1_vaapi_hwaccel"
wmv3_vdpau_decoder_select="vc1_vdpau_decoder"
wmv3_vdpau_hwaccel_select="vc1_vdpau_hwaccel"

# parsers
h264_parser_select="h264_decoder"
hevc_parser_select="hevc_decoder"
mpeg4video_parser_select="error_resilience h263dsp mpegvideo"
mpegvideo_parser_select="error_resilience mpegvideo"
vc1_parser_select="mpegvideo"

# external libraries
libaacplus_encoder_deps="libaacplus"
libcelt_decoder_deps="libcelt"
libfaac_encoder_deps="libfaac"
libfaac_encoder_select="audio_frame_queue"
libfdk_aac_decoder_deps="libfdk_aac"
libfdk_aac_encoder_deps="libfdk_aac"
libfdk_aac_encoder_select="audio_frame_queue"
libgme_demuxer_deps="libgme"
libgsm_decoder_deps="libgsm"
libgsm_encoder_deps="libgsm"
libgsm_ms_decoder_deps="libgsm"
libgsm_ms_encoder_deps="libgsm"
libilbc_decoder_deps="libilbc"
libilbc_encoder_deps="libilbc"
libmodplug_demuxer_deps="libmodplug"
libmp3lame_encoder_deps="libmp3lame"
libmp3lame_encoder_select="audio_frame_queue"
libopencore_amrnb_decoder_deps="libopencore_amrnb"
libopencore_amrnb_encoder_deps="libopencore_amrnb"
libopencore_amrnb_encoder_select="audio_frame_queue"
libopencore_amrwb_decoder_deps="libopencore_amrwb"
libopenjpeg_decoder_deps="libopenjpeg"
libopenjpeg_encoder_deps="libopenjpeg"
libopus_decoder_deps="libopus"
libopus_encoder_deps="libopus"
libopus_encoder_select="audio_frame_queue"
libquvi_demuxer_deps="libquvi"
libschroedinger_decoder_deps="libschroedinger"
libschroedinger_encoder_deps="libschroedinger"
libshine_encoder_deps="libshine"
libshine_encoder_select="audio_frame_queue"
libspeex_decoder_deps="libspeex"
libspeex_encoder_deps="libspeex"
libspeex_encoder_select="audio_frame_queue"
libstagefright_h264_decoder_deps="libstagefright_h264"
libtheora_encoder_deps="libtheora"
libtwolame_encoder_deps="libtwolame"
libvo_aacenc_encoder_deps="libvo_aacenc"
libvo_aacenc_encoder_select="audio_frame_queue"
libvo_amrwbenc_encoder_deps="libvo_amrwbenc"
libvorbis_decoder_deps="libvorbis"
libvorbis_encoder_deps="libvorbis"
libvorbis_encoder_select="audio_frame_queue"
libvpx_vp8_decoder_deps="libvpx"
libvpx_vp8_encoder_deps="libvpx"
libvpx_vp9_decoder_deps="libvpx"
libvpx_vp9_encoder_deps="libvpx"
libwavpack_encoder_deps="libwavpack"
libwebp_encoder_deps="libwebp"
libx264_encoder_deps="libx264"
libx264rgb_encoder_deps="libx264"
libx265_encoder_deps="libx265"
libxavs_encoder_deps="libxavs"
libxvid_encoder_deps="libxvid"
libutvideo_decoder_deps="libutvideo"
libutvideo_encoder_deps="libutvideo"
libzvbi_teletext_decoder_deps="libzvbi"

# demuxers / muxers
ac3_demuxer_select="ac3_parser"
asf_demuxer_select="riffdec"
asf_muxer_select="riffenc"
asf_stream_muxer_select="asf_muxer"
avi_demuxer_select="riffdec exif"
avi_muxer_select="riffenc"
avisynth_demuxer_deps="avisynth"
avisynth_demuxer_select="riffdec"
caf_demuxer_select="riffdec"
dirac_demuxer_select="dirac_parser"
dts_demuxer_select="dca_parser"
dtshd_demuxer_select="dca_parser"
dxa_demuxer_select="riffdec"
eac3_demuxer_select="ac3_parser"
f4v_muxer_select="mov_muxer"
flac_demuxer_select="flac_parser"
hds_muxer_select="flv_muxer"
hls_muxer_select="mpegts_muxer"
image2_alias_pix_demuxer_select="image2_demuxer"
image2_brender_pix_demuxer_select="image2_demuxer"
ipod_muxer_select="mov_muxer"
ismv_muxer_select="mov_muxer"
libnut_demuxer_deps="libnut"
libnut_muxer_deps="libnut"
matroska_audio_muxer_select="matroska_muxer"
matroska_demuxer_select="riffdec"
matroska_demuxer_suggest="bzlib lzo zlib"
matroska_muxer_select="riffenc"
mmf_muxer_select="riffenc"
mov_demuxer_select="riffdec"
mov_demuxer_suggest="zlib"
mov_muxer_select="riffenc rtpenc_chain"
mp3_demuxer_select="mpegaudio_parser"
mp4_muxer_select="mov_muxer"
mpegts_muxer_select="adts_muxer latm_muxer"
mpegtsraw_demuxer_select="mpegts_demuxer"
mxf_d10_muxer_select="mxf_muxer"
nut_muxer_select="riffenc"
nuv_demuxer_select="riffdec"
ogg_demuxer_select="golomb"
psp_muxer_select="mov_muxer"
rtp_demuxer_select="sdp_demuxer"
rtpdec_select="asf_demuxer rm_demuxer rtp_protocol mpegts_demuxer mov_demuxer"
rtsp_demuxer_select="http_protocol rtpdec"
rtsp_muxer_select="rtp_muxer http_protocol rtp_protocol rtpenc_chain"
sap_demuxer_select="sdp_demuxer"
sap_muxer_select="rtp_muxer rtp_protocol rtpenc_chain"
sdp_demuxer_select="rtpdec"
smoothstreaming_muxer_select="ismv_muxer"
spdif_muxer_select="aac_parser"
tak_demuxer_select="tak_parser"
tg2_muxer_select="mov_muxer"
tgp_muxer_select="mov_muxer"
vobsub_demuxer_select="mpegps_demuxer"
w64_demuxer_select="wav_demuxer"
w64_muxer_select="wav_muxer"
wav_demuxer_select="riffdec"
wav_muxer_select="riffenc"
webm_muxer_select="riffenc"
wtv_demuxer_select="riffdec"
wtv_muxer_select="riffenc"
xmv_demuxer_select="riffdec"
xwma_demuxer_select="riffdec"

# indevs / outdevs
alsa_indev_deps="alsa_asoundlib_h snd_pcm_htimestamp"
alsa_outdev_deps="alsa_asoundlib_h"
avfoundation_indev_extralibs="-framework CoreVideo -framework Foundation -framework AVFoundation -framework CoreMedia"
avfoundation_indev_select="avfoundation"
bktr_indev_deps_any="dev_bktr_ioctl_bt848_h machine_ioctl_bt848_h dev_video_bktr_ioctl_bt848_h dev_ic_bt8xx_h"
caca_outdev_deps="libcaca"
decklink_outdev_deps="decklink pthreads"
decklink_outdev_extralibs="-lstdc++"
dshow_indev_deps="IBaseFilter"
dshow_indev_extralibs="-lpsapi -lole32 -lstrmiids -luuid"
dv1394_indev_deps="dv1394"
dv1394_indev_select="dv_demuxer"
fbdev_indev_deps="linux_fb_h"
fbdev_outdev_deps="linux_fb_h"
gdigrab_indev_deps="CreateDIBSection"
gdigrab_indev_extralibs="-lgdi32"
gdigrab_indev_select="bmp_decoder"
iec61883_indev_deps="libiec61883"
jack_indev_deps="jack_jack_h sem_timedwait"
lavfi_indev_deps="avfilter"
libcdio_indev_deps="libcdio"
libdc1394_indev_deps="libdc1394"
libv4l2_indev_deps="libv4l2"
openal_indev_deps="openal"
opengl_outdev_deps="opengl"
oss_indev_deps_any="soundcard_h sys_soundcard_h"
oss_outdev_deps_any="soundcard_h sys_soundcard_h"
pulse_indev_deps="libpulse"
pulse_outdev_deps="libpulse"
qtkit_indev_extralibs="-framework QTKit -framework Foundation -framework QuartzCore"
qtkit_indev_select="qtkit"
sdl_outdev_deps="sdl"
sndio_indev_deps="sndio_h"
sndio_outdev_deps="sndio_h"
v4l_indev_deps="linux_videodev_h"
v4l2_indev_deps_any="linux_videodev2_h sys_videoio_h"
v4l2_outdev_deps_any="linux_videodev2_h sys_videoio_h"
vfwcap_indev_deps="capCreateCaptureWindow vfwcap_defines"
vfwcap_indev_extralibs="-lavicap32"
xv_outdev_deps="X11_extensions_Xvlib_h XvGetPortAttribute"
xv_outdev_extralibs="-lXv -lX11 -lXext"
x11grab_indev_deps="x11grab"

# protocols
bluray_protocol_deps="libbluray"
ffrtmpcrypt_protocol_deps="!librtmp_protocol"
ffrtmpcrypt_protocol_deps_any="gcrypt nettle openssl"
ffrtmpcrypt_protocol_select="tcp_protocol"
ffrtmphttp_protocol_deps="!librtmp_protocol"
ffrtmphttp_protocol_select="http_protocol"
ftp_protocol_select="tcp_protocol"
gopher_protocol_select="network"
http_protocol_select="tcp_protocol"
httpproxy_protocol_select="tcp_protocol"
https_protocol_select="tls_protocol"
librtmp_protocol_deps="librtmp"
librtmpe_protocol_deps="librtmp"
librtmps_protocol_deps="librtmp"
librtmpt_protocol_deps="librtmp"
librtmpte_protocol_deps="librtmp"
libssh_protocol_deps="libssh"
mmsh_protocol_select="http_protocol"
mmst_protocol_select="network"
rtmp_protocol_deps="!librtmp_protocol"
rtmp_protocol_select="tcp_protocol"
rtmpe_protocol_select="ffrtmpcrypt_protocol"
rtmps_protocol_deps="!librtmp_protocol"
rtmps_protocol_select="tls_protocol"
rtmpt_protocol_select="ffrtmphttp_protocol"
rtmpte_protocol_select="ffrtmpcrypt_protocol ffrtmphttp_protocol"
rtmpts_protocol_select="ffrtmphttp_protocol https_protocol"
rtp_protocol_select="udp_protocol"
sctp_protocol_deps="struct_sctp_event_subscribe"
sctp_protocol_select="network"
srtp_protocol_select="rtp_protocol"
tcp_protocol_select="network"
tls_protocol_deps_any="openssl gnutls"
tls_protocol_select="tcp_protocol"
udp_protocol_select="network"
unix_protocol_deps="sys_un_h"
unix_protocol_select="network"

# filters
aconvert_filter_deps="swresample"
amovie_filter_deps="avcodec avformat"
aresample_filter_deps="swresample"
ass_filter_deps="libass"
asyncts_filter_deps="avresample"
atempo_filter_deps="avcodec"
atempo_filter_select="rdft"
azmq_filter_deps="libzmq"
blackframe_filter_deps="gpl"
boxblur_filter_deps="gpl"
colormatrix_filter_deps="gpl"
cropdetect_filter_deps="gpl"
dctdnoiz_filter_deps="avcodec"
dctdnoiz_filter_select="dct"
delogo_filter_deps="gpl"
deshake_filter_deps="avcodec"
deshake_filter_select="dsputil"
drawtext_filter_deps="libfreetype"
ebur128_filter_deps="gpl"
flite_filter_deps="libflite"
frei0r_filter_deps="frei0r dlopen"
frei0r_filter_extralibs='$ldl'
frei0r_src_filter_deps="frei0r dlopen"
frei0r_src_filter_extralibs='$ldl'
geq_filter_deps="gpl"
histeq_filter_deps="gpl"
hqdn3d_filter_deps="gpl"
interlace_filter_deps="gpl"
kerndeint_filter_deps="gpl"
ladspa_filter_deps="ladspa dlopen"
mcdeint_filter_deps="avcodec gpl"
movie_filter_deps="avcodec avformat"
mp_filter_deps="gpl avcodec swscale inline_asm"
mpdecimate_filter_deps="gpl avcodec"
mptestsrc_filter_deps="gpl"
negate_filter_deps="lut_filter"
perspective_filter_deps="gpl"
ocv_filter_deps="libopencv"
owdenoise_filter_deps="gpl"
pan_filter_deps="swresample"
phase_filter_deps="gpl"
pp_filter_deps="gpl postproc"
pullup_filter_deps="gpl"
removelogo_filter_deps="avcodec avformat swscale"
resample_filter_deps="avresample"
sab_filter_deps="gpl swscale"
scale_filter_deps="swscale"
smartblur_filter_deps="gpl swscale"
showspectrum_filter_deps="avcodec"
showspectrum_filter_select="rdft"
spp_filter_deps="gpl avcodec"
spp_filter_select="fft"
stereo3d_filter_deps="gpl"
subtitles_filter_deps="avformat avcodec libass"
super2xsai_filter_deps="gpl"
tinterlace_filter_deps="gpl"
vidstabdetect_filter_deps="libvidstab"
vidstabtransform_filter_deps="libvidstab"
pixfmts_super2xsai_test_deps="super2xsai_filter"
tinterlace_merge_test_deps="tinterlace_filter"
tinterlace_pad_test_deps="tinterlace_filter"
zmq_filter_deps="libzmq"

# examples
avio_reading="avformat avcodec avutil"
avcodec_example_deps="avcodec avutil"
demuxing_decoding_example_deps="avcodec avformat avutil"
filter_audio_example_deps="avfilter avutil"
filtering_audio_example_deps="avfilter avcodec avformat avutil"
filtering_video_example_deps="avfilter avcodec avformat avutil"
metadata_example_deps="avformat avutil"
muxing_example_deps="avcodec avformat avutil swscale"
remuxing_example_deps="avcodec avformat avutil"
resampling_audio_example_deps="avutil swresample"
scaling_video_example_deps="avutil swscale"
transcode_aac_example_deps="avcodec avformat swresample"
transcoding_example_deps="avfilter avcodec avformat avutil"

# libraries
avcodec_deps="avutil"
avdevice_deps="avutil avcodec avformat"
avfilter_deps="avutil"
avformat_deps="avutil avcodec"
avresample_deps="avutil"
postproc_deps="avutil gpl"
swscale_deps="avutil"

# programs
ffmpeg_deps="avcodec avfilter avformat swresample"
ffmpeg_select="aformat_filter anull_filter atrim_filter format_filter
               null_filter
               setpts_filter trim_filter"
ffplay_deps="avcodec avformat swscale swresample sdl"
ffplay_libs='$sdl_libs'
ffplay_select="rdft crop_filter"
ffprobe_deps="avcodec avformat"
ffserver_deps="avformat fork sarestart"
ffserver_select="ffm_muxer rtp_protocol rtsp_demuxer"

# documentation
podpages_deps="perl"
manpages_deps="perl pod2man"
htmlpages_deps="perl texi2html"
txtpages_deps="perl makeinfo"
doc_deps_any="manpages htmlpages podpages txtpages"

# default parameters

logfile="config.log"

# installation paths
prefix_default="/usr/local"
bindir_default='${prefix}/bin'
datadir_default='${prefix}/share/ffmpeg'
docdir_default='${prefix}/share/doc/ffmpeg'
incdir_default='${prefix}/include'
libdir_default='${prefix}/lib'
mandir_default='${prefix}/share/man'
shlibdir_default="$libdir_default"

# toolchain
ar_default="ar"
cc_default="gcc"
cxx_default="g++"
host_cc_default="gcc"
cp_f="cp -f"
install="install"
ln_s="ln -s -f"
nm_default="nm -g"
objformat="elf"
pkg_config_default=pkg-config
ranlib_default="ranlib"
strip_default="strip"
yasmexe_default="yasm"
windres_default="windres"

nogas=":"

# OS
target_os_default=$(tolower $(uname -s))
host_os=$target_os_default

# machine
if test "$target_os_default" = aix; then
    arch_default=$(uname -p)
else
    arch_default=$(uname -m)
fi
cpu="generic"

# configurable options
enable $PROGRAM_LIST
enable $DOCUMENT_LIST
enable $EXAMPLE_LIST
enable $(filter_out avresample $LIBRARY_LIST)
enable stripping

enable asm
enable debug
enable doc
enable optimizations
enable runtime_cpudetect
enable safe_bitstream_reader
enable static
enable swscale_alpha

# Enable hwaccels by default.
enable dxva2 vaapi vda vdpau xvmc
enable xlib

# build settings
SHFLAGS='-shared -Wl,-soname,$$(@F)'
LIBPREF="lib"
LIBSUF=".a"
FULLNAME='$(NAME)$(BUILDSUF)'
LIBNAME='$(LIBPREF)$(FULLNAME)$(LIBSUF)'
SLIBPREF="lib"
SLIBSUF=".so"
SLIBNAME='$(SLIBPREF)$(FULLNAME)$(SLIBSUF)'
SLIBNAME_WITH_VERSION='$(SLIBNAME).$(LIBVERSION)'
SLIBNAME_WITH_MAJOR='$(SLIBNAME).$(LIBMAJOR)'
LIB_INSTALL_EXTRA_CMD='$$(RANLIB) "$(LIBDIR)/$(LIBNAME)"'
SLIB_INSTALL_NAME='$(SLIBNAME_WITH_VERSION)'
SLIB_INSTALL_LINKS='$(SLIBNAME_WITH_MAJOR) $(SLIBNAME)'

asflags_filter=echo
cflags_filter=echo
ldflags_filter=echo

AS_C='-c'
AS_O='-o $@'
CC_C='-c'
CC_E='-E -o $@'
CC_O='-o $@'
CXX_C='-c'
CXX_O='-o $@'
LD_O='-o $@'
LD_LIB='-l%'
LD_PATH='-L'
HOSTCC_C='-c'
HOSTCC_E='-E -o $@'
HOSTCC_O='-o $@'
HOSTLD_O='-o $@'

host_libs='-lm'
host_cflags_filter=echo
host_ldflags_filter=echo

target_path='$(CURDIR)'

# since the object filename is not given with the -MM flag, the compiler
# is only able to print the basename, and we must add the path ourselves
DEPCMD='$(DEP$(1)) $(DEP$(1)FLAGS) $($(1)DEP_FLAGS) $< | sed -e "/^\#.*/d" -e "s,^[[:space:]]*$(*F)\\.o,$(@D)/$(*F).o," > $(@:.o=.d)'
DEPFLAGS='-MM'

# find source path
if test -f configure; then
    source_path=.
else
    source_path=$(cd $(dirname "$0"); pwd)
    echo "$source_path" | grep -q '[[:blank:]]' &&
        die "Out of tree builds are impossible with whitespace in source path."
    test -e "$source_path/config.h" &&
        die "Out of tree builds are impossible with config.h in source dir."
fi

for v in "$@"; do
    r=${v#*=}
    l=${v%"$r"}
    r=$(sh_quote "$r")
    FFMPEG_CONFIGURATION="${FFMPEG_CONFIGURATION# } ${l}${r}"
done

find_things(){
    thing=$1
    pattern=$2
    file=$source_path/$3
    sed -n "s/^[^#]*$pattern.*([^,]*, *\([^,]*\)\(,.*\)*).*/\1_$thing/p" "$file"
}

ENCODER_LIST=$(find_things  encoder  ENC      libavcodec/allcodecs.c)
DECODER_LIST=$(find_things  decoder  DEC      libavcodec/allcodecs.c)
HWACCEL_LIST=$(find_things  hwaccel  HWACCEL  libavcodec/allcodecs.c)
PARSER_LIST=$(find_things   parser   PARSER   libavcodec/allcodecs.c)
BSF_LIST=$(find_things      bsf      BSF      libavcodec/allcodecs.c)
MUXER_LIST=$(find_things    muxer    _MUX     libavformat/allformats.c)
DEMUXER_LIST=$(find_things  demuxer  DEMUX    libavformat/allformats.c)
OUTDEV_LIST=$(find_things   outdev   OUTDEV   libavdevice/alldevices.c)
INDEV_LIST=$(find_things    indev    _IN      libavdevice/alldevices.c)
PROTOCOL_LIST=$(find_things protocol PROTOCOL libavformat/allformats.c)
FILTER_LIST=$(find_things   filter   FILTER   libavfilter/allfilters.c)

ALL_COMPONENTS="
    $BSF_LIST
    $DECODER_LIST
    $DEMUXER_LIST
    $ENCODER_LIST
    $FILTER_LIST
    $HWACCEL_LIST
    $INDEV_LIST
    $MUXER_LIST
    $OUTDEV_LIST
    $PARSER_LIST
    $PROTOCOL_LIST
"

for n in $COMPONENT_LIST; do
    v=$(toupper ${n%s})_LIST
    eval enable \$$v
    eval ${n}_if_any="\$$v"
done

enable $ARCH_EXT_LIST

die_unknown(){
    echo "Unknown option \"$1\"."
    echo "See $0 --help for available options."
    exit 1
}

print_3_columns() {
    cat | tr ' ' '\n' | sort | pr -r -3 -t
}

show_list() {
    suffix=_$1
    shift
    echo $* | sed s/$suffix//g | print_3_columns
    exit 0
}

rand_list(){
    IFS=', '
    set -- $*
    unset IFS
    for thing; do
        comp=${thing%:*}
        prob=${thing#$comp}
        prob=${prob#:}
        is_in ${comp} $COMPONENT_LIST && eval comp=\$$(toupper ${comp%s})_LIST
        echo "prob ${prob:-0.5}"
        printf '%s\n' $comp
    done
}

do_random(){
    action=$1
    shift
    random_seed=$(awk "BEGIN { srand($random_seed); print srand() }")
    $action $(rand_list "$@" | awk "BEGIN { srand($random_seed) } \$1 == \"prob\" { prob = \$2; next } rand() < prob { print }")
}

for opt do
    optval="${opt#*=}"
    case "$opt" in
        --extra-ldflags=*)
            add_ldflags $optval
        ;;
        --extra-libs=*)
            add_extralibs $optval
        ;;
        --disable-devices)
            disable $INDEV_LIST $OUTDEV_LIST
        ;;
        --enable-debug=*)
            debuglevel="$optval"
        ;;
        --disable-programs)
            disable $PROGRAM_LIST
        ;;
        --disable-everything)
            map 'eval unset \${$(toupper ${v%s})_LIST}' $COMPONENT_LIST
        ;;
        --disable-all)
            map 'eval unset \${$(toupper ${v%s})_LIST}' $COMPONENT_LIST
            disable $LIBRARY_LIST $PROGRAM_LIST doc
        ;;
        --enable-random|--disable-random)
            action=${opt%%-random}
            do_random ${action#--} $COMPONENT_LIST
        ;;
        --enable-random=*|--disable-random=*)
            action=${opt%%-random=*}
            do_random ${action#--} $optval
        ;;
        --enable-*=*|--disable-*=*)
            eval $(echo "${opt%%=*}" | sed 's/--/action=/;s/-/ thing=/')
            is_in "${thing}s" $COMPONENT_LIST || die_unknown "$opt"
            eval list=\$$(toupper $thing)_LIST
            name=$(echo "${optval}" | sed "s/,/_${thing}|/g")_${thing}
            list=$(filter "$name" $list)
            [ "$list" = "" ] && warn "Option $opt did not match anything"
            $action $list
        ;;
        --enable-?*|--disable-?*)
            eval $(echo "$opt" | sed 's/--/action=/;s/-/ option=/;s/-/_/g')
            if is_in $option $COMPONENT_LIST; then
                test $action = disable && action=unset
                eval $action \$$(toupper ${option%s})_LIST
            elif is_in $option $CMDLINE_SELECT; then
                $action $option
            else
                die_unknown $opt
            fi
        ;;
        --list-*)
            NAME="${opt#--list-}"
            is_in $NAME $COMPONENT_LIST || die_unknown $opt
            NAME=${NAME%s}
            eval show_list $NAME \$$(toupper $NAME)_LIST
        ;;
        --help|-h) show_help
        ;;
        --fatal-warnings) enable fatal_warnings
        ;;
        *)
            optname="${opt%%=*}"
            optname="${optname#--}"
            optname=$(echo "$optname" | sed 's/-/_/g')
            if is_in $optname $CMDLINE_SET; then
                eval $optname='$optval'
            elif is_in $optname $CMDLINE_APPEND; then
                append $optname "$optval"
            else
                die_unknown $opt
            fi
        ;;
    esac
done

disabled logging && logfile=/dev/null

echo "# $0 $FFMPEG_CONFIGURATION" > $logfile
set >> $logfile

test -n "$cross_prefix" && enable cross_compile

if enabled cross_compile; then
    test -n "$arch" && test -n "$target_os" ||
        die "Must specify target arch and OS when cross-compiling"
fi

ar_default="${cross_prefix}${ar_default}"
cc_default="${cross_prefix}${cc_default}"
cxx_default="${cross_prefix}${cxx_default}"
nm_default="${cross_prefix}${nm_default}"
pkg_config_default="${cross_prefix}${pkg_config_default}"
ranlib_default="${cross_prefix}${ranlib_default}"
strip_default="${cross_prefix}${strip_default}"
windres_default="${cross_prefix}${windres_default}"

sysinclude_default="${sysroot}/usr/include"

test -n "$valgrind" && toolchain="valgrind-memcheck"

case "$toolchain" in
    clang-asan)
        cc_default="clang"
        add_cflags  -fsanitize=address
        add_ldflags -fsanitize=address
    ;;
    clang-tsan)
        cc_default="clang"
        add_cflags  -fsanitize=thread -pie
        add_ldflags -fsanitize=thread -pie
    ;;
    clang-usan)
        cc_default="clang"
        add_cflags  -fsanitize=undefined
        add_ldflags -fsanitize=undefined
    ;;
    gcc-asan)
        cc_default="gcc"
        add_cflags  -fsanitize=address
        add_ldflags -fsanitize=address
    ;;
    gcc-tsan)
        cc_default="gcc"
        add_cflags  -fsanitize=thread -pie -fPIC
        add_ldflags -fsanitize=thread -pie -fPIC
    ;;
    gcc-usan)
        cc_default="gcc"
        add_cflags  -fsanitize=undefined
        add_ldflags -fsanitize=undefined
    ;;
    valgrind-massif)
        target_exec_default=${valgrind:-"valgrind"}
        target_exec_args="--tool=massif --alloc-fn=av_malloc --alloc-fn=av_mallocz --alloc-fn=av_calloc --alloc-fn=av_fast_padded_malloc --alloc-fn=av_fast_malloc --alloc-fn=av_realloc_f --alloc-fn=av_fast_realloc --alloc-fn=av_realloc"
    ;;
    valgrind-memcheck)
        target_exec_default=${valgrind:-"valgrind"}
        target_exec_args="--error-exitcode=1 --malloc-fill=0x2a --track-origins=yes --leak-check=full --gen-suppressions=all --suppressions=$source_path/tests/fate-valgrind.supp"
    ;;
    msvc)
        # Check whether the current MSVC version needs the C99 converter.
        # From MSVC 2013 (compiler major version 18) onwards, it does actually
        # support enough of C99 to build ffmpeg. Default to the new
        # behaviour if the regexp was unable to match anything, since this
        # successfully parses the version number of existing supported
        # versions that require the converter (MSVC 2010 and 2012).
        cl_major_ver=$(cl 2>&1 | sed -n 's/.*Version \([[:digit:]]\{1,\}\)\..*/\1/p')
        if [ -z "$cl_major_ver" ] || [ $cl_major_ver -ge 18 ]; then
            cc_default="cl"
        else
            cc_default="c99wrap cl"
        fi
        ld_default="link"
        nm_default="dumpbin -symbols"
        ar_default="lib"
        target_os_default="win32"
        # Use a relative path for TMPDIR. This makes sure all the
        # ffconf temp files are written with a relative path, avoiding
        # issues with msys/win32 path conversion for MSVC parameters
        # such as -Fo<file> or -out:<file>.
        TMPDIR=.
    ;;
    icl)
        cc_default="icl"
        ld_default="xilink"
        nm_default="dumpbin -symbols"
        ar_default="xilib"
        target_os_default="win32"
        TMPDIR=.
    ;;
    gcov)
        add_cflags  -fprofile-arcs -ftest-coverage
        add_ldflags -fprofile-arcs -ftest-coverage
    ;;
    hardened)
        add_cflags  -U_FORTIFY_SOURCE -D_FORTIFY_SOURCE=2 -fno-strict-overflow -fstack-protector-all
        add_ldflags -Wl,-z,relro -Wl,-z,now
    ;;
    ?*)
        die "Unknown toolchain $toolchain"
    ;;
esac

set_default arch cc cxx pkg_config ranlib strip sysinclude target_exec target_os yasmexe
enabled cross_compile || host_cc_default=$cc
set_default host_cc

if ! $pkg_config --version >/dev/null 2>&1; then
    warn "$pkg_config not found, library detection may fail."
    pkg_config=false
fi

exesuf() {
    case $1 in
        mingw32*|win32|win64|cygwin*|*-dos|freedos|opendos|os/2*|symbian) echo .exe ;;
    esac
}

EXESUF=$(exesuf $target_os)
HOSTEXESUF=$(exesuf $host_os)

# set temporary file name
: ${TMPDIR:=$TEMPDIR}
: ${TMPDIR:=$TMP}
: ${TMPDIR:=/tmp}

if [ -n "$tempprefix" ] ; then
    mktemp(){
        echo $tempprefix.${HOSTNAME}.${UID}
    }
elif ! check_cmd mktemp -u XXXXXX; then
    # simple replacement for missing mktemp
    # NOT SAFE FOR GENERAL USE
    mktemp(){
        echo "${2%%XXX*}.${HOSTNAME}.${UID}.$$"
    }
fi

tmpfile(){
    tmp=$(mktemp -u "${TMPDIR}/ffconf.XXXXXXXX")$2 &&
        (set -C; exec > $tmp) 2>/dev/null ||
        die "Unable to create temporary file in $TMPDIR."
    append TMPFILES $tmp
    eval $1=$tmp
}

trap 'rm -f -- $TMPFILES' EXIT

tmpfile TMPASM .asm
tmpfile TMPC   .c
tmpfile TMPCPP .cpp
tmpfile TMPE   $EXESUF
tmpfile TMPH   .h
tmpfile TMPM   .m
tmpfile TMPO   .o
tmpfile TMPS   .S
tmpfile TMPSH  .sh
tmpfile TMPV   .ver

unset -f mktemp

chmod +x $TMPE

# make sure we can execute files in $TMPDIR
cat > $TMPSH 2>> $logfile <<EOF
#! /bin/sh
EOF
chmod +x $TMPSH >> $logfile 2>&1
if ! $TMPSH >> $logfile 2>&1; then
    cat <<EOF
Unable to create and execute files in $TMPDIR.  Set the TMPDIR environment
variable to another directory and make sure that it is not mounted noexec.
EOF
    die "Sanity test failed."
fi

ccc_flags(){
    for flag; do
        case $flag in
            -std=c99)           echo -c99                       ;;
            -mcpu=*)            echo -arch ${flag#*=}           ;;
            -mieee)             echo -ieee                      ;;
            -O*|-fast)          echo $flag                      ;;
            -fno-math-errno)    echo -assume nomath_errno       ;;
            -g)                 echo -g3                        ;;
            -Wall)              echo -msg_enable level2         ;;
            -Wno-pointer-sign)  echo -msg_disable ptrmismatch1  ;;
            -Wl,*)              echo $flag                      ;;
            -f*|-W*)                                            ;;
            *)                  echo $flag                      ;;
        esac
   done
}

cparser_flags(){
    for flag; do
        case $flag in
            -Wno-switch)             echo -Wno-switch-enum ;;
            -Wno-format-zero-length) ;;
            -Wdisabled-optimization) ;;
            -Wno-pointer-sign)       echo -Wno-other ;;
            *)                       echo $flag ;;
        esac
    done
}

msvc_common_flags(){
    for flag; do
        case $flag in
            # In addition to specifying certain flags under the compiler
            # specific filters, they must be specified here as well or else the
            # generic catch all at the bottom will print the original flag.
            -Wall)                ;;
            -std=c99)             ;;
            # Common flags
            -fomit-frame-pointer) ;;
            -g)                   echo -Z7 ;;
            -fno-math-errno)      ;;
            -fno-common)          ;;
            -fno-signed-zeros)    ;;
            -fPIC)                ;;
            -mthumb)              ;;
            -march=*)             ;;
            -lz)                  echo zlib.lib ;;
            -lavifil32)           echo vfw32.lib ;;
            -lavicap32)           echo vfw32.lib user32.lib ;;
            -l*)                  echo ${flag#-l}.lib ;;
            *)                    echo $flag ;;
        esac
    done
}

msvc_flags(){
    msvc_common_flags "$@"
    for flag; do
        case $flag in
            -Wall)                echo -W4 -wd4244 -wd4127 -wd4018 -wd4389     \
                                       -wd4146 -wd4057 -wd4204 -wd4706 -wd4305 \
                                       -wd4152 -wd4324 -we4013 -wd4100 -wd4214 \
                                       -wd4554 \
                                       -wd4273 ;;
        esac
    done
}

icl_flags(){
    msvc_common_flags "$@"
    for flag; do
        case $flag in
            # Despite what Intel's documentation says -Wall, which is supported
            # on Windows, does enable remarks so disable them here.
            -Wall)                echo $flag -Qdiag-disable:remark ;;
            -std=c99)             echo -Qstd=c99 ;;
        esac
    done
}

pgi_flags(){
    for flag; do
        case $flag in
            -flto)                echo -Mipa=fast,libopt,libinline,vestigial ;;
            -fomit-frame-pointer) echo -Mnoframe ;;
            -g)                   echo -gopt ;;
            *)                    echo $flag ;;
        esac
    done
}

suncc_flags(){
    for flag; do
        case $flag in
            -march=*|-mcpu=*)
                case "${flag#*=}" in
                    native)                   echo -xtarget=native       ;;
                    v9|niagara)               echo -xarch=sparc          ;;
                    ultrasparc)               echo -xarch=sparcvis       ;;
                    ultrasparc3|niagara2)     echo -xarch=sparcvis2      ;;
                    i586|pentium)             echo -xchip=pentium        ;;
                    i686|pentiumpro|pentium2) echo -xtarget=pentium_pro  ;;
                    pentium3*|c3-2)           echo -xtarget=pentium3     ;;
                    pentium-m)          echo -xarch=sse2 -xchip=pentium3 ;;
                    pentium4*)          echo -xtarget=pentium4           ;;
                    prescott|nocona)    echo -xarch=sse3 -xchip=pentium4 ;;
                    *-sse3)             echo -xarch=sse3                 ;;
                    core2)              echo -xarch=ssse3 -xchip=core2   ;;
                    bonnell)                   echo -xarch=ssse3         ;;
                    corei7|nehalem)            echo -xtarget=nehalem     ;;
                    westmere)                  echo -xtarget=westmere    ;;
                    silvermont)                echo -xarch=sse4_2        ;;
                    corei7-avx|sandybridge)    echo -xtarget=sandybridge ;;
                    core-avx*|ivybridge|haswell|broadwell)
                                               echo -xarch=avx           ;;
                    amdfam10|barcelona)        echo -xtarget=barcelona   ;;
                    btver1)                    echo -xarch=amdsse4a      ;;
                    btver2|bdver*)             echo -xarch=avx           ;;
                    athlon-4|athlon-[mx]p)     echo -xarch=ssea          ;;
                    k8|opteron|athlon64|athlon-fx)
                                               echo -xarch=sse2a         ;;
                    athlon*)                   echo -xarch=pentium_proa  ;;
                esac
                ;;
            -std=c99)             echo -xc99              ;;
            -fomit-frame-pointer) echo -xregs=frameptr    ;;
            -fPIC)                echo -KPIC -xcode=pic32 ;;
            -W*,*)                echo $flag              ;;
            -f*-*|-W*|-mimpure-text)                      ;;
            -shared)              echo -G                 ;;
            *)                    echo $flag              ;;
        esac
    done
}

tms470_flags(){
    for flag; do
        case $flag in
            -march=*|-mcpu=*)
                case "${flag#*=}" in
                    armv7-a|cortex-a*)      echo -mv=7a8 ;;
                    armv7-r|cortex-r*)      echo -mv=7r4 ;;
                    armv7-m|cortex-m*)      echo -mv=7m3 ;;
                    armv6*|arm11*)          echo -mv=6   ;;
                    armv5*e|arm[79]*e*|arm9[24]6*|arm96*|arm102[26])
                                            echo -mv=5e  ;;
                    armv4*|arm7*|arm9[24]*) echo -mv=4   ;;
                esac
                ;;
            -mfpu=neon)     echo --float_support=vfpv3 --neon ;;
            -mfpu=vfp)      echo --float_support=vfpv2        ;;
            -mfpu=vfpv3)    echo --float_support=vfpv3        ;;
            -mfpu=vfpv3-d16) echo --float_support=vfpv3d16    ;;
            -msoft-float)   echo --float_support=vfplib       ;;
            -O[0-3]|-mf=*)  echo $flag                        ;;
            -g)             echo -g -mn                       ;;
            -pds=*)         echo $flag                        ;;
            -D*|-I*)        echo $flag                        ;;
            --gcc|--abi=*)  echo $flag                        ;;
            -me)            echo $flag                        ;;
        esac
    done
}

probe_cc(){
    pfx=$1
    _cc=$2

    unset _type _ident _cc_c _cc_e _cc_o _flags _cflags
    unset _ld_o _ldflags _ld_lib _ld_path
    unset _depflags _DEPCMD _DEPFLAGS
    _flags_filter=echo

    if $_cc --version 2>&1 | grep -q '^GNU assembler'; then
        true # no-op to avoid reading stdin in following checks
    elif $_cc -v 2>&1 | grep -q '^gcc.*LLVM'; then
        _type=llvm_gcc
        gcc_extra_ver=$(expr "$($_cc --version | head -n1)" : '.*\((.*)\)')
        _ident="llvm-gcc $($_cc -dumpversion) $gcc_extra_ver"
        _depflags='-MMD -MF $(@:.o=.d) -MT $@'
        _cflags_speed='-O3'
        _cflags_size='-Os'
    elif $_cc -v 2>&1 | grep -qi ^gcc; then
        _type=gcc
        gcc_version=$($_cc --version | head -n1)
        gcc_basever=$($_cc -dumpversion)
        gcc_pkg_ver=$(expr "$gcc_version" : '[^ ]* \(([^)]*)\)')
        gcc_ext_ver=$(expr "$gcc_version" : ".*$gcc_pkg_ver $gcc_basever \\(.*\\)")
        _ident=$(cleanws "gcc $gcc_basever $gcc_pkg_ver $gcc_ext_ver")
        if ! $_cc -dumpversion | grep -q '^2\.'; then
            _depflags='-MMD -MF $(@:.o=.d) -MT $@'
        fi
        _cflags_speed='-O3'
        _cflags_size='-Os'
    elif $_cc --version 2>/dev/null | grep -q ^icc; then
        _type=icc
        _ident=$($_cc --version | head -n1)
        _depflags='-MMD'
        _cflags_speed='-O3'
        _cflags_size='-Os'
        _cflags_noopt='-O1'
    elif $_cc -v 2>&1 | grep -q xlc; then
        _type=xlc
        _ident=$($_cc -qversion 2>/dev/null | head -n1)
        _cflags_speed='-O5'
        _cflags_size='-O5 -qcompact'
    elif $_cc -V 2>/dev/null | grep -q Compaq; then
        _type=ccc
        _ident=$($_cc -V | head -n1 | cut -d' ' -f1-3)
        _DEPFLAGS='-M'
        _cflags_speed='-fast'
        _cflags_size='-O1'
        _flags_filter=ccc_flags
    elif $_cc --vsn 2>/dev/null | grep -Eq "ARM (C/C\+\+ )?Compiler"; then
        test -d "$sysroot" || die "No valid sysroot specified."
        _type=armcc
        _ident=$($_cc --vsn | head -n1 | sed 's/.*: //')
        armcc_conf="$PWD/armcc.conf"
        $_cc --arm_linux_configure                 \
             --arm_linux_config_file="$armcc_conf" \
             --configure_sysroot="$sysroot"        \
             --configure_cpp_headers="$sysinclude" >>$logfile 2>&1 ||
             die "Error creating armcc configuration file."
        $_cc --vsn | grep -q RVCT && armcc_opt=rvct || armcc_opt=armcc
        _flags="--arm_linux_config_file=$armcc_conf --translate_gcc"
        as_default="${cross_prefix}gcc"
        _depflags='-MMD'
        _cflags_speed='-O3'
        _cflags_size='-Os'
    elif $_cc -version 2>/dev/null | grep -Eq 'TMS470|TI ARM'; then
        _type=tms470
        _ident=$($_cc -version | head -n1 | tr -s ' ')
        _flags='--gcc --abi=eabi -me'
        _cc_e='-ppl -fe=$@'
        _cc_o='-fe=$@'
        _depflags='-ppa -ppd=$(@:.o=.d)'
        _cflags_speed='-O3 -mf=5'
        _cflags_size='-O3 -mf=2'
        _flags_filter=tms470_flags
    elif $_cc -v 2>&1 | grep -q clang; then
        _type=clang
        _ident=$($_cc --version | head -n1)
        _depflags='-MMD -MF $(@:.o=.d) -MT $@'
        _cflags_speed='-O3'
        _cflags_size='-Os'
    elif $_cc -V 2>&1 | grep -q Sun; then
        _type=suncc
        _ident=$($_cc -V 2>&1 | head -n1 | cut -d' ' -f 2-)
        _DEPCMD='$(DEP$(1)) $(DEP$(1)FLAGS) $($(1)DEP_FLAGS) $< | sed -e "1s,^.*: ,$@: ," -e "\$$!s,\$$, \\\," -e "1!s,^.*: , ," > $(@:.o=.d)'
        _DEPFLAGS='-xM1 -xc99'
        _ldflags='-std=c99'
        _cflags_speed='-O5'
        _cflags_size='-O5 -xspace'
        _flags_filter=suncc_flags
    elif $_cc -v 2>&1 | grep -q 'PathScale\|Path64'; then
        _type=pathscale
        _ident=$($_cc -v 2>&1 | head -n1 | tr -d :)
        _depflags='-MMD -MF $(@:.o=.d) -MT $@'
        _cflags_speed='-O2'
        _cflags_size='-Os'
        _flags_filter='filter_out -Wdisabled-optimization'
    elif $_cc -v 2>&1 | grep -q Open64; then
        _type=open64
        _ident=$($_cc -v 2>&1 | head -n1 | tr -d :)
        _depflags='-MMD -MF $(@:.o=.d) -MT $@'
        _cflags_speed='-O2'
        _cflags_size='-Os'
        _flags_filter='filter_out -Wdisabled-optimization|-Wtype-limits|-fno-signed-zeros'
    elif $_cc -V 2>&1 | grep -q Portland; then
        _type=pgi
        _ident="PGI $($_cc -V 2>&1 | awk '/^pgcc/ { print $2; exit }')"
        opt_common='-alias=ansi -Mdse -Mlre -Mpre'
        _cflags_speed="-O3 -Mautoinline -Munroll=c:4 $opt_common"
        _cflags_size="-O2 -Munroll=c:1 $opt_common"
        _cflags_noopt="-O"
        _flags_filter=pgi_flags
    elif $_cc 2>&1 | grep -q Microsoft; then
        _type=msvc
        _ident=$($cc 2>&1 | head -n1)
        _DEPCMD='$(DEP$(1)) $(DEP$(1)FLAGS) $($(1)DEP_FLAGS) $< 2>&1 | awk '\''/including/ { sub(/^.*file: */, ""); gsub(/\\/, "/"); if (!match($$0, / /)) print "$@:", $$0 }'\'' > $(@:.o=.d)'
        _DEPFLAGS='$(CPPFLAGS) $(CFLAGS) -showIncludes -Zs'
        _cflags_speed="-O2"
        _cflags_size="-O1"
        if $_cc 2>&1 | grep -q Linker; then
            _ld_o='-out:$@'
        else
            _ld_o='-Fe$@'
        fi
        _cc_o='-Fo$@'
        _cc_e='-P -Fi$@'
        _flags_filter=msvc_flags
        _ld_lib='lib%.a'
        _ld_path='-libpath:'
        _flags='-nologo'
        _cflags='-D_USE_MATH_DEFINES -D_CRT_SECURE_NO_WARNINGS -Dinline=__inline -FIstdlib.h -Dstrtoll=_strtoi64'
        if [ $pfx = hostcc ]; then
            append _cflags -Dsnprintf=_snprintf
        fi
        disable stripping
    elif $_cc 2>&1 | grep -q Intel; then
        _type=icl
        _ident=$($cc 2>&1 | head -n1)
        _depflags='-QMMD -QMF$(@:.o=.d) -QMT$@'
        # Not only is O3 broken on 13.x+ but it is slower on all previous
        # versions (tested) as well.
        _cflags_speed="-O2"
        _cflags_size="-O1 -Oi" # -O1 without -Oi miscompiles stuff
        if $_cc 2>&1 | grep -q Linker; then
            _ld_o='-out:$@'
        else
            _ld_o='-Fe$@'
        fi
        _cc_o='-Fo$@'
        _cc_e='-P'
        _flags_filter=icl_flags
        _ld_lib='lib%.a'
        _ld_path='-libpath:'
        # -Qdiag-error to make icl error when seeing certain unknown arguments
        _flags='-nologo -Qdiag-error:4044,10157'
        # -Qvec- -Qsimd- to prevent miscompilation, -GS for consistency
        # with MSVC which enables it by default.
        _cflags='-D_USE_MATH_DEFINES -FIstdlib.h -Dstrtoll=_strtoi64 -Qms0 -Qvec- -Qsimd- -GS'
        if [ $pfx = hostcc ]; then
            append _cflags -Dsnprintf=_snprintf
        fi
    elif $_cc --version 2>/dev/null | grep -q ^cparser; then
        _type=cparser
        _ident=$($_cc --version | head -n1)
        _depflags='-MMD'
        _cflags_speed='-O4'
        _cflags_size='-O2'
        _flags_filter=cparser_flags
    fi

    eval ${pfx}_type=\$_type
    eval ${pfx}_ident=\$_ident
}

set_ccvars(){
    eval ${1}_C=\${_cc_c-\${${1}_C}}
    eval ${1}_E=\${_cc_e-\${${1}_E}}
    eval ${1}_O=\${_cc_o-\${${1}_O}}

    if [ -n "$_depflags" ]; then
        eval ${1}_DEPFLAGS=\$_depflags
    else
        eval ${1}DEP=\${_DEPCMD:-\$DEPCMD}
        eval ${1}DEP_FLAGS=\${_DEPFLAGS:-\$DEPFLAGS}
        eval DEP${1}FLAGS=\$_flags
    fi
}

probe_cc cc "$cc"
cflags_filter=$_flags_filter
cflags_speed=$_cflags_speed
cflags_size=$_cflags_size
cflags_noopt=$_cflags_noopt
add_cflags $_flags $_cflags
cc_ldflags=$_ldflags
set_ccvars CC

probe_cc hostcc "$host_cc"
host_cflags_filter=$_flags_filter
add_host_cflags  $_flags $_cflags
set_ccvars HOSTCC

test -n "$cc_type" && enable $cc_type ||
    warn "Unknown C compiler $cc, unable to select optimal CFLAGS"

: ${as_default:=$cc}
: ${dep_cc_default:=$cc}
: ${ld_default:=$cc}
: ${host_ld_default:=$host_cc}
set_default ar as dep_cc ld host_ld windres

probe_cc as "$as"
asflags_filter=$_flags_filter
add_asflags $_flags $_cflags
set_ccvars AS

probe_cc ld "$ld"
ldflags_filter=$_flags_filter
add_ldflags $_flags $_ldflags
test "$cc_type" != "$ld_type" && add_ldflags $cc_ldflags
LD_O=${_ld_o-$LD_O}
LD_LIB=${_ld_lib-$LD_LIB}
LD_PATH=${_ld_path-$LD_PATH}

probe_cc hostld "$host_ld"
host_ldflags_filter=$_flags_filter
add_host_ldflags $_flags $_ldflags
HOSTLD_O=${_ld_o-$HOSTLD_O}

if [ -z "$CC_DEPFLAGS" ] && [ "$dep_cc" != "$cc" ]; then
    probe_cc depcc "$dep_cc"
    CCDEP=${_DEPCMD:-$DEPCMD}
    CCDEP_FLAGS=${_DEPFLAGS:=$DEPFLAGS}
    DEPCCFLAGS=$_flags
fi

if $ar 2>&1 | grep -q Microsoft; then
    arflags="-nologo"
    ar_o='-out:$@'
elif $ar 2>&1 | grep -q 'Texas Instruments'; then
    arflags="rq"
    ar_o='$@'
elif $ar 2>&1 | grep -q 'Usage: ar.*-X.*any'; then
    arflags='-Xany -r -c'
    ar_o='$@'
else
    arflags="rc"
    ar_o='$@'
fi

add_cflags $extra_cflags
add_cxxflags $extra_cxxflags
add_asflags $extra_cflags

if test -n "$sysroot"; then
    case "$cc_type" in
        gcc|llvm_gcc|clang)
            add_cppflags --sysroot="$sysroot"
            add_ldflags --sysroot="$sysroot"
# On Darwin --sysroot may be ignored, -isysroot always affects headers and linking
            add_cppflags -isysroot "$sysroot"
            add_ldflags -isysroot "$sysroot"
        ;;
        tms470)
            add_cppflags -I"$sysinclude"
            add_ldflags  --sysroot="$sysroot"
        ;;
    esac
fi

if test "$cpu" = host; then
    enabled cross_compile &&
        die "--cpu=host makes no sense when cross-compiling."

    case "$cc_type" in
        gcc|llvm_gcc)
            check_native(){
                $cc $1=native -v -c -o $TMPO $TMPC >$TMPE 2>&1 || return
                sed -n "/cc1.*$1=/{
                            s/.*$1=\\([^ ]*\\).*/\\1/
                            p
                            q
                        }" $TMPE
            }
            cpu=$(check_native -march || check_native -mcpu)
        ;;
    esac

    test "${cpu:-host}" = host &&
        die "--cpu=host not supported with compiler $cc"
fi

# Deal with common $arch aliases
case "$arch" in
    aarch64|arm64)
        arch="aarch64"
    ;;
    arm*|iPad*|iPhone*)
        arch="arm"
    ;;
    mips*|IP*)
        arch="mips"
    ;;
    parisc*|hppa*)
        arch="parisc"
    ;;
    "Power Macintosh"|ppc*|powerpc*)
        arch="ppc"
    ;;
    s390|s390x)
        arch="s390"
    ;;
    sh4|sh)
        arch="sh4"
    ;;
    sun4u|sparc*)
        arch="sparc"
    ;;
    tilegx|tile-gx)
        arch="tilegx"
    ;;
    i[3-6]86|i86pc|BePC|x86pc|x86_64|x86_32|amd64)
        arch="x86"
    ;;
esac

is_in $arch $ARCH_LIST || warn "unknown architecture $arch"
enable $arch

# Add processor-specific flags
if enabled aarch64; then

    case $cpu in
        armv*)
            cpuflags="-march=$cpu"
        ;;
        *)
            cpuflags="-mcpu=$cpu"
        ;;
    esac

elif enabled alpha; then

    cpuflags="-mcpu=$cpu"

elif enabled arm; then

    check_arm_arch() {
        check_cpp_condition stddef.h \
            "defined __ARM_ARCH_${1}__ || defined __TARGET_ARCH_${2:-$1}" \
            $cpuflags
    }

    probe_arm_arch() {
        if   check_arm_arch 4;        then echo armv4;
        elif check_arm_arch 4T;       then echo armv4t;
        elif check_arm_arch 5;        then echo armv5;
        elif check_arm_arch 5E;       then echo armv5e;
        elif check_arm_arch 5T;       then echo armv5t;
        elif check_arm_arch 5TE;      then echo armv5te;
        elif check_arm_arch 5TEJ;     then echo armv5te;
        elif check_arm_arch 6;        then echo armv6;
        elif check_arm_arch 6J;       then echo armv6j;
        elif check_arm_arch 6K;       then echo armv6k;
        elif check_arm_arch 6Z;       then echo armv6z;
        elif check_arm_arch 6ZK;      then echo armv6zk;
        elif check_arm_arch 6T2;      then echo armv6t2;
        elif check_arm_arch 7;        then echo armv7;
        elif check_arm_arch 7A  7_A;  then echo armv7-a;
        elif check_arm_arch 7R  7_R;  then echo armv7-r;
        elif check_arm_arch 7M  7_M;  then echo armv7-m;
        elif check_arm_arch 7EM 7E_M; then echo armv7-m;
        elif check_arm_arch 8A  8_A;  then echo armv8-a;
        fi
    }

    [ "$cpu" = generic ] && cpu=$(probe_arm_arch)

    case $cpu in
        armv*)
            cpuflags="-march=$cpu"
            subarch=$(echo $cpu | sed 's/[^a-z0-9]//g')
        ;;
        *)
            cpuflags="-mcpu=$cpu"
            case $cpu in
                cortex-a*)                               subarch=armv7a  ;;
                cortex-r*)                               subarch=armv7r  ;;
                cortex-m*)                 enable thumb; subarch=armv7m  ;;
                arm11*)                                  subarch=armv6   ;;
                arm[79]*e*|arm9[24]6*|arm96*|arm102[26]) subarch=armv5te ;;
                armv4*|arm7*|arm9[24]*)                  subarch=armv4   ;;
                *)                             subarch=$(probe_arm_arch) ;;
            esac
        ;;
    esac

    case "$subarch" in
        armv5t*)    enable fast_clz                ;;
        armv[6-8]*) enable fast_clz fast_unaligned ;;
    esac

elif enabled avr32; then

    case $cpu in
        ap7[02]0[0-2])
            subarch="avr32_ap"
            cpuflags="-mpart=$cpu"
        ;;
        ap)
            subarch="avr32_ap"
            cpuflags="-march=$cpu"
        ;;
        uc3[ab]*)
            subarch="avr32_uc"
            cpuflags="-mcpu=$cpu"
        ;;
        uc)
            subarch="avr32_uc"
            cpuflags="-march=$cpu"
        ;;
    esac

elif enabled bfin; then

    cpuflags="-mcpu=$cpu"

elif enabled mips; then

    cpuflags="-march=$cpu"

    case $cpu in
        24kc)
            disable mipsfpu
            disable mipsdspr1
            disable mipsdspr2
        ;;
        24kf*)
            disable mipsdspr1
            disable mipsdspr2
        ;;
        24kec|34kc|1004kc)
            disable mipsfpu
            disable mipsdspr2
        ;;
        24kef*|34kf*|1004kf*)
            disable mipsdspr2
        ;;
        74kc)
            disable mipsfpu
        ;;
    esac

elif enabled ppc; then

    disable ldbrx

    case $(tolower $cpu) in
        601|ppc601|powerpc601)
            cpuflags="-mcpu=601"
            disable altivec
        ;;
        603*|ppc603*|powerpc603*)
            cpuflags="-mcpu=603"
            disable altivec
        ;;
        604*|ppc604*|powerpc604*)
            cpuflags="-mcpu=604"
            disable altivec
        ;;
        g3|75*|ppc75*|powerpc75*)
            cpuflags="-mcpu=750"
            disable altivec
        ;;
        g4|745*|ppc745*|powerpc745*)
            cpuflags="-mcpu=7450"
        ;;
        74*|ppc74*|powerpc74*)
            cpuflags="-mcpu=7400"
        ;;
        g5|970|ppc970|powerpc970)
            cpuflags="-mcpu=970"
        ;;
        power[3-7]*)
            cpuflags="-mcpu=$cpu"
        ;;
        cell)
            cpuflags="-mcpu=cell"
            enable ldbrx
        ;;
        e500mc)
            cpuflags="-mcpu=e500mc"
            disable altivec
        ;;
        e500v2)
            cpuflags="-mcpu=8548 -mhard-float -mfloat-gprs=double"
            disable altivec
            disable dcbzl
        ;;
        e500)
            cpuflags="-mcpu=8540 -mhard-float"
            disable altivec
            disable dcbzl
        ;;
    esac

elif enabled sparc; then

    case $cpu in
        cypress|f93[04]|tsc701|sparcl*|supersparc|hypersparc|niagara|v[789])
            cpuflags="-mcpu=$cpu"
        ;;
        ultrasparc*|niagara[234])
            cpuflags="-mcpu=$cpu"
        ;;
    esac

elif enabled x86; then

    case $cpu in
        i[345]86|pentium)
            cpuflags="-march=$cpu"
            disable mmx
        ;;
        # targets that do NOT support nopl and conditional mov (cmov)
        pentium-mmx|k6|k6-[23]|winchip-c6|winchip2|c3)
            cpuflags="-march=$cpu"
            disable i686
        ;;
        # targets that do support nopl and conditional mov (cmov)
        i686|pentiumpro|pentium[23]|pentium-m|athlon|athlon-tbird|athlon-4|athlon-[mx]p|athlon64*|k8*|opteron*|athlon-fx\
        |core*|atom|bonnell|nehalem|westmere|silvermont|sandybridge|ivybridge|haswell|broadwell|amdfam10|barcelona|b[dt]ver*)
            cpuflags="-march=$cpu"
            enable i686
            enable fast_cmov
        ;;
        # targets that do support conditional mov but on which it's slow
        pentium4|pentium4m|prescott|nocona)
            cpuflags="-march=$cpu"
            enable i686
            disable fast_cmov
        ;;
    esac

fi

if [ "$cpu" != generic ]; then
    add_cflags  $cpuflags
    add_asflags $cpuflags
fi

# compiler sanity check
check_exec <<EOF
int main(void){ return 0; }
EOF
if test "$?" != 0; then
    echo "$cc is unable to create an executable file."
    if test -z "$cross_prefix" && ! enabled cross_compile ; then
        echo "If $cc is a cross-compiler, use the --enable-cross-compile option."
        echo "Only do this if you know what cross compiling means."
    fi
    die "C compiler test failed."
fi

add_cppflags -D_ISOC99_SOURCE
add_cxxflags -D__STDC_CONSTANT_MACROS
check_cflags -std=c99
check_cc -D_FILE_OFFSET_BITS=64 <<EOF && add_cppflags -D_FILE_OFFSET_BITS=64
#include <stdlib.h>
EOF
check_cc -D_LARGEFILE_SOURCE <<EOF && add_cppflags -D_LARGEFILE_SOURCE
#include <stdlib.h>
EOF

add_host_cppflags -D_ISOC99_SOURCE
check_host_cflags -std=c99
check_host_cflags -Wall
check_host_cflags -O3

check_64bit(){
    arch32=$1
    arch64=$2
    expr=$3
    check_code cc "" "int test[2*($expr) - 1]" &&
        subarch=$arch64 || subarch=$arch32
}

case "$arch" in
    aarch64|alpha|ia64)
        spic=$shared
    ;;
    mips)
        check_64bit mips mips64 '_MIPS_SIM > 1'
        spic=$shared
    ;;
    parisc)
        check_64bit parisc parisc64 'sizeof(void *) > 4'
        spic=$shared
    ;;
    ppc)
        check_64bit ppc ppc64 'sizeof(void *) > 4'
        spic=$shared
    ;;
    s390)
        check_64bit s390 s390x 'sizeof(void *) > 4'
        spic=$shared
    ;;
    sparc)
        check_64bit sparc sparc64 'sizeof(void *) > 4'
        spic=$shared
    ;;
    x86)
        check_64bit x86_32 x86_64 'sizeof(void *) > 4'
        if test "$subarch" = "x86_64"; then
            spic=$shared
        fi
    ;;
    ppc)
        check_cc <<EOF && subarch="ppc64"
        int test[(int)sizeof(char*) - 7];
EOF
    ;;
esac

enable $subarch
enabled spic && enable_weak pic

# OS specific
case $target_os in
    aix)
        SHFLAGS=-shared
        add_cppflags '-I\$(SRC_PATH)/compat/aix'
        enabled shared && add_ldflags -Wl,-brtl
        ;;
    haiku)
        prefix_default="/boot/common"
        network_extralibs="-lnetwork"
        host_libs=
        ;;
    sunos)
        SHFLAGS='-shared -Wl,-h,$$(@F)'
        enabled x86 && SHFLAGS="-mimpure-text $SHFLAGS"
        network_extralibs="-lsocket -lnsl"
        # When using suncc to build, the Solaris linker will mark
        # an executable with each instruction set encountered by
        # the Solaris assembler.  As our libraries contain their own
        # guards for processor-specific code, instead suppress
        # generation of the HWCAPS ELF section on Solaris x86 only.
        enabled_all suncc x86 &&
            echo "hwcap_1 = OVERRIDE;" > mapfile &&
            add_ldflags -Wl,-M,mapfile
        nm_default='nm -P -g'
        ;;
    netbsd)
        disable symver
        oss_indev_extralibs="-lossaudio"
        oss_outdev_extralibs="-lossaudio"
        enabled gcc || check_ldflags -Wl,-zmuldefs
        ;;
    openbsd|bitrig)
        disable symver
        SHFLAGS='-shared'
        SLIB_INSTALL_NAME='$(SLIBNAME).$(LIBMAJOR).$(LIBMINOR)'
        SLIB_INSTALL_LINKS=
        oss_indev_extralibs="-lossaudio"
        oss_outdev_extralibs="-lossaudio"
        ;;
    dragonfly)
        disable symver
        ;;
    freebsd)
        ;;
    bsd/os)
        add_extralibs -lpoll -lgnugetopt
        strip="strip -d"
        ;;
    darwin)
        test "${as#*gas-preprocessor.pl}" != "$as" || gas="${gas:=gas-preprocessor.pl} ${as:=$cc}"
        enabled ppc && add_asflags -force_cpusubtype_ALL
        SHFLAGS='-dynamiclib -Wl,-single_module -Wl,-install_name,$(SHLIBDIR)/$(SLIBNAME_WITH_MAJOR),-current_version,$(LIBVERSION),-compatibility_version,$(LIBMAJOR)'
        enabled x86_32 && append SHFLAGS -Wl,-read_only_relocs,suppress
        strip="${strip} -x"
        add_ldflags -Wl,-dynamic,-search_paths_first
        SLIBSUF=".dylib"
        SLIBNAME_WITH_VERSION='$(SLIBPREF)$(FULLNAME).$(LIBVERSION)$(SLIBSUF)'
        SLIBNAME_WITH_MAJOR='$(SLIBPREF)$(FULLNAME).$(LIBMAJOR)$(SLIBSUF)'
        objformat="macho"
        enabled x86_64 && objformat="macho64"
        enabled_any pic shared ||
            { check_cflags -mdynamic-no-pic && add_asflags -mdynamic-no-pic; }
        ;;
    mingw32*)
        if test $target_os = "mingw32ce"; then
            disable network
        else
            target_os=mingw32
        fi
        LIBTARGET=i386
        if enabled x86_64; then
            LIBTARGET="i386:x86-64"
        elif enabled arm; then
            LIBTARGET=arm-wince
        fi
        enabled shared && ! enabled small && check_cmd $windres --version && enable gnu_windres
        check_ldflags -Wl,--nxcompat
        check_ldflags -Wl,--dynamicbase
        shlibdir_default="$bindir_default"
        SLIBPREF=""
        SLIBSUF=".dll"
        SLIBNAME_WITH_VERSION='$(SLIBPREF)$(FULLNAME)-$(LIBVERSION)$(SLIBSUF)'
        SLIBNAME_WITH_MAJOR='$(SLIBPREF)$(FULLNAME)-$(LIBMAJOR)$(SLIBSUF)'
        dlltool="${cross_prefix}dlltool"
        if check_cmd lib.exe -list; then
            SLIB_EXTRA_CMD=-'sed -e "s/ @[^ ]*//" $$(@:$(SLIBSUF)=.orig.def) > $$(@:$(SLIBSUF)=.def); lib.exe /machine:$(LIBTARGET) /def:$$(@:$(SLIBSUF)=.def) /out:$(SUBDIR)$(SLIBNAME:$(SLIBSUF)=.lib)'
            if enabled x86_64; then
                LIBTARGET=x64
            fi
        elif check_cmd $dlltool --version; then
            SLIB_EXTRA_CMD=-'sed -e "s/ @[^ ]*//" $$(@:$(SLIBSUF)=.orig.def) > $$(@:$(SLIBSUF)=.def); $(DLLTOOL) -m $(LIBTARGET) -d $$(@:$(SLIBSUF)=.def) -l $(SUBDIR)$(SLIBNAME:$(SLIBSUF)=.lib) -D $(SLIBNAME_WITH_MAJOR)'
        fi
        SLIB_INSTALL_NAME='$(SLIBNAME_WITH_MAJOR)'
        SLIB_INSTALL_LINKS=
        SLIB_INSTALL_EXTRA_SHLIB='$(SLIBNAME:$(SLIBSUF)=.lib)'
        SLIB_INSTALL_EXTRA_LIB='lib$(SLIBNAME:$(SLIBSUF)=.dll.a) $(SLIBNAME_WITH_MAJOR:$(SLIBSUF)=.def)'
        SHFLAGS='-shared -Wl,--output-def,$$(@:$(SLIBSUF)=.orig.def) -Wl,--out-implib,$(SUBDIR)lib$(SLIBNAME:$(SLIBSUF)=.dll.a) -Wl,--enable-runtime-pseudo-reloc -Wl,--enable-auto-image-base'
        objformat="win32"
        ranlib=:
        enable dos_paths
        ;;
    win32|win64)
        disable symver
        if enabled shared; then
            # Link to the import library instead of the normal static library
            # for shared libs.
            LD_LIB='%.lib'
            # Cannot build both shared and static libs with MSVC or icl.
            disable static
        fi
        shlibdir_default="$bindir_default"
        SLIBPREF=""
        SLIBSUF=".dll"
        SLIBNAME_WITH_VERSION='$(SLIBPREF)$(FULLNAME)-$(LIBVERSION)$(SLIBSUF)'
        SLIBNAME_WITH_MAJOR='$(SLIBPREF)$(FULLNAME)-$(LIBMAJOR)$(SLIBSUF)'
        SLIB_CREATE_DEF_CMD='$(SRC_PATH)/compat/windows/makedef $(SUBDIR)lib$(NAME).ver $(OBJS) > $$(@:$(SLIBSUF)=.def)'
        SLIB_INSTALL_NAME='$(SLIBNAME_WITH_MAJOR)'
        SLIB_INSTALL_LINKS=
        SLIB_INSTALL_EXTRA_SHLIB='$(SLIBNAME:$(SLIBSUF)=.lib)'
        SLIB_INSTALL_EXTRA_LIB='$(SLIBNAME_WITH_MAJOR:$(SLIBSUF)=.def)'
        SHFLAGS='-dll -def:$$(@:$(SLIBSUF)=.def) -implib:$(SUBDIR)$(SLIBNAME:$(SLIBSUF)=.lib)'
        objformat="win32"
        ranlib=:
        enable dos_paths
        ;;
    cygwin*)
        target_os=cygwin
        shlibdir_default="$bindir_default"
        SLIBPREF="cyg"
        SLIBSUF=".dll"
        SLIBNAME_WITH_VERSION='$(SLIBPREF)$(FULLNAME)-$(LIBVERSION)$(SLIBSUF)'
        SLIBNAME_WITH_MAJOR='$(SLIBPREF)$(FULLNAME)-$(LIBMAJOR)$(SLIBSUF)'
        SLIB_INSTALL_NAME='$(SLIBNAME_WITH_MAJOR)'
        SLIB_INSTALL_LINKS=
        SLIB_INSTALL_EXTRA_LIB='lib$(FULLNAME).dll.a'
        SHFLAGS='-shared -Wl,--out-implib,$(SUBDIR)lib$(FULLNAME).dll.a'
        objformat="win32"
        enable dos_paths
        enabled shared && ! enabled small && check_cmd $windres --version && enable gnu_windres
        ;;
    *-dos|freedos|opendos)
        network_extralibs="-lsocket"
        objformat="coff"
        enable dos_paths
        add_cppflags -U__STRICT_ANSI__
        ;;
    linux)
        enable dv1394
        ;;
    irix*)
        target_os=irix
        ranlib="echo ignoring ranlib"
        ;;
    os/2*)
        strip="lxlite -CS"
        ln_s="cp -f"
        objformat="aout"
        add_cppflags -D_GNU_SOURCE
        add_ldflags -Zomf -Zbin-files -Zargs-wild -Zmap
        SHFLAGS='$(SUBDIR)$(NAME).def -Zdll -Zomf'
        LIBSUF="_s.a"
        SLIBPREF=""
        SLIBSUF=".dll"
        SLIBNAME_WITH_VERSION='$(SLIBPREF)$(NAME)-$(LIBVERSION)$(SLIBSUF)'
        SLIBNAME_WITH_MAJOR='$(SLIBPREF)$(shell echo $(NAME) | cut -c1-6)$(LIBMAJOR)$(SLIBSUF)'
        SLIB_CREATE_DEF_CMD='echo LIBRARY $(SLIBNAME_WITH_MAJOR) INITINSTANCE TERMINSTANCE > $(SUBDIR)$(NAME).def; \
            echo PROTMODE >> $(SUBDIR)$(NAME).def; \
            echo CODE PRELOAD MOVEABLE DISCARDABLE >> $(SUBDIR)$(NAME).def; \
            echo DATA PRELOAD MOVEABLE MULTIPLE NONSHARED >> $(SUBDIR)$(NAME).def; \
            echo EXPORTS >> $(SUBDIR)$(NAME).def; \
            emxexp -o $(OBJS) >> $(SUBDIR)$(NAME).def'
        SLIB_EXTRA_CMD='emximp -o $(SUBDIR)$(LIBPREF)$(NAME)_dll.a $(SUBDIR)$(NAME).def; \
            emximp -o $(SUBDIR)$(LIBPREF)$(NAME)_dll.lib $(SUBDIR)$(NAME).def;'
        SLIB_INSTALL_EXTRA_LIB='$(LIBPREF)$(NAME)_dll.a $(LIBPREF)$(NAME)_dll.lib'
        enable dos_paths
        enable_weak os2threads
        ;;
    gnu/kfreebsd)
        add_cppflags -D_BSD_SOURCE
        ;;
    gnu)
        ;;
    qnx)
        add_cppflags -D_QNX_SOURCE
        network_extralibs="-lsocket"
        ;;
    symbian)
        SLIBSUF=".dll"
        enable dos_paths
        add_cflags --include=$sysinclude/gcce/gcce.h -fvisibility=default
        add_cppflags -D__GCCE__ -D__SYMBIAN32__ -DSYMBIAN_OE_POSIX_SIGNALS
        add_ldflags -Wl,--target1-abs,--no-undefined \
                    -Wl,-Ttext,0x80000,-Tdata,0x1000000 -shared \
                    -Wl,--entry=_E32Startup -Wl,-u,_E32Startup
        add_extralibs -l:eexe.lib -l:usrt2_2.lib -l:dfpaeabi.dso \
                      -l:drtaeabi.dso -l:scppnwdl.dso -lsupc++ -lgcc \
                      -l:libc.dso -l:libm.dso -l:euser.dso -l:libcrt0.lib
        ;;
    osf1)
        add_cppflags -D_OSF_SOURCE -D_POSIX_PII -D_REENTRANT
        ;;
    minix)
        ;;
    plan9)
        add_cppflags -D_C99_SNPRINTF_EXTENSION  \
                     -D_REENTRANT_SOURCE        \
                     -D_RESEARCH_SOURCE         \
                     -DFD_SETSIZE=96            \
                     -DHAVE_SOCK_OPTS
        add_compat strtod.o strtod=avpriv_strtod
        network_extralibs='-lbsd'
        exeobjs=compat/plan9/main.o
        disable ffserver
        cp_f='cp'
        ;;
    none)
        ;;
    *)
        die "Unknown OS '$target_os'."
        ;;
esac

# determine libc flavour

probe_libc(){
    pfx=$1
    pfx_no_=${pfx%_}
    # uclibc defines __GLIBC__, so it needs to be checked before glibc.
    if check_${pfx}cpp_condition features.h "defined __UCLIBC__"; then
        eval ${pfx}libc_type=uclibc
        add_${pfx}cppflags -D_POSIX_C_SOURCE=200112 -D_XOPEN_SOURCE=600
    elif check_${pfx}cpp_condition features.h "defined __GLIBC__"; then
        eval ${pfx}libc_type=glibc
        add_${pfx}cppflags -D_POSIX_C_SOURCE=200112 -D_XOPEN_SOURCE=600
    # MinGW headers can be installed on Cygwin, so check for newlib first.
    elif check_${pfx}cpp_condition newlib.h "defined _NEWLIB_VERSION"; then
        eval ${pfx}libc_type=newlib
        add_${pfx}cppflags -U__STRICT_ANSI__
    # MinGW64 is backwards compatible with MinGW32, so check for it first.
    elif check_${pfx}cpp_condition _mingw.h "defined __MINGW64_VERSION_MAJOR"; then
        eval ${pfx}libc_type=mingw64
        if check_${pfx}cpp_condition _mingw.h "__MINGW64_VERSION_MAJOR < 3"; then
            add_compat msvcrt/snprintf.o
            add_cflags "-include $source_path/compat/msvcrt/snprintf.h"
        fi
        add_${pfx}cppflags -U__STRICT_ANSI__ -D__USE_MINGW_ANSI_STDIO=1
        eval test \$${pfx_no_}cc_type = "gcc" &&
            add_${pfx}cppflags -D__printf__=__gnu_printf__
    elif check_${pfx}cpp_condition _mingw.h "defined __MINGW_VERSION"  ||
         check_${pfx}cpp_condition _mingw.h "defined __MINGW32_VERSION"; then
        eval ${pfx}libc_type=mingw32
        check_${pfx}cpp_condition _mingw.h "__MINGW32_MAJOR_VERSION > 3 || \
            (__MINGW32_MAJOR_VERSION == 3 && __MINGW32_MINOR_VERSION >= 15)" ||
            die "ERROR: MinGW32 runtime version must be >= 3.15."
        add_${pfx}cppflags -U__STRICT_ANSI__ -D__USE_MINGW_ANSI_STDIO=1
        eval test \$${pfx_no_}cc_type = "gcc" &&
            add_${pfx}cppflags -D__printf__=__gnu_printf__
    elif check_${pfx}cpp_condition crtversion.h "defined _VC_CRT_MAJOR_VERSION"; then
        eval ${pfx}libc_type=msvcrt
        # The MSVC 2010 headers (Win 7.0 SDK) set _WIN32_WINNT to
        # 0x601 by default unless something else is set by the user.
        # This can easily lead to us detecting functions only present
        # in such new versions and producing binaries requiring windows 7.0.
        # Therefore explicitly set the default to XP unless the user has
        # set something else on the command line.
        check_${pfx}cpp_condition stdlib.h "defined(_WIN32_WINNT)" ||
            add_${pfx}cppflags -D_WIN32_WINNT=0x0502
    elif check_${pfx}cpp_condition stddef.h "defined __KLIBC__"; then
        eval ${pfx}libc_type=klibc
    elif check_${pfx}cpp_condition sys/cdefs.h "defined __BIONIC__"; then
        eval ${pfx}libc_type=bionic
    elif check_${pfx}cpp_condition sys/brand.h "defined LABELED_BRAND_NAME"; then
        eval ${pfx}libc_type=solaris
        add_${pfx}cppflags -D__EXTENSIONS__ -D_XOPEN_SOURCE=600
    fi
}

probe_libc
test -n "$libc_type" && enable libc_$libc_type
probe_libc host_
test -n "$host_libc_type" && enable host_libc_$host_libc_type

case $libc_type in
    bionic)
        add_compat strtod.o strtod=avpriv_strtod
        ;;
    msvcrt)
        add_compat strtod.o strtod=avpriv_strtod
        add_compat msvcrt/snprintf.o snprintf=avpriv_snprintf   \
                                     _snprintf=avpriv_snprintf  \
                                     vsnprintf=avpriv_vsnprintf
        ;;
esac

# hacks for compiler/libc/os combinations

if enabled_all tms470 libc_glibc; then
    CPPFLAGS="-I${source_path}/compat/tms470 ${CPPFLAGS}"
    add_cppflags -D__USER_LABEL_PREFIX__=
    add_cppflags -D__builtin_memset=memset
    add_cppflags -D__gnuc_va_list=va_list -D_VA_LIST_DEFINED
    add_cflags   -pds=48    # incompatible redefinition of macro
fi

if enabled_all ccc libc_glibc; then
    add_ldflags -Wl,-z,now  # calls to libots crash without this
fi

check_compile_assert flt_lim "float.h limits.h" "DBL_MAX == (double)DBL_MAX" ||
    add_cppflags '-I\$(SRC_PATH)/compat/float'

esc(){
    echo "$*" | sed 's/%/%25/g;s/:/%3a/g'
}

echo "config:$arch:$subarch:$cpu:$target_os:$(esc $cc_ident):$(esc $FFMPEG_CONFIGURATION)" >config.fate

check_cpp_condition stdlib.h "defined(__PIC__) || defined(__pic__) || defined(PIC)" && enable_weak pic

set_default $PATHS_LIST
set_default nm

# we need to build at least one lib type
if ! enabled_any static shared; then
    cat <<EOF
At least one library type must be built.
Specify --enable-static to build the static libraries or --enable-shared to
build the shared libraries as well. To only build the shared libraries specify
--disable-static in addition to --enable-shared.
EOF
    exit 1;
fi

die_license_disabled() {
    enabled $1 || { enabled $2 && die "$2 is $1 and --enable-$1 is not specified."; }
}

die_license_disabled_gpl() {
    enabled $1 || { enabled $2 && die "$2 is incompatible with the gpl and --enable-$1 is not specified."; }
}

die_license_disabled gpl frei0r
die_license_disabled gpl libcdio
die_license_disabled gpl libutvideo
die_license_disabled gpl libvidstab
die_license_disabled gpl libx264
die_license_disabled gpl libx265
die_license_disabled gpl libxavs
die_license_disabled gpl libxvid
die_license_disabled gpl libzvbi
die_license_disabled gpl x11grab

die_license_disabled nonfree libaacplus
die_license_disabled nonfree libfaac
enabled gpl && die_license_disabled_gpl nonfree libfdk_aac
enabled gpl && die_license_disabled_gpl nonfree openssl

die_license_disabled version3 libopencore_amrnb
die_license_disabled version3 libopencore_amrwb
die_license_disabled version3 libvo_aacenc
die_license_disabled version3 libvo_amrwbenc

enabled version3 && { enabled gpl && enable gplv3 || enable lgplv3; }

disabled optimizations || check_cflags -fomit-frame-pointer

enable_weak_pic() {
    disabled pic && return
    enable pic
    add_cppflags -DPIC
    case "$target_os" in
    mingw*|cygwin*)
        ;;
    *)
        add_cflags -fPIC
        ;;
    esac
    add_asflags  -fPIC
}

enabled pic && enable_weak_pic

check_cc <<EOF || die "Symbol mangling check failed."
int ff_extern;
EOF
sym=$($nm $TMPO | awk '/ff_extern/{ print substr($0, match($0, /[^ \t]*ff_extern/)) }')
extern_prefix=${sym%%ff_extern*}

check_cc <<EOF && enable_weak inline_asm
void foo(void) { __asm__ volatile ("" ::); }
EOF

_restrict=
for restrict_keyword in restrict __restrict__ __restrict; do
    check_cc <<EOF && _restrict=$restrict_keyword && break
void foo(char * $restrict_keyword p);
EOF
done

check_cc <<EOF && enable pragma_deprecated
void foo(void) { _Pragma("GCC diagnostic ignored \"-Wdeprecated-declarations\"") }
EOF

check_cc <<EOF && enable attribute_packed
struct { int x; } __attribute__((packed)) x;
EOF

check_cc <<EOF && enable attribute_may_alias
union { int x; } __attribute__((may_alias)) x;
EOF

check_cc <<EOF || die "endian test failed"
unsigned int endian = 'B' << 24 | 'I' << 16 | 'G' << 8 | 'E';
EOF
od -t x1 $TMPO | grep -q '42 *49 *47 *45' && enable bigendian

check_inline_asm inline_asm_labels '"1:\n"'

check_inline_asm inline_asm_nonlocal_labels '"Label:\n"'

if enabled aarch64; then
    enabled armv8 && check_insn armv8 'prfm   pldl1strm, [x0]'
    # internal assembler in clang 3.3 does not support this instruction
    enabled neon && check_insn neon 'ext   v0.8B, v0.8B, v1.8B, #1'
    enabled vfp  && check_insn vfp  'fmadd d0,    d0,    d1,    d2'

    map 'enabled_any ${v}_external ${v}_inline || disable $v' $ARCH_EXT_LIST_ARM

elif enabled alpha; then

    check_cflags -mieee

elif enabled arm; then

    check_cpp_condition stddef.h "defined __thumb__" && check_cc <<EOF && enable_weak thumb
float func(float a, float b){ return a+b; }
EOF

    enabled thumb && check_cflags -mthumb || check_cflags -marm
    nogas=die

    if     check_cpp_condition stddef.h "defined __ARM_PCS_VFP"; then
        enable vfp_args
    elif ! check_cpp_condition stddef.h "defined __ARM_PCS || defined __SOFTFP__"; then
        case "${cross_prefix:-$cc}" in
            *hardfloat*)         enable vfp_args;   fpabi=vfp ;;
            *) check_ld "cc" <<EOF && enable vfp_args && fpabi=vfp || fpabi=soft ;;
__asm__ (".eabi_attribute 28, 1");
int main(void) { return 0; }
EOF
        esac
        warn "Compiler does not indicate floating-point ABI, guessing $fpabi."
    fi

    enabled armv5te && check_insn armv5te 'qadd r0, r0, r0'
    enabled armv6   && check_insn armv6   'sadd16 r0, r0, r0'
    enabled armv6t2 && check_insn armv6t2 'movt r0, #0'
    enabled neon    && check_insn neon    'vadd.i16 q0, q0, q0'
    enabled vfp     && check_insn vfp     'fadds s0, s0, s0'
    enabled vfpv3   && check_insn vfpv3   'vmov.f32 s0, #1.0'

    [ $target_os = linux ] ||
        map 'enabled_any ${v}_external ${v}_inline || disable $v' \
            $ARCH_EXT_LIST_ARM

    check_inline_asm asm_mod_q '"add r0, %Q0, %R0" :: "r"((long long)0)'

    [ $target_os != win32 ] && enabled_all armv6t2 shared !pic && enable_weak_pic

elif enabled mips; then

    check_inline_asm loongson '"dmult.g $1, $2, $3"'
    enabled mips32r2  && add_cflags "-mips32r2" && add_asflags "-mips32r2" &&
     check_inline_asm mips32r2  '"rotr $t0, $t1, 1"'
    enabled mipsdspr1 && add_cflags "-mdsp" && add_asflags "-mdsp" &&
     check_inline_asm mipsdspr1 '"addu.qb $t0, $t1, $t2"'
    enabled mipsdspr2 && add_cflags "-mdspr2" && add_asflags "-mdspr2" &&
     check_inline_asm mipsdspr2 '"absq_s.qb $t0, $t1"'
    enabled mipsfpu   && add_cflags "-mhard-float" && add_asflags "-mhard-float" &&
     check_inline_asm mipsfpu   '"madd.d $f0, $f2, $f4, $f6"'

elif enabled parisc; then

    if enabled gcc; then
        case $($cc -dumpversion) in
            4.[3-8].*) check_cflags -fno-optimize-sibling-calls ;;
        esac
    fi

elif enabled ppc; then

    enable local_aligned_8 local_aligned_16 local_aligned_32

    check_inline_asm dcbzl     '"dcbzl 0, %0" :: "r"(0)'
    check_inline_asm ibm_asm   '"add 0, 0, 0"'
    check_inline_asm ppc4xx    '"maclhw r10, r11, r12"'
    check_inline_asm xform_asm '"lwzx %1, %y0" :: "Z"(*(int*)0), "r"(0)'

    # AltiVec flags: The FSF version of GCC differs from the Apple version
    if enabled altivec; then
        if ! enabled_any pic ppc64; then
            nogas=warn
        fi
        check_cflags -maltivec -mabi=altivec &&
        { check_header altivec.h && inc_altivec_h="#include <altivec.h>" ; } ||
        check_cflags -faltivec

        # check if our compiler supports Motorola AltiVec C API
        check_cc <<EOF || disable altivec
$inc_altivec_h
int main(void) {
    vector signed int v1 = (vector signed int) { 0 };
    vector signed int v2 = (vector signed int) { 1 };
    v1 = vec_add(v1, v2);
    return 0;
}
EOF

        enabled altivec || warn "Altivec disabled, possibly missing --cpu flag"
    fi

elif enabled x86; then

    check_builtin rdtsc    intrin.h   "__rdtsc()"
    check_builtin mm_empty mmintrin.h "_mm_empty()"

    enable local_aligned_8 local_aligned_16 local_aligned_32

    # check whether EBP is available on x86
    # As 'i' is stored on the stack, this program will crash
    # if the base pointer is used to access it because the
    # base pointer is cleared in the inline assembly code.
    check_exec_crash <<EOF && enable ebp_available
volatile int i=0;
__asm__ volatile ("xorl %%ebp, %%ebp" ::: "%ebp");
return i;
EOF

    # check whether EBX is available on x86
    check_inline_asm ebx_available '""::"b"(0)' &&
        check_inline_asm ebx_available '"":::"%ebx"'

    # check whether xmm clobbers are supported
    check_inline_asm xmm_clobbers '"":::"%xmm0"'

    check_inline_asm inline_asm_direct_symbol_refs '"movl '$extern_prefix'test, %eax"' ||
        check_inline_asm inline_asm_direct_symbol_refs '"movl '$extern_prefix'test(%rip), %eax"'

    # check whether binutils is new enough to compile SSSE3/MMXEXT
    enabled ssse3  && check_inline_asm ssse3_inline  '"pabsw %xmm0, %xmm0"'
    enabled mmxext && check_inline_asm mmxext_inline '"pmaxub %mm0, %mm1"'

    if ! disabled_any asm mmx yasm; then
        if check_cmd $yasmexe --version; then
            enabled x86_64 && yasm_extra="-m amd64"
            yasm_debug="-g dwarf2"
        elif check_cmd nasm -v; then
            yasmexe=nasm
            yasm_debug="-g -F dwarf"
            enabled x86_64 && test "$objformat" = elf && objformat=elf64
        fi

        YASMFLAGS="-f $objformat $yasm_extra"
        enabled pic               && append YASMFLAGS "-DPIC"
        test -n "$extern_prefix"  && append YASMFLAGS "-DPREFIX"
        case "$objformat" in
            elf*) enabled debug && append YASMFLAGS $yasm_debug ;;
        esac

        check_yasm "movbe ecx, [5]" && enable yasm ||
            die "yasm/nasm not found or too old. Use --disable-yasm for a crippled build."
        check_yasm "vextractf128 xmm0, ymm0, 0"      || disable avx_external avresample
        check_yasm "vextracti128 xmm0, ymm0, 0"      || disable avx2_external
        check_yasm "vpmacsdd xmm0, xmm1, xmm2, xmm3" || disable xop_external
        check_yasm "vfmadd132ps ymm0, ymm1, ymm2"    || disable fma3_external
        check_yasm "vfmaddps ymm0, ymm1, ymm2, ymm3" || disable fma4_external
        check_yasm "CPU amdnop" || disable cpunop
    fi

    case "$cpu" in
        athlon*|opteron*|k8*|pentium|pentium-mmx|prescott|nocona|atom|geode)
            disable fast_clz
        ;;
    esac

fi

if enabled asm; then
    as=${gas:=$as}
    check_as <<EOF && enable gnu_as || \
        $nogas "GNU assembler not found, install gas-preprocessor"
.macro m n
\n: .int 0
.endm
m x
EOF
fi

check_ldflags -Wl,--as-needed

if check_func dlopen; then
    ldl=
elif check_func dlopen -ldl; then
    ldl=-ldl
fi

if ! disabled network; then
    check_func getaddrinfo $network_extralibs
    check_func getservbyport $network_extralibs
    check_func inet_aton $network_extralibs

    check_type netdb.h "struct addrinfo"
    check_type netinet/in.h "struct group_source_req" -D_BSD_SOURCE
    check_type netinet/in.h "struct ip_mreq_source" -D_BSD_SOURCE
    check_type netinet/in.h "struct ipv6_mreq" -D_DARWIN_C_SOURCE
    check_type poll.h "struct pollfd"
    check_type netinet/sctp.h "struct sctp_event_subscribe"
    check_struct "sys/types.h sys/socket.h" "struct sockaddr" sa_len
    check_type netinet/in.h "struct sockaddr_in6"
    check_type "sys/types.h sys/socket.h" "struct sockaddr_storage"
    check_type "sys/types.h sys/socket.h" socklen_t

    # Prefer arpa/inet.h over winsock2
    if check_header arpa/inet.h ; then
        check_func closesocket
    elif check_header winsock2.h ; then
        check_func_headers winsock2.h closesocket -lws2 &&
            network_extralibs="-lws2" ||
        { check_func_headers winsock2.h closesocket -lws2_32 &&
            network_extralibs="-lws2_32"; } || disable winsock2_h network
        check_func_headers ws2tcpip.h getaddrinfo $network_extralibs

        check_type ws2tcpip.h socklen_t
        check_type ws2tcpip.h "struct addrinfo"
        check_type ws2tcpip.h "struct group_source_req"
        check_type ws2tcpip.h "struct ip_mreq_source"
        check_type ws2tcpip.h "struct ipv6_mreq"
        check_type winsock2.h "struct pollfd"
        check_struct winsock2.h "struct sockaddr" sa_len
        check_type ws2tcpip.h "struct sockaddr_in6"
        check_type ws2tcpip.h "struct sockaddr_storage"
    else
        disable network
    fi
fi

check_builtin atomic_cas_ptr atomic.h "void **ptr; void *oldval, *newval; atomic_cas_ptr(ptr, oldval, newval)"
check_builtin machine_rw_barrier mbarrier.h "__machine_rw_barrier()"
check_builtin MemoryBarrier windows.h "MemoryBarrier()"
check_builtin sarestart signal.h "SA_RESTART"
check_builtin sync_val_compare_and_swap "" "int *ptr; int oldval, newval; __sync_val_compare_and_swap(ptr, oldval, newval)"

check_func_headers malloc.h _aligned_malloc     && enable aligned_malloc
check_func  ${malloc_prefix}memalign            && enable memalign
check_func  ${malloc_prefix}posix_memalign      && enable posix_memalign

check_func  access
check_func  clock_gettime || { check_func clock_gettime -lrt && add_extralibs -lrt; }
check_func  fcntl
check_func  fork
check_func  gethrtime
check_func  getopt
check_func  getrusage
check_func  gettimeofday
check_func  isatty
check_func  localtime_r
check_func  mach_absolute_time
check_func  mkstemp
check_func  mmap
check_func  mprotect
# Solaris has nanosleep in -lrt, OpenSolaris no longer needs that
check_func  nanosleep || { check_func nanosleep -lrt && add_extralibs -lrt; }
check_func  sched_getaffinity
check_func  setrlimit
check_struct "sys/stat.h" "struct stat" st_mtim.tv_nsec -D_BSD_SOURCE
check_func  strerror_r
check_func  sysconf
check_func  sysctl
check_func  usleep

check_func_headers conio.h kbhit
check_func_headers io.h setmode
check_func_headers lzo/lzo1x.h lzo1x_999_compress
check_func_headers stdlib.h getenv

check_func_headers windows.h GetProcessAffinityMask
check_func_headers windows.h GetProcessTimes
check_func_headers windows.h GetSystemTimeAsFileTime
check_func_headers windows.h MapViewOfFile
check_func_headers windows.h PeekNamedPipe
check_func_headers windows.h SetConsoleTextAttribute
check_func_headers windows.h Sleep
check_func_headers windows.h VirtualAlloc
check_func_headers glob.h glob
enabled xlib &&
    check_func_headers "X11/Xlib.h X11/extensions/Xvlib.h" XvGetPortAttribute -lXv -lX11 -lXext

check_header cl/cl.h
check_header direct.h
check_header dlfcn.h
check_header dxva.h
check_header dxva2api.h -D_WIN32_WINNT=0x0600
check_header io.h
check_header libcrystalhd/libcrystalhd_if.h
check_header mach/mach_time.h
check_header malloc.h
check_header poll.h
check_header sys/mman.h
check_header sys/param.h
check_header sys/resource.h
check_header sys/select.h
check_header sys/time.h
check_header sys/un.h
check_header termios.h
check_header unistd.h
check_header vdpau/vdpau.h
check_header vdpau/vdpau_x11.h
check_header VideoDecodeAcceleration/VDADecoder.h
check_header windows.h
check_header X11/extensions/XvMClib.h
check_header asm/types.h

check_lib2 "windows.h shellapi.h" CommandLineToArgvW -lshell32
check_lib2 "windows.h wincrypt.h" CryptGenRandom -ladvapi32
check_lib2 "windows.h psapi.h" GetProcessMemoryInfo -lpsapi

check_struct "sys/time.h sys/resource.h" "struct rusage" ru_maxrss

if ! disabled w32threads && ! enabled pthreads; then
    check_func_headers "windows.h process.h" _beginthreadex &&
        enable w32threads || disable w32threads
fi

# check for some common methods of building with pthread support
# do this before the optional library checks as some of them require pthreads
if ! disabled pthreads && ! enabled w32threads && ! enabled os2threads; then
    enable pthreads
    if check_func pthread_join -pthread && check_func pthread_create -pthread; then
        add_cflags -pthread
        add_extralibs -pthread
    elif check_func pthread_join -pthreads && check_func pthread_create -pthreads; then
        add_cflags -pthreads
        add_extralibs -pthreads
    elif check_func pthread_join -lpthreadGC2 && check_func pthread_create -lpthreadGC2; then
        add_extralibs -lpthreadGC2
    elif check_lib pthread.h pthread_join -lpthread && check_lib pthread.h pthread_create -lpthread; then
        :
    elif ! check_func pthread_join && ! check_func pthread_create; then
        disable pthreads
    fi
    check_code cc "pthread.h" "static pthread_mutex_t atomic_lock = PTHREAD_MUTEX_INITIALIZER" || disable pthreads
fi


if enabled pthreads; then
  check_func pthread_cancel
fi

disabled  zlib || check_lib   zlib.h      zlibVersion -lz   || disable  zlib
disabled bzlib || check_lib2 bzlib.h BZ2_bzlibVersion -lbz2 || disable bzlib

check_lib math.h sin -lm && LIBM="-lm"
disabled crystalhd || check_lib libcrystalhd/libcrystalhd_if.h DtsCrystalHDVersion -lcrystalhd || disable crystalhd

atan2f_args=2
ldexpf_args=2
powf_args=2

for func in $MATH_FUNCS; do
    eval check_mathfunc $func \${${func}_args:-1}
done

# these are off by default, so fail if requested and not available
enabled avfoundation_indev && { check_header_oc AVFoundation/AVFoundation.h || disable avfoundation_indev; }
enabled avisynth          && { { check_lib2 "windows.h" LoadLibrary; } ||
                               { check_lib2 "dlfcn.h" dlopen -ldl; } ||
                               die "ERROR: LoadLibrary/dlopen not found for avisynth"; }
enabled decklink          && { check_header DeckLinkAPI.h || die "ERROR: DeckLinkAPI.h header not found"; }
enabled frei0r            && { check_header frei0r.h || die "ERROR: frei0r.h header not found"; }
enabled gnutls            && require_pkg_config gnutls gnutls/gnutls.h gnutls_global_init
enabled ladspa            && { check_header ladspa.h || die "ERROR: ladspa.h header not found"; }
enabled libiec61883       && require libiec61883 libiec61883/iec61883.h iec61883_cmp_connect -lraw1394 -lavc1394 -lrom1394 -liec61883
enabled libaacplus        && require "libaacplus >= 2.0.0" aacplus.h aacplusEncOpen -laacplus
enabled libass            && require_pkg_config libass ass/ass.h ass_library_init
enabled libbluray         && require_pkg_config libbluray libbluray/bluray.h bd_open
enabled libcelt           && require libcelt celt/celt.h celt_decode -lcelt0 &&
                             { check_lib celt/celt.h celt_decoder_create_custom -lcelt0 ||
                               die "ERROR: libcelt must be installed and version must be >= 0.11.0."; }
enabled libcaca           && require_pkg_config caca caca.h caca_create_canvas
enabled libfaac           && require2 libfaac "stdint.h faac.h" faacEncGetVersion -lfaac
enabled libfdk_aac        && require libfdk_aac fdk-aac/aacenc_lib.h aacEncOpen -lfdk-aac
flite_libs="-lflite_cmu_time_awb -lflite_cmu_us_awb -lflite_cmu_us_kal -lflite_cmu_us_kal16 -lflite_cmu_us_rms -lflite_cmu_us_slt -lflite_usenglish -lflite_cmulex -lflite"
enabled libflite          && require2 libflite "flite/flite.h" flite_init $flite_libs
enabled fontconfig        && enable libfontconfig
enabled libfontconfig     && require_pkg_config fontconfig "fontconfig/fontconfig.h" FcInit
enabled libfreetype       && require_libfreetype
enabled libgme            && require  libgme gme/gme.h gme_new_emu -lgme -lstdc++
enabled libgsm            && { for gsm_hdr in "gsm.h" "gsm/gsm.h"; do
                                   check_lib "${gsm_hdr}" gsm_create -lgsm && break;
                               done || die "ERROR: libgsm not found"; }
enabled libilbc           && require libilbc ilbc.h WebRtcIlbcfix_InitDecode -lilbc
enabled libmodplug        && require libmodplug libmodplug/modplug.h ModPlug_Load -lmodplug
enabled libmp3lame        && require "libmp3lame >= 3.98.3" lame/lame.h lame_set_VBR_quality -lmp3lame
enabled libnut            && require libnut libnut.h nut_demuxer_init -lnut
enabled libopencore_amrnb && require libopencore_amrnb opencore-amrnb/interf_dec.h Decoder_Interface_init -lopencore-amrnb
enabled libopencore_amrwb && require libopencore_amrwb opencore-amrwb/dec_if.h D_IF_init -lopencore-amrwb
enabled libopencv         && require_pkg_config opencv opencv/cxcore.h cvCreateImageHeader
enabled libopenjpeg       && { check_lib openjpeg-1.5/openjpeg.h opj_version -lopenjpeg -DOPJ_STATIC ||
                               check_lib openjpeg.h opj_version -lopenjpeg -DOPJ_STATIC ||
                               die "ERROR: libopenjpeg not found"; }
enabled libopus           && require_pkg_config opus opus_multistream.h opus_multistream_decoder_create
enabled libpulse          && require_pkg_config libpulse-simple pulse/simple.h pa_simple_new
enabled libquvi           && require_pkg_config libquvi quvi/quvi.h quvi_init
enabled librtmp           && require_pkg_config librtmp librtmp/rtmp.h RTMP_Socket
enabled libschroedinger   && require_pkg_config schroedinger-1.0 schroedinger/schro.h schro_init
enabled libshine          && require_pkg_config shine shine/layer3.h shine_encode_buffer
enabled libsoxr           && require libsoxr soxr.h soxr_create -lsoxr
enabled libssh            && require_pkg_config libssh libssh/sftp.h sftp_init
enabled libspeex          && require libspeex speex/speex.h speex_decoder_init -lspeex
enabled libstagefright_h264 && require_cpp libstagefright_h264 "binder/ProcessState.h media/stagefright/MetaData.h
    media/stagefright/MediaBufferGroup.h media/stagefright/MediaDebug.h media/stagefright/MediaDefs.h
    media/stagefright/OMXClient.h media/stagefright/OMXCodec.h" android::OMXClient -lstagefright -lmedia -lutils -lbinder -lgnustl_static
enabled libtheora         && require libtheora theora/theoraenc.h th_info_init -ltheoraenc -ltheoradec -logg
enabled libtwolame        && require libtwolame twolame.h twolame_init -ltwolame &&
                             { check_lib twolame.h twolame_encode_buffer_float32_interleaved -ltwolame ||
                               die "ERROR: libtwolame must be installed and version must be >= 0.3.10"; }
enabled libutvideo        && require_cpp utvideo "stdint.h stdlib.h utvideo/utvideo.h utvideo/Codec.h" 'CCodec*' -lutvideo -lstdc++
enabled libv4l2           && require_pkg_config libv4l2 libv4l2.h v4l2_ioctl
enabled libvidstab        && require_pkg_config "vidstab >= 0.98" vid.stab/libvidstab.h vsMotionDetectInit
enabled libvo_aacenc      && require libvo_aacenc vo-aacenc/voAAC.h voGetAACEncAPI -lvo-aacenc
enabled libvo_amrwbenc    && require libvo_amrwbenc vo-amrwbenc/enc_if.h E_IF_init -lvo-amrwbenc
enabled libvorbis         && require libvorbis vorbis/vorbisenc.h vorbis_info_init -lvorbisenc -lvorbis -logg
enabled libvpx            && {
    enabled libvpx_vp8_decoder && { check_lib2 "vpx/vpx_decoder.h vpx/vp8dx.h" vpx_codec_dec_init_ver -lvpx ||
                                    die "ERROR: libvpx decoder version must be >=0.9.1"; }
    enabled libvpx_vp8_encoder && { check_lib2 "vpx/vpx_encoder.h vpx/vp8cx.h" "vpx_codec_enc_init_ver VP8E_SET_MAX_INTRA_BITRATE_PCT" -lvpx ||
                                    die "ERROR: libvpx encoder version must be >=0.9.7"; }
    enabled libvpx_vp9_decoder && { check_lib2 "vpx/vpx_decoder.h vpx/vp8dx.h" "vpx_codec_vp9_dx" -lvpx || disable libvpx_vp9_decoder; }
    enabled libvpx_vp9_encoder && { check_lib2 "vpx/vpx_encoder.h vpx/vp8cx.h" "vpx_codec_vp9_cx VP9E_SET_SVC" -lvpx || disable libvpx_vp9_encoder; } }
enabled libwavpack        && require libwavpack wavpack/wavpack.h WavpackOpenFileOutput  -lwavpack
enabled libwebp           && require_pkg_config libwebp webp/encode.h WebPGetEncoderVersion
enabled libx264           && require libx264 x264.h x264_encoder_encode -lx264 &&
                             { check_cpp_condition x264.h "X264_BUILD >= 118" ||
                               die "ERROR: libx264 must be installed and version must be >= 0.118."; }
enabled libx265           && require_pkg_config x265 x265.h x265_encoder_encode &&
                             { check_cpp_condition x265.h "X265_BUILD >= 13" ||
                               die "ERROR: libx265 version must be >= 13."; }
enabled libxavs           && require libxavs xavs.h xavs_encoder_encode -lxavs
enabled libxvid           && require libxvid xvid.h xvid_global -lxvidcore
enabled libzmq            && require_pkg_config libzmq zmq.h zmq_ctx_new
enabled libzvbi           && require libzvbi libzvbi.h vbi_decoder_new -lzvbi
enabled openal            && { { for al_libs in "${OPENAL_LIBS}" "-lopenal" "-lOpenAL32"; do
                               check_lib 'AL/al.h' alGetError "${al_libs}" && break; done } ||
                               die "ERROR: openal not found"; } &&
                             { check_cpp_condition "AL/al.h" "defined(AL_VERSION_1_1)" ||
                               die "ERROR: openal must be installed and version must be 1.1 or compatible"; }
enabled opencl            && { check_lib2 OpenCL/cl.h clEnqueueNDRangeKernel -Wl,-framework,OpenCL ||
                               check_lib2 CL/cl.h clEnqueueNDRangeKernel -lOpenCL ||
                               die "ERROR: opencl not found"; } &&
                             { ! enabled_any w32threads os2threads ||
                               die "opencl currently needs --enable-pthreads or --disable-w32threads"; } &&
                             { check_cpp_condition "OpenCL/cl.h" "defined(CL_VERSION_1_2)" ||
                               check_cpp_condition "CL/cl.h" "defined(CL_VERSION_1_2)" ||
                               die "ERROR: opencl must be installed and version must be 1.2 or compatible"; }
enabled opengl            && { check_lib GL/glx.h glXGetProcAddress "-lGL" ||
                               check_lib2 windows.h wglGetProcAddress "-lopengl32 -lgdi32" ||
                               check_lib2 OpenGL/gl3.h glGetError "-Wl,-framework,OpenGL" ||
                               check_lib2 ES2/gl.h glGetError "-isysroot=${sysroot} -Wl,-framework,OpenGLES" ||
                               die "ERROR: opengl not found."
                             }
enabled openssl           && { check_lib openssl/ssl.h SSL_library_init -lssl -lcrypto ||
                               check_lib openssl/ssl.h SSL_library_init -lssl32 -leay32 ||
                               check_lib openssl/ssl.h SSL_library_init -lssl -lcrypto -lws2_32 -lgdi32 ||
                               die "ERROR: openssl not found"; }
enabled qtkit_indev      && { check_header_oc QTKit/QTKit.h || disable qtkit_indev; }

if enabled gnutls; then
    { check_lib nettle/bignum.h nettle_mpz_get_str_256 -lnettle -lhogweed -lgmp && enable nettle; } ||
    { check_lib gcrypt.h gcry_mpi_new -lgcrypt && enable gcrypt; }
fi

# libdc1394 check
if enabled libdc1394; then
    { check_lib dc1394/dc1394.h dc1394_new -ldc1394 -lraw1394 &&
        enable libdc1394_2; } ||
    { check_lib libdc1394/dc1394_control.h dc1394_create_handle -ldc1394_control -lraw1394 &&
        enable libdc1394_1; } ||
    die "ERROR: No version of libdc1394 found "
fi

SDL_CONFIG="${cross_prefix}sdl-config"
if check_pkg_config sdl SDL_events.h SDL_PollEvent; then
    check_cpp_condition SDL.h "(SDL_MAJOR_VERSION<<16 | SDL_MINOR_VERSION<<8 | SDL_PATCHLEVEL) >= 0x010201" $sdl_cflags &&
    check_cpp_condition SDL.h "(SDL_MAJOR_VERSION<<16 | SDL_MINOR_VERSION<<8 | SDL_PATCHLEVEL) < 0x010300" $sdl_cflags &&
    enable sdl
else
  if "${SDL_CONFIG}" --version > /dev/null 2>&1; then
    sdl_cflags=$("${SDL_CONFIG}" --cflags)
    sdl_libs=$("${SDL_CONFIG}" --libs)
    check_func_headers SDL_version.h SDL_Linked_Version $sdl_cflags $sdl_libs &&
    check_cpp_condition SDL.h "(SDL_MAJOR_VERSION<<16 | SDL_MINOR_VERSION<<8 | SDL_PATCHLEVEL) >= 0x010201" $sdl_cflags &&
    check_cpp_condition SDL.h "(SDL_MAJOR_VERSION<<16 | SDL_MINOR_VERSION<<8 | SDL_PATCHLEVEL) < 0x010300" $sdl_cflags &&
    enable sdl
  fi
fi
enabled sdl && add_cflags $sdl_cflags && add_extralibs $sdl_libs

texi2html --help 2> /dev/null | grep -q 'init-file' && enable texi2html || disable texi2html
makeinfo --version > /dev/null 2>&1 && enable makeinfo  || disable makeinfo
perl -v            > /dev/null 2>&1 && enable perl      || disable perl
pod2man --help     > /dev/null 2>&1 && enable pod2man   || disable pod2man
rsync --help 2> /dev/null | grep -q 'contimeout' && enable rsync_contimeout || disable rsync_contimeout

check_header linux/fb.h
check_header linux/videodev.h
check_header linux/videodev2.h
check_code cc linux/videodev2.h "struct v4l2_frmsizeenum vfse; vfse.discrete.width = 0;" && enable_safe struct_v4l2_frmivalenum_discrete

check_header sys/videoio.h

check_func_headers "windows.h vfw.h" capCreateCaptureWindow "$vfwcap_indev_extralibs"
# check that WM_CAP_DRIVER_CONNECT is defined to the proper value
# w32api 3.12 had it defined wrong
check_cpp_condition vfw.h "WM_CAP_DRIVER_CONNECT > WM_USER" && enable vfwcap_defines

check_type "dshow.h" IBaseFilter

# check for ioctl_meteor.h, ioctl_bt848.h and alternatives
{ check_header dev/bktr/ioctl_meteor.h &&
  check_header dev/bktr/ioctl_bt848.h; } ||
{ check_header machine/ioctl_meteor.h &&
  check_header machine/ioctl_bt848.h; } ||
{ check_header dev/video/meteor/ioctl_meteor.h &&
  check_header dev/video/bktr/ioctl_bt848.h; } ||
check_header dev/ic/bt8xx.h

check_header sndio.h
if check_struct sys/soundcard.h audio_buf_info bytes; then
    enable_safe sys/soundcard.h
else
    check_cc -D__BSD_VISIBLE -D__XSI_VISIBLE <<EOF && add_cppflags -D__BSD_VISIBLE -D__XSI_VISIBLE && enable_safe sys/soundcard.h
    #include <sys/soundcard.h>
    audio_buf_info abc;
EOF
fi
check_header soundcard.h

enabled_any alsa_indev alsa_outdev &&
    check_lib2 alsa/asoundlib.h snd_pcm_htimestamp -lasound

enabled jack_indev && check_lib2 jack/jack.h jack_client_open -ljack && check_func sem_timedwait &&
    check_func jack_port_get_latency_range -ljack

enabled_any sndio_indev sndio_outdev && check_lib2 sndio.h sio_open -lsndio

if enabled libcdio; then
    check_lib2 "cdio/cdda.h cdio/paranoia.h" cdio_cddap_open -lcdio_paranoia -lcdio_cdda -lcdio ||
    check_lib2 "cdio/paranoia/cdda.h cdio/paranoia/paranoia.h" cdio_cddap_open -lcdio_paranoia -lcdio_cdda -lcdio ||
    die "ERROR: libcdio-paranoia not found"
fi

enabled xlib &&
    check_lib X11/Xlib.h XOpenDisplay -lX11 || disable xlib

enabled x11grab                                           &&
require Xext X11/extensions/XShm.h XShmCreateImage -lXext &&
require Xfixes X11/extensions/Xfixes.h XFixesGetCursorImage -lXfixes &&
{ enabled xlib || die "ERROR: Xlib not found"; }

check_func_headers "windows.h" CreateDIBSection "$gdigrab_indev_extralibs"

enabled vaapi &&
    check_lib va/va.h vaInitialize -lva ||
    disable vaapi

enabled vdpau &&
    check_cpp_condition vdpau/vdpau.h "defined VDP_DECODER_PROFILE_MPEG4_PART2_ASP" ||
    disable vdpau

enabled vdpau && enabled xlib &&
    check_func_headers "vdpau/vdpau.h vdpau/vdpau_x11.h" vdp_device_create_x11 -lvdpau &&
    prepend ffmpeg_libs $($ldflags_filter "-lvdpau") &&
    enable vdpau_x11

<<<<<<< HEAD
# Funny iconv installations are not unusual, so check it after all flags have been set
disabled iconv || check_func_headers iconv.h iconv || check_lib2 iconv.h iconv -liconv || disable iconv
=======
enabled dxva2 &&
    prepend avconv_libs $($ldflags_filter "-lole32")
>>>>>>> 35177ba7

enabled debug && add_cflags -g"$debuglevel" && add_asflags -g"$debuglevel"

# add some useful compiler flags if supported
check_cflags -Wdeclaration-after-statement
check_cflags -Wall
check_cflags -Wdisabled-optimization
check_cflags -Wpointer-arith
check_cflags -Wredundant-decls
check_cflags -Wwrite-strings
check_cflags -Wtype-limits
check_cflags -Wundef
check_cflags -Wmissing-prototypes
check_cflags -Wno-pointer-to-int-cast
check_cflags -Wstrict-prototypes
check_cflags -Wempty-body
enabled extra_warnings && check_cflags -Winline

check_disable_warning(){
    warning_flag=-W${1#-Wno-}
    test_cflags $warning_flag && add_cflags $1
}

check_disable_warning -Wno-parentheses
check_disable_warning -Wno-switch
check_disable_warning -Wno-format-zero-length
check_disable_warning -Wno-pointer-sign

# add some linker flags
check_ldflags -Wl,--warn-common
check_ldflags -Wl,-rpath-link=libpostproc:libswresample:libswscale:libavfilter:libavdevice:libavformat:libavcodec:libavutil:libavresample
enabled rpath && add_ldflags -Wl,-rpath,$libdir
test_ldflags -Wl,-Bsymbolic && append SHFLAGS -Wl,-Bsymbolic

# add some strip flags
# -wN '..@*' is more selective than -x, but not available everywhere.
check_stripflags -wN \'..@*\' || check_stripflags -x

enabled neon_clobber_test &&
    check_ldflags -Wl,--wrap,avcodec_open2              \
                  -Wl,--wrap,avcodec_decode_audio4      \
                  -Wl,--wrap,avcodec_decode_video2      \
                  -Wl,--wrap,avcodec_decode_subtitle2   \
                  -Wl,--wrap,avcodec_encode_audio2      \
                  -Wl,--wrap,avcodec_encode_video2      \
                  -Wl,--wrap,avcodec_encode_subtitle    \
                  -Wl,--wrap,swr_convert                \
                  -Wl,--wrap,avresample_convert ||
    disable neon_clobber_test

enabled xmm_clobber_test &&
    check_ldflags -Wl,--wrap,avcodec_open2              \
                  -Wl,--wrap,avcodec_decode_audio4      \
                  -Wl,--wrap,avcodec_decode_video2      \
                  -Wl,--wrap,avcodec_decode_subtitle2   \
                  -Wl,--wrap,avcodec_encode_audio2      \
                  -Wl,--wrap,avcodec_encode_video       \
                  -Wl,--wrap,avcodec_encode_video2      \
                  -Wl,--wrap,avcodec_encode_subtitle    \
                  -Wl,--wrap,swr_convert                \
                  -Wl,--wrap,avresample_convert         \
                  -Wl,--wrap,sws_scale ||
    disable xmm_clobber_test

echo "X{};" > $TMPV
if test_ldflags -Wl,--version-script,$TMPV; then
    append SHFLAGS '-Wl,--version-script,\$(SUBDIR)lib\$(NAME).ver'
    check_cc <<EOF && enable symver_asm_label
void ff_foo(void) __asm__ ("av_foo@VERSION");
void ff_foo(void) { ${inline_asm+__asm__($quotes);} }
EOF
    check_cc <<EOF && enable symver_gnu_asm
__asm__(".symver ff_foo,av_foo@VERSION");
void ff_foo(void) {}
EOF
fi

if [ -z "$optflags" ]; then
    if enabled small; then
        optflags=$cflags_size
    elif enabled optimizations; then
        optflags=$cflags_speed
    else
        optflags=$cflags_noopt
    fi
fi

check_optflags(){
    check_cflags "$@"
    enabled lto && check_ldflags "$@"
}


if enabled lto; then
    test "$cc_type" != "$ld_type" && die "LTO requires same compiler and linker"
    check_cflags  -flto
    check_ldflags -flto $cpuflags
fi

check_optflags $optflags
check_optflags -fno-math-errno
check_optflags -fno-signed-zeros

enabled ftrapv && check_cflags -ftrapv

check_cc -mno-red-zone <<EOF && noredzone_flags="-mno-red-zone"
int x;
EOF


if enabled icc; then
    # Just warnings, no remarks
    check_cflags -w1
    # -wd: Disable following warnings
    # 144, 167, 556: -Wno-pointer-sign
    # 188: enumerated type mixed with another type
    # 1292: attribute "foo" ignored
    # 1419: external declaration in primary source file
    # 10006: ignoring unknown option -fno-signed-zeros
    # 10148: ignoring unknown option -Wno-parentheses
    # 10156: ignoring option '-W'; no argument required
    check_cflags -wd144,167,188,556,1292,1419,10006,10148,10156
    # 11030: Warning unknown option --as-needed
    # 10156: ignoring option '-export'; no argument required
    check_ldflags -wd10156,11030
    # icc 11.0 and 11.1 work with ebp_available, but don't pass the test
    enable ebp_available
    if enabled x86_32; then
        icc_version=$($cc -dumpversion)
        test ${icc_version%%.*} -ge 11 &&
            check_cflags -falign-stack=maintain-16-byte ||
            disable aligned_stack
    fi
elif enabled ccc; then
    # disable some annoying warnings
    add_cflags -msg_disable bitnotint
    add_cflags -msg_disable mixfuncvoid
    add_cflags -msg_disable nonstandcast
    add_cflags -msg_disable unsupieee
elif enabled gcc; then
    check_optflags -fno-tree-vectorize
    check_cflags -Werror=implicit-function-declaration
    check_cflags -Werror=missing-prototypes
    check_cflags -Werror=return-type
    check_cflags -Werror=vla
    enabled extra_warnings || check_disable_warning -Wno-maybe-uninitialized
elif enabled llvm_gcc; then
    check_cflags -mllvm -stack-alignment=16
elif enabled clang; then
    check_cflags -mllvm -stack-alignment=16
    check_cflags -Qunused-arguments
    check_cflags -Werror=implicit-function-declaration
    check_cflags -Werror=missing-prototypes
    check_cflags -Werror=return-type
elif enabled cparser; then
    add_cflags -Wno-missing-variable-declarations
    add_cflags -Wno-empty-statement
elif enabled armcc; then
    add_cflags -W${armcc_opt},--diag_suppress=4343 # hardfp compat
    add_cflags -W${armcc_opt},--diag_suppress=3036 # using . as system include dir
    # 2523: use of inline assembler is deprecated
    add_cflags -W${armcc_opt},--diag_suppress=2523
    add_cflags -W${armcc_opt},--diag_suppress=1207
    add_cflags -W${armcc_opt},--diag_suppress=1293 # assignment in condition
    add_cflags -W${armcc_opt},--diag_suppress=3343 # hardfp compat
    add_cflags -W${armcc_opt},--diag_suppress=167  # pointer sign
    add_cflags -W${armcc_opt},--diag_suppress=513  # pointer sign
elif enabled tms470; then
    add_cflags -pds=824 -pds=837
    disable inline_asm
elif enabled pathscale; then
    add_cflags -fstrict-overflow -OPT:wrap_around_unsafe_opt=OFF
elif enabled_any msvc icl; then
    enabled x86_32 && disable aligned_stack
    enabled_all x86_32 debug && add_cflags -Oy-
    enabled debug && add_ldflags -debug
    enable pragma_deprecated
    if enabled icl; then
        # -Qansi-alias is basically -fstrict-aliasing, but does not work
        # (correctly) on icl 13.x.
        check_cpp_condition "windows.h" "__ICL < 1300 || __ICL >= 1400" &&
            add_cflags -Qansi-alias
        # icl will pass the inline asm tests but inline asm is currently
        # not supported (build will fail)
        disabled inline_asm || warn "inline asm disabled due to issues with it in ICL"
        disable inline_asm
    fi
fi

case $as_type in
    clang)
        add_asflags -Qunused-arguments
    ;;
esac

case $ld_type in
    clang)
        check_ldflags -Qunused-arguments
    ;;
esac

case $target_os in
    osf1)
        enabled ccc && add_ldflags '-Wl,-expect_unresolved,*'
    ;;
    plan9)
        add_cppflags -Dmain=plan9_main
    ;;
esac

enable frame_thread_encoder

enabled asm || { arch=c; disable $ARCH_LIST $ARCH_EXT_LIST; }

check_deps $CONFIG_LIST       \
           $CONFIG_EXTRA      \
           $HAVE_LIST         \
           $ALL_COMPONENTS    \

enabled threads && ! enabled pthreads && ! enabled atomics_native && die "non pthread threading without atomics not supported, try adding --enable-pthreads or --cpu=i486 or higher if you are on x86"


if test $target_os = "haiku"; then
    disable memalign
    disable posix_memalign
fi

! enabled_any memalign posix_memalign aligned_malloc &&
    enabled_any $need_memalign && enable memalign_hack

# add_dep lib dep
# -> enable ${lib}_deps_${dep}
# -> add $dep to ${lib}_deps only once
add_dep() {
    lib=$1
    dep=$2
    enabled "${lib}_deps_${dep}" && return 0
    enable  "${lib}_deps_${dep}"
    prepend "${lib}_deps" $dep
}

# merge deps lib components
# merge all ${component}_deps into ${lib}_deps and ${lib}_deps_*
merge_deps() {
    lib=$1
    shift
    for comp in $*; do
        enabled $comp || continue
        eval "dep=\"\$${comp}_deps\""
        for d in $dep; do
            add_dep $lib $d
        done
    done
}

merge_deps libavfilter $FILTER_LIST

for thread in $THREADS_LIST; do
    if enabled $thread; then
        test -n "$thread_type" &&
            die "ERROR: Only one thread type must be selected." ||
            thread_type="$thread"
    fi
done

echo "install prefix            $prefix"
echo "source path               $source_path"
echo "C compiler                $cc"
echo "C library                 $libc_type"
if test "$host_cc" != "$cc"; then
    echo "host C compiler           $host_cc"
    echo "host C library            $host_libc_type"
fi
echo "ARCH                      $arch ($cpu)"
if test "$build_suffix" != ""; then
    echo "build suffix              $build_suffix"
fi
if test "$progs_suffix" != ""; then
    echo "progs suffix              $progs_suffix"
fi
if test "$extra_version" != ""; then
    echo "version string suffix     $extra_version"
fi
echo "big-endian                ${bigendian-no}"
echo "runtime cpu detection     ${runtime_cpudetect-no}"
if enabled x86; then
    echo "${yasmexe}                      ${yasm-no}"
    echo "MMX enabled               ${mmx-no}"
    echo "MMXEXT enabled            ${mmxext-no}"
    echo "3DNow! enabled            ${amd3dnow-no}"
    echo "3DNow! extended enabled   ${amd3dnowext-no}"
    echo "SSE enabled               ${sse-no}"
    echo "SSSE3 enabled             ${ssse3-no}"
    echo "AVX enabled               ${avx-no}"
    echo "XOP enabled               ${xop-no}"
    echo "FMA3 enabled              ${fma3-no}"
    echo "FMA4 enabled              ${fma4-no}"
    echo "i686 features enabled     ${i686-no}"
    echo "CMOV is fast              ${fast_cmov-no}"
    echo "EBX available             ${ebx_available-no}"
    echo "EBP available             ${ebp_available-no}"
fi
if enabled aarch64; then
    echo "NEON enabled              ${neon-no}"
    echo "VFP enabled               ${vfp-no}"
fi
if enabled arm; then
    echo "ARMv5TE enabled           ${armv5te-no}"
    echo "ARMv6 enabled             ${armv6-no}"
    echo "ARMv6T2 enabled           ${armv6t2-no}"
    echo "VFP enabled               ${vfp-no}"
    echo "NEON enabled              ${neon-no}"
    echo "THUMB enabled             ${thumb-no}"
fi
if enabled mips; then
    echo "MIPS FPU enabled          ${mipsfpu-no}"
    echo "MIPS32R2 enabled          ${mips32r2-no}"
    echo "MIPS DSP R1 enabled       ${mipsdspr1-no}"
    echo "MIPS DSP R2 enabled       ${mipsdspr2-no}"
fi
if enabled ppc; then
    echo "AltiVec enabled           ${altivec-no}"
    echo "PPC 4xx optimizations     ${ppc4xx-no}"
    echo "dcbzl available           ${dcbzl-no}"
fi
echo "debug symbols             ${debug-no}"
echo "strip symbols             ${stripping-no}"
echo "optimize for size         ${small-no}"
echo "optimizations             ${optimizations-no}"
echo "static                    ${static-no}"
echo "shared                    ${shared-no}"
echo "postprocessing support    ${postproc-no}"
echo "new filter support        ${avfilter-no}"
echo "network support           ${network-no}"
echo "threading support         ${thread_type-no}"
echo "safe bitstream reader     ${safe_bitstream_reader-no}"
echo "SDL support               ${sdl-no}"
echo "opencl enabled            ${opencl-no}"
echo "libzvbi enabled           ${libzvbi-no}"
echo "texi2html enabled         ${texi2html-no}"
echo "perl enabled              ${perl-no}"
echo "pod2man enabled           ${pod2man-no}"
echo "makeinfo enabled          ${makeinfo-no}"
test -n "$random_seed" &&
    echo "random seed               ${random_seed}"
echo

echo "External libraries:"
print_enabled '' $EXTERNAL_LIBRARY_LIST | print_3_columns
echo

for type in decoder encoder hwaccel parser demuxer muxer protocol filter bsf indev outdev; do
    echo "Enabled ${type}s:"
    eval list=\$$(toupper $type)_LIST
    print_enabled '_*' $list | print_3_columns
    echo
done

license="LGPL version 2.1 or later"
if enabled nonfree; then
    license="nonfree and unredistributable"
elif enabled gplv3; then
    license="GPL version 3 or later"
elif enabled lgplv3; then
    license="LGPL version 3 or later"
elif enabled gpl; then
    license="GPL version 2 or later"
fi

echo "License: $license"

echo "Creating config.mak, config.h, and doc/config.texi..."

test -e Makefile || echo "include $source_path/Makefile" > Makefile

enabled stripping || strip="echo skipping strip"

config_files="$TMPH config.mak doc/config.texi"

cat > config.mak <<EOF
# Automatically generated by configure - do not modify!
ifndef FFMPEG_CONFIG_MAK
FFMPEG_CONFIG_MAK=1
FFMPEG_CONFIGURATION=$FFMPEG_CONFIGURATION
prefix=$prefix
LIBDIR=\$(DESTDIR)$libdir
SHLIBDIR=\$(DESTDIR)$shlibdir
INCDIR=\$(DESTDIR)$incdir
BINDIR=\$(DESTDIR)$bindir
DATADIR=\$(DESTDIR)$datadir
DOCDIR=\$(DESTDIR)$docdir
MANDIR=\$(DESTDIR)$mandir
SRC_PATH=$source_path
ifndef MAIN_MAKEFILE
SRC_PATH:=\$(SRC_PATH:.%=..%)
endif
CC_IDENT=$cc_ident
ARCH=$arch
CC=$cc
CXX=$cxx
AS=$as
LD=$ld
DEPCC=$dep_cc
DEPCCFLAGS=$DEPCCFLAGS \$(CPPFLAGS)
DEPAS=$as
DEPASFLAGS=$DEPASFLAGS \$(CPPFLAGS)
YASM=$yasmexe
DEPYASM=$yasmexe
AR=$ar
ARFLAGS=$arflags
AR_O=$ar_o
RANLIB=$ranlib
STRIP=$strip
CP=cp -p
LN_S=$ln_s
CPPFLAGS=$CPPFLAGS
CFLAGS=$CFLAGS
CXXFLAGS=$CXXFLAGS
ASFLAGS=$ASFLAGS
AS_C=$AS_C
AS_O=$AS_O
CC_C=$CC_C
CC_E=$CC_E
CC_O=$CC_O
CXX_C=$CXX_C
CXX_O=$CXX_O
LD_O=$LD_O
LD_LIB=$LD_LIB
LD_PATH=$LD_PATH
DLLTOOL=$dlltool
WINDRES=$windres
DEPWINDRES=$dep_cc
LDFLAGS=$LDFLAGS
SHFLAGS=$(echo $($ldflags_filter $SHFLAGS))
ASMSTRIPFLAGS=$ASMSTRIPFLAGS
YASMFLAGS=$YASMFLAGS
BUILDSUF=$build_suffix
PROGSSUF=$progs_suffix
FULLNAME=$FULLNAME
LIBPREF=$LIBPREF
LIBSUF=$LIBSUF
LIBNAME=$LIBNAME
SLIBPREF=$SLIBPREF
SLIBSUF=$SLIBSUF
EXESUF=$EXESUF
EXTRA_VERSION=$extra_version
CCDEP=$CCDEP
CXXDEP=$CXXDEP
CCDEP_FLAGS=$CCDEP_FLAGS
ASDEP=$ASDEP
ASDEP_FLAGS=$ASDEP_FLAGS
CC_DEPFLAGS=$CC_DEPFLAGS
AS_DEPFLAGS=$AS_DEPFLAGS
HOSTCC=$host_cc
HOSTLD=$host_ld
HOSTCFLAGS=$host_cflags
HOSTCPPFLAGS=$host_cppflags
HOSTEXESUF=$HOSTEXESUF
HOSTLDFLAGS=$host_ldflags
HOSTLIBS=$host_libs
DEPHOSTCC=$host_cc
DEPHOSTCCFLAGS=$DEPHOSTCCFLAGS \$(HOSTCCFLAGS)
HOSTCCDEP=$HOSTCCDEP
HOSTCCDEP_FLAGS=$HOSTCCDEP_FLAGS
HOSTCC_DEPFLAGS=$HOSTCC_DEPFLAGS
HOSTCC_C=$HOSTCC_C
HOSTCC_O=$HOSTCC_O
HOSTLD_O=$HOSTLD_O
TARGET_EXEC=$target_exec $target_exec_args
TARGET_PATH=$target_path
TARGET_SAMPLES=${target_samples:-\$(SAMPLES)}
CFLAGS-ffplay=$sdl_cflags
ZLIB=$($ldflags_filter -lz)
LIB_INSTALL_EXTRA_CMD=$LIB_INSTALL_EXTRA_CMD
EXTRALIBS=$extralibs
COMPAT_OBJS=$compat_objs
EXEOBJS=$exeobjs
INSTALL=$install
LIBTARGET=${LIBTARGET}
SLIBNAME=${SLIBNAME}
SLIBNAME_WITH_VERSION=${SLIBNAME_WITH_VERSION}
SLIBNAME_WITH_MAJOR=${SLIBNAME_WITH_MAJOR}
SLIB_CREATE_DEF_CMD=${SLIB_CREATE_DEF_CMD}
SLIB_EXTRA_CMD=${SLIB_EXTRA_CMD}
SLIB_INSTALL_NAME=${SLIB_INSTALL_NAME}
SLIB_INSTALL_LINKS=${SLIB_INSTALL_LINKS}
SLIB_INSTALL_EXTRA_LIB=${SLIB_INSTALL_EXTRA_LIB}
SLIB_INSTALL_EXTRA_SHLIB=${SLIB_INSTALL_EXTRA_SHLIB}
SAMPLES:=${samples:-\$(FATE_SAMPLES)}
NOREDZONE_FLAGS=$noredzone_flags
EOF

get_version(){
    lcname=lib${1}
    name=$(toupper $lcname)
    file=$source_path/$lcname/version.h
    eval $(awk "/#define ${name}_VERSION_M/ { print \$2 \"=\" \$3 }" "$file")
    enabled raise_major && eval ${name}_VERSION_MAJOR=$((${name}_VERSION_MAJOR+100))
    eval ${name}_VERSION=\$${name}_VERSION_MAJOR.\$${name}_VERSION_MINOR.\$${name}_VERSION_MICRO
    eval echo "${lcname}_VERSION=\$${name}_VERSION" >> config.mak
    eval echo "${lcname}_VERSION_MAJOR=\$${name}_VERSION_MAJOR" >> config.mak
    eval echo "${lcname}_VERSION_MINOR=\$${name}_VERSION_MINOR" >> config.mak
}

map 'get_version $v' $LIBRARY_LIST

print_program_libs(){
    eval "program_libs=\$${1}_libs"
    eval echo "LIBS-${1}=${program_libs}" >> config.mak
}

map 'print_program_libs $v' $PROGRAM_LIST

cat > $TMPH <<EOF
/* Automatically generated by configure - do not modify! */
#ifndef FFMPEG_CONFIG_H
#define FFMPEG_CONFIG_H
#define FFMPEG_CONFIGURATION "$(c_escape $FFMPEG_CONFIGURATION)"
#define FFMPEG_LICENSE "$(c_escape $license)"
#define CONFIG_THIS_YEAR 2014
#define FFMPEG_DATADIR "$(eval c_escape $datadir)"
#define AVCONV_DATADIR "$(eval c_escape $datadir)"
#define CC_IDENT "$(c_escape ${cc_ident:-Unknown compiler})"
#define av_restrict $_restrict
#define EXTERN_PREFIX "${extern_prefix}"
#define EXTERN_ASM ${extern_prefix}
#define BUILDSUF "$build_suffix"
#define SLIBSUF "$SLIBSUF"
#define HAVE_MMX2 HAVE_MMXEXT
EOF

test -n "$assert_level" &&
    echo "#define ASSERT_LEVEL $assert_level" >>$TMPH

test -n "$malloc_prefix" &&
    echo "#define MALLOC_PREFIX $malloc_prefix" >>$TMPH

if enabled yasm; then
    append config_files $TMPASM
    printf '' >$TMPASM
fi

enabled getenv || echo "#define getenv(x) NULL" >> $TMPH


mkdir -p doc
echo "@c auto-generated by configure" > doc/config.texi

print_config ARCH_   "$config_files" $ARCH_LIST
print_config HAVE_   "$config_files" $HAVE_LIST
print_config CONFIG_ "$config_files" $CONFIG_LIST       \
                                     $CONFIG_EXTRA      \
                                     $ALL_COMPONENTS    \

echo "#endif /* FFMPEG_CONFIG_H */" >> $TMPH
echo "endif # FFMPEG_CONFIG_MAK" >> config.mak

# Do not overwrite an unchanged config.h to avoid superfluous rebuilds.
cp_if_changed $TMPH config.h
touch .config

enabled yasm && cp_if_changed $TMPASM config.asm

cat > $TMPH <<EOF
/* Generated by ffconf */
#ifndef AVUTIL_AVCONFIG_H
#define AVUTIL_AVCONFIG_H
EOF

print_config AV_HAVE_ $TMPH $HAVE_LIST_PUB

echo "#endif /* AVUTIL_AVCONFIG_H */" >> $TMPH

cp_if_changed $TMPH libavutil/avconfig.h

if test -n "$WARNINGS"; then
    printf "\n$WARNINGS"
    enabled fatal_warnings && exit 1
fi

# build pkg-config files

pkgconfig_generate(){
    name=$1
    shortname=${name#lib}${build_suffix}
    comment=$2
    version=$3
    libs=$4
    requires=$5
    enabled ${name#lib} || return 0
    mkdir -p $name
    cat <<EOF > $name/$name${build_suffix}.pc
prefix=$prefix
exec_prefix=\${prefix}
libdir=$libdir
includedir=$incdir

Name: $name
Description: $comment
Version: $version
Requires: $(enabled shared || echo $requires)
Requires.private: $(enabled shared && echo $requires)
Conflicts:
Libs: -L\${libdir} $(enabled rpath && echo "-Wl,-rpath,\${libdir}") -l${shortname} $(enabled shared || echo $libs)
Libs.private: $(enabled shared && echo $libs)
Cflags: -I\${includedir}
EOF

mkdir -p doc/examples/pc-uninstalled
includedir=${source_path}
[ "$includedir" = . ] && includedir="\${pcfiledir}/../../.."
    cat <<EOF > doc/examples/pc-uninstalled/$name.pc
prefix=
exec_prefix=
libdir=\${pcfiledir}/../../../$name
includedir=${includedir}

Name: $name
Description: $comment
Version: $version
Requires: $requires
Conflicts:
Libs: -L\${libdir} -Wl,-rpath,\${libdir} -l${shortname} $(enabled shared || echo $libs)
Cflags: -I\${includedir}
EOF
}

lavfi_libs="libavutil${build_suffix} = $LIBAVUTIL_VERSION"
enabled libavfilter_deps_avcodec    && prepend lavfi_libs "libavcodec${build_suffix} = $LIBAVCODEC_VERSION,"
enabled libavfilter_deps_avformat   && prepend lavfi_libs "libavformat${build_suffix} = $LIBAVFORMAT_VERSION,"
enabled libavfilter_deps_avresample && prepend lavfi_libs "libavresample${build_suffix} = $LIBAVRESAMPLE_VERSION,"
enabled libavfilter_deps_swscale    && prepend lavfi_libs "libswscale${build_suffix} = $LIBSWSCALE_VERSION,"
enabled libavfilter_deps_swresample && prepend lavfi_libs "libswresample${build_suffix} = $LIBSWRESAMPLE_VERSION,"
enabled libavfilter_deps_postproc   && prepend lavfi_libs "libpostproc${build_suffix} = $LIBPOSTPROC_VERSION,"
lavfi_libs=${lavfi_libs%, }

lavd_libs="libavformat${build_suffix} = $LIBAVFORMAT_VERSION"
enabled lavfi_indev && prepend lavd_libs "libavfilter${build_suffix} = $LIBAVFILTER_VERSION,"

pkgconfig_generate libavutil     "FFmpeg utility library"               "$LIBAVUTIL_VERSION"     "$LIBM"
pkgconfig_generate libavcodec    "FFmpeg codec library"                 "$LIBAVCODEC_VERSION"    "$extralibs" "libavutil${build_suffix} = $LIBAVUTIL_VERSION"
pkgconfig_generate libavformat   "FFmpeg container format library"      "$LIBAVFORMAT_VERSION"   "$extralibs" "libavcodec${build_suffix} = $LIBAVCODEC_VERSION"
pkgconfig_generate libavdevice   "FFmpeg device handling library"       "$LIBAVDEVICE_VERSION"   "$extralibs" "$lavd_libs"
pkgconfig_generate libavfilter   "FFmpeg audio/video filtering library" "$LIBAVFILTER_VERSION"   "$extralibs" "$lavfi_libs"
pkgconfig_generate libpostproc   "FFmpeg postprocessing library"        "$LIBPOSTPROC_VERSION"   ""           "libavutil${build_suffix} = $LIBAVUTIL_VERSION"
pkgconfig_generate libavresample "Libav audio resampling library"       "$LIBAVRESAMPLE_VERSION" "$extralibs" "libavutil${build_suffix} = $LIBAVUTIL_VERSION"
pkgconfig_generate libswscale    "FFmpeg image rescaling library"       "$LIBSWSCALE_VERSION"    "$LIBM"      "libavutil${build_suffix} = $LIBAVUTIL_VERSION"
pkgconfig_generate libswresample "FFmpeg audio resampling library"      "$LIBSWRESAMPLE_VERSION" "$LIBM"      "libavutil${build_suffix} = $LIBAVUTIL_VERSION"<|MERGE_RESOLUTION|>--- conflicted
+++ resolved
@@ -4800,13 +4800,12 @@
     prepend ffmpeg_libs $($ldflags_filter "-lvdpau") &&
     enable vdpau_x11
 
-<<<<<<< HEAD
+enabled dxva2 &&
+    check_header dxva2api.h -D_WIN32_WINNT=0x0600 &&
+    prepend ffmpeg_libs $($ldflags_filter "-lole32")
+
 # Funny iconv installations are not unusual, so check it after all flags have been set
 disabled iconv || check_func_headers iconv.h iconv || check_lib2 iconv.h iconv -liconv || disable iconv
-=======
-enabled dxva2 &&
-    prepend avconv_libs $($ldflags_filter "-lole32")
->>>>>>> 35177ba7
 
 enabled debug && add_cflags -g"$debuglevel" && add_asflags -g"$debuglevel"
 
