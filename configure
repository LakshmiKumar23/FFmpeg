--- conflicted
+++ resolved
@@ -6276,11 +6276,6 @@
     disable inline_asm_direct_symbol_refs
 fi
 
-<<<<<<< HEAD
-check_optflags $optflags
-check_optflags -fno-math-errno
-check_optflags -fno-signed-zeros
-
 enabled ftrapv && check_cflags -ftrapv
 
 check_cc -mno-red-zone <<EOF && noredzone_flags="-mno-red-zone"
@@ -6288,8 +6283,6 @@
 EOF
 
 
-=======
->>>>>>> bf38959a
 if enabled icc; then
     # Just warnings, no remarks
     check_cflags -w1
